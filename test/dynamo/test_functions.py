# Owner(s): ["module: dynamo"]
# flake8: noqa
import collections
import functools
import inspect
import itertools
import operator
import sys
import unittest
from dataclasses import dataclass, field
from typing import Any, Dict, List, NamedTuple
from unittest.mock import patch

import numpy as np

import torch

import torch._dynamo.test_case
import torch._dynamo.testing
from torch import sub
from torch._dynamo.testing import expectedFailureDynamic
from torch._dynamo.utils import same

from torch._higher_order_ops.triton_kernel_wrap import (
    triton_kernel_wrapper_functional,
    triton_kernel_wrapper_mutation,
)
from torch.nn import functional as F
from torch.testing._internal import common_utils
from torch.testing._internal.common_utils import (
    disable_translation_validation_if_dynamic_shapes,
    skipIfRocm,
)
from torch.testing._internal.inductor_utils import HAS_CUDA

from torch.utils._triton import has_triton

HAS_TRITON = has_triton()

requires_triton = functools.partial(unittest.skipIf, not HAS_TRITON, "requires triton")
requires_cuda = functools.partial(unittest.skipIf, not HAS_CUDA, "requires cuda")

if HAS_TRITON:
    import triton
    from triton import language as tl


d = torch.ones(10, 10)
e = torch.nn.Linear(10, 10)
flag = True


clip01 = functools.partial(torch.clip, min=0.0, max=1.0)


def constant3(a, b):
    return a - b + (1.0 + 2)


def func_with_default(a, b, some_default_arg=True):
    if some_default_arg:
        return a - b


def make_test(fn):
    nargs = len(inspect.signature(fn).parameters)

    def test_fn(self):
        return torch._dynamo.testing.standard_test(self, fn=fn, nargs=nargs)

    return test_fn


@torch.jit.script_if_tracing
def inline_script_if_tracing(x):
    return x + 1.2


@torch.jit.ignore
def inline_ignore(x):
    return x + 3.4


@torch.jit.unused
def inline_unused(x):
    return x + 5.6


class FunctionTests(torch._dynamo.test_case.TestCase):
    @make_test
    def test_inline_jit_annotations(x):
        x = inline_script_if_tracing(x)
        x = inline_ignore(x)
        x = inline_unused(x)
        return

    @make_test
    def test_add(a, b):
        return a + b

    @make_test
    def test_add_(a, b):
        a_copy = torch.tensor(a)
        return a_copy.add_(b, alpha=5.0)

    @make_test
    def test_addcdiv(a, b, c):
        # dynamo decomposes this to avoid a graph break when
        # the value kwarg is populated
        return torch.addcdiv(a, b, c, value=5.0)

    @make_test
    def test_addcdiv_(a, b, c):
        a_copy = torch.tensor(a)
        return a_copy.addcdiv_(b, c, value=5.0)

    @make_test
    def test_is_not_null(a, b):
        if a is not None and b is not None:
            return a + b

    @make_test
    def test_functools_partial(a, b):
        return clip01(a + b)

    @make_test
    def test_itertools_product(a, b):
        v = a
        for x, i in itertools.product([a, b], [1, 2]):
            v = v + x * i
        return v

    @make_test
    def test_itertools_chain(a, b):
        v = a
        for x in itertools.chain([a, b], [1, 2]):
            v = v + x
        return v

    @make_test
    def test_itertools_combinations(a, b):
        combs = []
        for size in itertools.combinations((1, 2, 3, 4), 2):
            combs.append(torch.ones(size))
        return combs

    @make_test
    def test_constant1(a, b, c):
        return a - b * c + 1.0

    @make_test
    def test_constant2(a, b, c):
        return a - b * c + 1

    @make_test
    def test_constant3(a):
        b = 1
        c = 2
        d = 3
        return b + c - d + a

    @make_test
    def test_constant4(a, b):
        c = 2
        d = 3
        if c > d:
            return a - b
        return b - a

    @make_test
    def test_finfo(a, b):
        if torch.iinfo(torch.int32).bits == 32:
            return torch.finfo(a.dtype).min * b

    @make_test
    def test_globalfn(a, b):
        return sub(a, b)

    @make_test
    def test_viatorch(a, b):
        return torch.sub(a, b)

    @make_test
    def test_viamethod(a, b):
        return a.sub(b)

    @make_test
    def test_indirect1(a, b):
        t = a.sub
        return t(b)

    @make_test
    def test_indirect2(a, b):
        t = a.sub
        args = (b,)
        return t(*args)

    @make_test
    def test_indirect3(a, b):
        t = a.sub
        args = (b,)
        kwargs = {}
        return t(*args, **kwargs)

    @make_test
    def test_methodcall1(a, b, c):
        return constant3(a, b) * c

    @make_test
    def test_methodcall2(a, b):
        return constant3(a=b, b=a) + 1

    @make_test
    def test_methodcall3(a, b):
        return constant3(a, b=1.0) + b

    @make_test
    def test_device_constant(a):
        return a + torch.ones(1, device=torch.device("cpu"))

    @make_test
    def test_tuple1(a, b):
        args = (a, b)
        return sub(*args)

    @make_test
    def test_tuple2(a, b):
        args = [a, b]
        return sub(*args)

    @make_test
    def test_is_in_onnx_export(x, y):
        if torch.onnx.is_in_onnx_export():
            return x - 1
        else:
            return y + 1

    @make_test
    def test_is_fx_tracing(x, y):
        if torch.fx._symbolic_trace.is_fx_tracing():
            return x - 1
        else:
            return y + 1

    @make_test
    def test_listarg1(a, b):
        return torch.cat([a, b])

    @make_test
    def test_listarg2(a, b):
        return torch.cat((a, b), dim=0)

    @make_test
    def test_listarg3(a, b):
        kwargs = {"tensors": (a, b), "dim": 0}
        return torch.cat(**kwargs)

    @make_test
    def test_listarg4(a, b):
        return torch.cat(tensors=[a, b], dim=0)

    @make_test
    def test_listarg5(a, b):
        args = [(a, b)]
        kwargs = {"dim": 0}
        return torch.cat(*args, **kwargs)

    @make_test
    def test_deque(a, b):
        d = collections.deque([a, b])
        d.append(a + 1)
        d.extend([a, b])
        d.insert(0, "foo")
        tmp = d.pop()

        another_deque = collections.deque([tmp])
        d.extendleft(another_deque)
        another_deque.clear()
        d.extend(another_deque)

        d[2] = "setitem"
        d = d.copy()
        d.append(d.popleft())

        empty = collections.deque()
        d.extend(empty)

        # dynamo same() util doesn't support deque so just return a list
        return list(d)

    @make_test
    def test_slice1(a):
        return a[5]

    @make_test
    def test_slice2(a):
        return a[:5]

    @make_test
    def test_slice3(a):
        return a[5:]

    @make_test
    def test_slice4(a):
        return a[2:5]

    @make_test
    def test_slice5(a):
        return a[::2]

    @make_test
    def test_slice6(a):
        return torch.unsqueeze(a, 0)[:, 2:]

    @make_test
    def test_range1(a):
        return torch.tensor(range(a.size(0)))

    @make_test
    def test_range2(x, y):
        r = x + y
        for i in range(x.size(0) + 2):
            r = r / y
        return r

    @make_test
    def test_unpack1(a):
        a, b = a[:5], a[5:]
        return a - b

    @make_test
    def test_unpack2(a):
        packed = [a[:5], a[5:]]
        a, b = packed
        return a - b

    @make_test
    def test_unpack3(a):
        packed = (a[:5], a[5:])
        a, b = packed
        return a - b

    @make_test
    def test_fn_with_self_set(a, b):
        # avg_pool2d is an odd one with __self__ set
        return F.avg_pool2d(
            torch.unsqueeze(a, 0) * torch.unsqueeze(b, 1), kernel_size=2, padding=1
        )

    @make_test
    def test_return_tuple1(a, b):
        return (a - b, b - a, a, b)

    @make_test
    def test_globalvar(a, b):
        return a - b + d

    @make_test
    def test_globalmodule(x):
        return e(x)

    @make_test
    def test_inline_with_default(a, b, c):
        return func_with_default(a, b) * c

    @make_test
    def test_inner_function(x):
        def fn(x):
            return torch.add(x, x)

        return fn(x)

    @make_test
    def test_transpose_for_scores(x):
        new_x_shape = x.size()[:-1] + (2, 5)
        x = x.view(*new_x_shape)
        return x.permute(0, 2, 1)

    @make_test
    def test_return_tuple2(x):
        return (torch.add(x, x), x)

    @make_test
    def test_load_global_bool(x):
        if flag:
            return torch.add(x, x)
        else:
            return x

    @make_test
    def test_len_tensor(x):
        z = len(x)
        return torch.add(x, z)

    @make_test
    def test_len_constant_list(x):
        z = len([1, 2, 3])
        return torch.add(x, z)

    @make_test
    def test_len_constant_dict(x):
        z = len({"foo": "bar"})
        return torch.add(x, z)

    @make_test
    def test_dict_copy(x):
        z = dict({"foo": x + 1})
        return z

    @make_test
    def test_callable_lambda(x):
        if callable(lambda x: True):
            return x + 1
        else:
            return x - 1

    @make_test
    def test_callable_torch(x):
        if callable(torch.abs):
            return x + 1
        else:
            return x - 1

    @make_test
    def test_callable_builtin(x):
        if callable(sum):
            return x + 1
        else:
            return x - 1

    @make_test
    def test_len_constant_misc_iterables(x):
        a = len((1, 2, 3))
        b = len("test str")
        c = a + b
        return torch.add(x, c)

    @make_test
    def test_dict_kwargs(x):
        z = dict(text_embed=x + 1, other=x + 2)
        return z

    @make_test
    def test_ordered_dict_kwargs(x):
        z = collections.OrderedDict(sample=torch.ones(10))
        return z

    @make_test
    def test_float(x):
        y = float(1.2)
        y += float("1.2")
        return torch.add(x, y)

    @make_test
    def test_is_floating_point(x):
        y = x + 1
        return torch.is_floating_point(y), torch.is_floating_point(input=y)

    @make_test
    def test_dtype(x):
        if x.dtype == torch.float32:
            return x + 1

    @make_test
    def test_get_default_dtype(x):
        if x.dtype == torch.get_default_dtype():
            return x + 1
        else:
            return x - 1

    @make_test
    def test_get_autocast_gpu_dtype(x):
        dtype = torch.get_autocast_gpu_dtype()
        return x.type(dtype)

    @make_test
    def test_promote_types(x):
        if x.dtype == torch.promote_types(torch.int32, torch.float32):
            return x + 1
        else:
            return x - 1

    @make_test
    def test_get_calculate_correct_fan(x):
        fan_in = torch.nn.init._calculate_correct_fan(x, "fan_in")
        return x + fan_in

    @make_test
    def test_is_complex(x):
        if torch.is_complex(x):
            return x + 1
        else:
            return x - 1

    @make_test
    def test_get_privateuse1_name(x):
        if torch._C._get_privateuse1_backend_name() == "privateuseone":
            return x + 1
        else:
            return x - 1

    @make_test
    def test_device(x):
        if not x.is_cuda:
            return x + 1

    @make_test
    def test_tensor_type(a, b):
        m = a.to(torch.float16)
        return b.type(m.type())

    @unittest.skipIf(not torch.cuda.is_available(), "requires cuda")
    @make_test
    def test_tensor_type2(a, b):
        m = a.to("cuda")
        return m + b.type(m.type())

    @make_test
    def test_tensor_type3(a, b):
        m = a.type(torch.HalfTensor)
        return b.type(m.type())

    @make_test
    def test_tensor_type4(a, b):
        m = a.type("torch.HalfTensor")
        return b.type(m.type())

    @unittest.skipIf(not torch.cuda.is_available(), "requires cuda")
    @make_test
    def test_tensor_type5(a, b):
        m = a.type(torch.cuda.HalfTensor)
        return b.type(m.type())

    @make_test
    def test_ndim(x):
        if x.ndim == 2 and x.ndimension() == 2 and x.dim() == 2:
            return x + 1

    @make_test
    def test_T(x):
        return torch.ones_like(x.T)

    @make_test
    def test_mT(x):
        return torch.ones_like(x.mT)

    @make_test
    def test_is_sparse(x):
        if not x.is_sparse:
            return x + 1

    @make_test
    def test_shape1(x):
        if x.shape[0] == 10:
            return x + 1

    @make_test
    def test_shape2(x):
        if x.size(1) == 10:
            return x + 1

    @make_test
    def test_del(a, b):
        c = a + 1
        d = c + 2
        del c, a
        return b + d

    @make_test
    def test_chunks1(x):
        chunk_size = 5
        assert x.shape[0] % chunk_size == 0
        assert x.shape[0] // chunk_size == 2
        return x[:chunk_size] - x[chunk_size:]

    @make_test
    def test_import1(x, y):
        import torch
        from torch import sub

        return sub(torch.add(x, y), y)

    @make_test
    def test_return_dict(x, y):
        z = [x + y, y, False]
        return {"x": x, "z": z, "a": x, "b": z, "c": x}

    @make_test
    def test_return_dict2(x, y):
        tmp = {"x": x}
        tmp["z"] = [x + y, y]
        tmp["y"] = y
        tmp["z"].append(False)
        return tmp

    @make_test
    def test_funcdef_closure(x, y):
        x = x + y + 1.0

        def inner(z):
            nonlocal x, y
            y = x + z + 20.0
            x = y + z + 10.0

        inner(2.0)
        inner(3.0)

        return x, y

    @make_test
    def test_module_constant(x, y):
        r = x + y
        for i in range(torch._dynamo.testing.three):
            r = r / y
        return r

    @make_test
    def test_inline_softmax(x, y):
        # This is common in sme huggingface models
        return torch.nn.Softmax(dim=-1)(x + y * 2)

    @make_test
    def test_dtype_compare(a, b):
        if a.dtype == torch.float16:
            return a + 10
        if a.dtype == torch.float32:
            return a - b * 32

    @make_test
    def test_build_list_unpack(a, b):
        it1 = (x + 1 for x in (a, b))
        it2 = (x - 1 for x in (a, b))
        return torch.cat([*it1, *it2], dim=-1)

    @make_test
    def test_tensor_len(a, b):
        return a + b + len(a) + b.__len__()

    @make_test
    def test_pop(a, b):
        ll = [a, b]
        ll.append(a + 1)
        ll.extend(
            [
                b + 2,
                a + b,
            ]
        )
        ll.pop(-1)
        ll.pop(0)
        ll.pop()
        v1, v2 = ll
        return v1 - v2

    @make_test
    def test_list_convert(a, b):
        ll = [a + 2, b]
        ll = tuple(ll)
        tmp = b + 3
        ll = list(ll)
        v1, v2 = ll
        return v1 - v2 + tmp

    @make_test
    def test_list_add(a, b):
        l1 = (a, b)
        l2 = ()  # being a LOAD_CONST in the bytecode
        l3 = l1 + l2
        return l3[0] + l3[1]

    @make_test
    def test_list_index_with_constant_tensor(a, b):
        l1 = [a, b, a + 1, b + 1]
        return l1[torch.as_tensor(2)]

    @make_test
    def test_startswith(a, b):
        x = a + b
        if "foobar".startswith("foo") and "test" in constant3.__module__:
            x = x + 1
        return x

    @make_test
    def test_dict_ops(a, b):
        tmp = {"a": a + 1, "b": b + 2}
        v = tmp.pop("b") + tmp.get("a") + tmp.get("missing", 3) + tmp.pop("missing", 4)
        tmp.update({"d": 3})
        tmp["c"] = v + tmp["d"]
        if "c" in tmp and "missing" not in tmp:
            return tmp["c"] - tmp["a"] + len(tmp)

    def test_dict_param_keys(self):
        a_param = torch.nn.Parameter(torch.ones([4, 4]))

        def fn(a):
            tmp = {"a": a, a_param: 3}
            return tmp["a"] + tmp[a_param]

        test = make_test(fn)
        test(self)

    def _test_default_dict_helper(self, factory):
        dd = collections.defaultdict(factory)
        param = torch.nn.Parameter(torch.ones([2, 2]))

        def fn(x):
            dd["a"] = x + 1
            dd[param] = 123
            dd["c"] = x * 2
            return dd["b"], dd

        x = torch.randn(10, 10)
        ref = fn(x)
        opt_fn = torch._dynamo.optimize_assert("eager")(fn)
        res = opt_fn(x)

        self.assertTrue(same(ref[0], res[0]))
        self.assertTrue(same(ref[1]["a"], res[1]["a"]))
        self.assertTrue(same(ref[1]["c"], res[1]["c"]))
        self.assertTrue(same(ref[1][param], res[1][param]))

    def test_default_dict(self):
        self._test_default_dict_helper(dict)

    def test_default_dict_lambda(self):
        self._test_default_dict_helper(lambda: dict())

    def test_default_dict_closure(self):
        def factory():
            return dict()

        self._test_default_dict_helper(factory)

    def test_default_dict_constr(self):
        param = torch.nn.Parameter(torch.ones([2, 2]))

        def fn(x):
            dd = collections.defaultdict(lambda: dict())
            dd["a"] = x + 1
            dd[param] = 123
            dd["c"] = x * 2
            return dd["b"], dd

        x = torch.randn(10, 10)
        ref = fn(x)
        opt_fn = torch._dynamo.optimize_assert("eager")(fn)
        res = opt_fn(x)

        self.assertTrue(same(ref[0], res[0]))
        self.assertTrue(same(ref[1]["a"], res[1]["a"]))
        self.assertTrue(same(ref[1]["c"], res[1]["c"]))
        self.assertTrue(same(ref[1][param], res[1][param]))

    @make_test
    def test_call_dict1(x):
        d1 = dict()
        d1["x"] = x + 1
        d2 = collections.OrderedDict()
        d2["x"] = x + 2
        return d1["x"] + d2["x"] + 1

    @make_test
    def test_call_dict2(x):
        d1 = dict()
        d1["x"] = x
        d2 = collections.OrderedDict(d1)
        if isinstance(d2, collections.OrderedDict):
            return x + 1
        else:
            return x - 1

    @make_test
    def test_call_dict3(x):
        my_list = [("a", x), ("b", x + 1), ("c", x + 2)]
        d1 = dict(my_list)
        d1["a"] = x + 10
        d2 = collections.OrderedDict(my_list)
        d2["c"] = x + 20
        return d1["a"] + d2["c"] + 1

    @make_test
    def test_call_dict4(x):
        my_list = (("a", x), ("b", x + 1), ("c", x + 2))
        d1 = dict(my_list)
        d1["a"] = x + 10
        d2 = collections.OrderedDict(my_list)
        d2["c"] = x + 20
        return d1["a"] + d2["c"] + 1

    @make_test
    def test_call_dict5(x):
        my_list = iter([("a", x), ("b", x + 1), ("c", x + 2)])
        d1 = dict(my_list)
        d1["a"] = x + 10
        d2 = collections.OrderedDict(my_list)
        d2["c"] = x + 20
        return d1["a"] + d2["c"] + 1

    @make_test
    def test_min_max(a, b):
        c = a + b
        a = a.sum()
        b = b.sum()
        a = min(max(a, 0), 1)
        b = max(0, min(1, b))
        return max(a, b) - min(a, b) + c

    @make_test
    def test_map_sum(a, b, c, d):
        return sum(map(lambda x: x + 1, [a, b, c, d]))

    @make_test
    def test_reduce(a, b, c, d):
        return functools.reduce(operator.add, [a, b, c, d])

    @make_test
    def test_tuple_contains(a, b):
        v1 = "a"
        v2 = "b"
        v3 = "c"
        vals1 = (v1, v2, v3)
        vals2 = ("d", "e", "f")
        if "a" in vals1 and "b" not in vals2:
            return a + b
        return a - b

    @make_test
    def test_set_contains(a, b):
        vals = set(["a", "b", "c"])
        if "a" in vals:
            x = a + b
        else:
            x = a - b
        if "d" in vals:
            y = a + b
        else:
            y = a - b
        return x, y

    @make_test
    def test_tuple_iadd(a, b):
        output = (a, b)
        output += (a + b, a - b)
        return output

    @make_test
    def test_unpack_ex1(x):
        output = (x, x + 1, x + 2, x + 3)
        a, b, *cd = output
        return a - b / cd[0]

    @make_test
    def test_unpack_ex2(x):
        output = (x, x + 1, x + 2, x + 3)
        *ab, c, d = output
        return c - d / ab[0]

    @make_test
    def test_unpack_ex3(x):
        output = (x, x + 1, x + 2, x + 3)
        a, *bc, d = output
        return a - d / bc[0]

    @make_test
    def test_const_tuple_add1(x):
        output = (x, x + 1, x + 2, x + 3)
        output = () + output + ()
        return output[2] + output[3]

    @make_test
    def test_const_tuple_add2(x):
        output = (x, x + 1, x + 2, x + 3)
        output = (None,) + output + (None,)
        return output[2] + output[3]

    @make_test
    def test_list_truth(a, b):
        tmp = [1, 2, 3]
        if tmp:
            return a + b
        else:
            return a - b

    @make_test
    def test_list_reversed(a, b):
        tmp = [a + 1, a + 2, a + 3]
        return a + b + next(iter(reversed(tmp)))

    @make_test
    def test_list_sorted1(x):
        tmp = [1, 10, 3, 0]
        return x + 1, sorted(tmp), sorted(tmp, reverse=True)

    @make_test
    def test_list_sorted2(x):
        y = [
            ("john", "A", 8),
            ("jane", "B", 5),
            ("dave", "B", 10),
        ]
        return (
            x + 1,
            sorted(y),
            sorted(y, key=lambda student: student[2]),
            sorted(y, key=lambda student: student[2], reverse=True),
        )

    @make_test
    def test_tuple_sorted(x):
        tmp = (1, 10, 3, 0)
        return x + 1, sorted(tmp), sorted(tmp, reverse=True)

    @make_test
    def test_dict_sorted(x):
        tmp = {1: "D", 10: "B", 3: "E", 0: "F"}
        return x + 1, sorted(tmp), sorted(tmp, reverse=True)

    @make_test
    def test_list_clear(a, b):
        tmp = [a + 1, a + 2]
        tmp.clear()
        tmp.append(a + b)
        return tmp

    @make_test
    def test_not_list(a):
        return not [a + 1]

    @make_test
    def test_islice_chain(a, b):
        tmp1 = [a + 1, a + 2]
        tmp2 = [a + 3, a + 4]
        a, b = list(itertools.islice(itertools.chain(tmp1, tmp2), 1, 3))
        c = next(itertools.islice(tmp1, 1, None))
        return a - b / c

    @make_test
    def test_namedtuple(a, b):
        mytuple = collections.namedtuple("mytuple", ["x", "y", "xy"])
        tmp = mytuple(a, b, a + b)
        return mytuple(tmp.x, tmp[1], tmp.xy + b)

    @make_test
    def test_namedtuple_defaults(a, b):
        mytuple = collections.namedtuple(
            "mytuple", ["x", "y", "xy"], defaults=(None, 1, None)
        )
        tmp = mytuple(a, xy=b)
        return mytuple(tmp.x, tmp[1], tmp.xy + b)

    class MyNamedTuple(NamedTuple):
        first: torch.Tensor
        second: torch.Tensor

        def add(self) -> torch.Tensor:
            return self.first + self.second

        @staticmethod
        def static_method() -> int:
            return 1

        @classmethod
        def class_method(cls) -> str:
            return cls.__name__

    @make_test
    def test_namedtuple_user_methods(a, b):
        mytuple = FunctionTests.MyNamedTuple(a, b)
        return mytuple.add(), mytuple.static_method(), mytuple.class_method()

    @make_test
    def test_is_quantized(a, b):
        if not a.is_quantized:
            return a + b

    @make_test
    def test_fstrings1(a, b):
        x = 1.229
        tmp = f"{x:.2f} bar"
        if tmp.startswith("1.23"):
            return a + b

    # https://github.com/pytorch/pytorch/issues/103602
    @expectedFailureDynamic
    @make_test
    def test_fstrings2(x):
        tmp = f"{x.shape[0]} bar"
        if tmp.startswith("10"):
            return x + 1

    @make_test
    def test_fstrings3(x):
        tmp = f"{x.__class__.__name__} foo"
        if tmp.startswith("Tensor"):
            return x + 1

    @make_test
    def test_tensor_new_with_size(x):
        y = torch.rand(5, 8)
        z = x.new(y.size())
        assert z.size() == y.size()

    @make_test
    def test_tensor_new_with_shape(x):
        y = torch.rand(5, 8)
        z = x.new(y.shape)
        assert z.size() == y.size()

    @make_test
    def test_jit_annotate(x):
        y = torch.jit.annotate(Any, x + 1)
        return y + 2

    @expectedFailureDynamic
    @make_test
    def test_is_contiguous_memory_format(tensor):
        if torch.jit.is_scripting():
            return None
        elif tensor.is_contiguous(memory_format=torch.contiguous_format):
            return tensor + 1

    @make_test
    def test_list_slice_assignment(x):
        m = [1, 2, 3, 4]
        m[1:] = [6] * (len(m) - 1)
        return x + 1

    @make_test
    def test_distributed_is_available(x):
        if torch.distributed.is_available():
            return x + 1
        else:
            return x - 1

    @unittest.skipIf(
        not torch.distributed.is_available(), "requires distributed package"
    )
    @make_test
    def test_distributed_is_initialized(x):
        if torch.distributed.is_initialized():
            return x + 1
        else:
            return x - 1

    @disable_translation_validation_if_dynamic_shapes
    @make_test
    def test_torch_distributions_functions(x):
        normal = torch.distributions.Normal(x, torch.tensor(1))
        independent = torch.distributions.Independent(normal, 1)
        return independent.log_prob(x)

    @make_test
    def test_context_wrapping_nested_functions_no_closure(x):
        @torch.no_grad()
        def augment(x: torch.Tensor) -> torch.Tensor:
            return (x + 1) * 2

        return augment(x)

    # # This is to test the new syntax for pattern matching
    # # ("match ... case ...") added on python 3.10.
    # # Uncomment these test cases if you run on 3.10+
    # @make_test
    # def test_match_sequence(a):
    #     point = (5, 8)
    #     match point:
    #         case (0, 0):
    #             return a
    #         case (0, y):
    #             return a - y
    #         case (x, 0):
    #             return a + x
    #         case (x, y):
    #             return a + x - y

    # @make_test
    # def test_match_mapping_and_match_keys(x):
    #     param = {"a": 0.5}
    #     match param:
    #         case {"a": param}:
    #             return x * param
    #         case {"b": param}:
    #             return x / param

    @make_test
    def test_numpy_meshgrid(x, y):
        r1, r2 = np.meshgrid(x.numpy(), y.numpy())
        return torch.from_numpy(r1), torch.from_numpy(r2)

    @make_test
    def test_torch_from_numpy(x):
        a = x.numpy()
        b = torch.from_numpy(a)
        if b.size(0) == 1:
            return torch.tensor(True)
        else:
            return torch.tensor(False)

    @make_test
    def test_numpy_size(x):
        a = x.numpy()
        return a.size

    @make_test
    def test_numpy_attributes(x):
        a = x.numpy()
        return (
            a.itemsize,
            a.strides,
            a.shape,
            a.ndim,
            a.size,
            torch.from_numpy(a.T),
            torch.from_numpy(a.real),
            torch.from_numpy(a.imag),
        )

    @make_test
    def test_mean_sum_np(x: torch.Tensor):
        x_mean = np.mean(x.numpy(), 1)
        x_sum = np.sum(x_mean)
        x_sum_array = np.asarray(x_sum)
        return torch.from_numpy(x_sum_array)

    @make_test
    def test_return_numpy_ndarray(x):
        a = x.numpy()
        return a.T

    @make_test
    def test_return_multiple_numpy_ndarray(x):
        a = x.numpy()
        return a.T, a.imag, a.real

    @make_test
    def test_ndarray_method(x):
        a = x.numpy()
        return a.copy()

    @make_test
    def test_ndarray_transpose(x):
        a = x.numpy()
        return a.transpose(0, 1)

    @make_test
    def test_ndarray_reshape(x):
        a = x.numpy()
        return a.reshape([1, a.size])

    @make_test
    def test_ndarray_methods_returning_scalar(x):
        a = x.numpy()
        return a.max(axis=0), a.all(axis=0)

    @make_test
    def test_ndarray_builtin_functions(x):
        a = x.numpy()
        return a + a, a - a

    @make_test
    def test_numpy_dtype_argument_to_function(x):
        return np.ones_like(x, dtype=np.float64)

    @make_test
    def test_numpy_linalg(x):
        return np.linalg.norm(x.numpy(), axis=0)

    @make_test
    def test_numpy_fft(x):
        return np.fft.fftshift(x.numpy())

    @make_test
    def test_numpy_random():
        x = np.random.randn(2, 2)
        return x - x

    @make_test
    def test_partials_torch_op_kwarg(x):
        par_mul = functools.partial(torch.mul, other=torch.ones(10, 10))
        return par_mul(x)

    @make_test
    def test_partials_torch_op_arg(x):
        par_mul = functools.partial(torch.mul, torch.ones(10, 10))
        return par_mul(x)

    @make_test
    def test_partials_udf_arg(x):
        par_mul = functools.partial(udf_mul, torch.ones(10, 10))
        return par_mul(x)

    @make_test
    def test_partials_udf_kwarg(x):
        par_mul = functools.partial(udf_mul, y=torch.ones(10, 10))
        return par_mul(x)

    @make_test
    def test_partials_udf_kwarg_module(x, y):
        par_mod = functools.partial(udf_module, mod=SmallNN())
        return par_mod(x=x, y=y)

    @make_test
    def test_partials_udf_kwarg_method(x, y):
        par_mod = functools.partial(udf_module, mod=SmallNN().forward)
        return par_mod(x=x, y=y)

    @make_test
    def test_partials_lambda(x):
        multiply = lambda x, y: x * y
        triple = functools.partial(multiply, y=3)
        return triple(x)

    def test_tensor_size_indexed_by_symint(self):
        def fn(x, y):
            index = x.shape[-1]
            return x + y.shape[index]

        x = torch.rand(10, 2)
        y = torch.rand(10, 8, 6)
        opt_fn = torch.compile(backend="eager", fullgraph=True)(fn)
        self.assertEqual(opt_fn(x, y), fn(x, y))

    def test_partials_as_input_partials_lambda(self):
        def fn(f0, f1, x):
            return f0(x) * f1(x)

        multiply = lambda x, y: x * y
        lambda0 = functools.partial(multiply, y=3)
        lambda1 = functools.partial(multiply, y=2)

        cnts = torch._dynamo.testing.CompileCounter()
        torch._dynamo.optimize(cnts, nopython=True)(fn)(
            lambda0, lambda1, torch.randn(2, 2)
        )
        self.assertEqual(cnts.frame_count, 1)

    def test_partials_as_input_partials_mod(self):
        def fn(f0, f1, x):
            return f0(x) * f1(x)

        lambda0 = functools.partial(SmallNN(), y=torch.randn(2, 2))
        lambda1 = functools.partial(SmallNN(), y=torch.randn(2, 2))

        cnts = torch._dynamo.testing.CompileCounter()
        x = torch.randn(2, 2)
        dynamo_result = torch._dynamo.optimize(cnts, nopython=True)(fn)(
            lambda0, lambda1, x
        )
        self.assertEqual(cnts.frame_count, 1)

        eager_result = fn(lambda0, lambda1, x)
        self.assertEqual(eager_result, dynamo_result)

    def test_partials_as_input_UDF(self):
        def fn(f0, f1, x):
            return f0(x) * f1(x)

        lambda0 = functools.partial(udf_mul, y=torch.randn(2, 2))
        lambda1 = functools.partial(udf_mul, y=torch.randn(2, 2))

        cnts = torch._dynamo.testing.CompileCounter()
        x = torch.randn(2, 2)
        dynamo_result = torch._dynamo.optimize(cnts, nopython=True)(fn)(
            lambda0, lambda1, x
        )
        self.assertEqual(cnts.frame_count, 1)

        eager_result = fn(lambda0, lambda1, x)
        self.assertEqual(eager_result, dynamo_result)

    def test_partials_recompilation(self):
        def fn(f0, f1, x):
            return f0(x) * f1(x)

        lambda0 = functools.partial(udf_mul, y=torch.randn(2, 2))
        lambda1 = functools.partial(udf_mul, y=torch.randn(2, 2))

        cnts = torch._dynamo.testing.CompileCounter()
        x = torch.randn(2, 2)
        fn = torch._dynamo.optimize(cnts, nopython=True)(fn)
        dynamo_result = fn(lambda0, lambda1, x)
        self.assertEqual(cnts.frame_count, 1)

        fn(lambda1, lambda0, x)
        self.assertEqual(
            cnts.frame_count, 1
        )  # No recompile! Tensor and udf_mul guarded

        lambda2 = functools.partial(udf_mul, y=torch.randn(3, 3))
        x = torch.randn(3, 3)
        fn(lambda2, lambda2, x)
        self.assertEqual(cnts.frame_count, 2)  # Recompile! Tensor size changed

        multiply = lambda x, y: x * y
        lambda3 = functools.partial(multiply, y=torch.randn(3, 3))
        x = torch.randn(3, 3)
        fn(lambda3, lambda3, x)

        self.assertEqual(cnts.frame_count, 3)  # Recompile! func id changed

        def fn2(f0, f1, args):
            return f0(*args) * f1(*args)

        cnts = torch._dynamo.testing.CompileCounter()

        x = torch.randn(2, 2)
        fn2 = torch._dynamo.optimize(cnts, nopython=True)(fn2)
        dynamo_result = fn2(lambda0, lambda1, [x])
        self.assertEqual(cnts.frame_count, 1)  # start over

        lambda4 = functools.partial(multiply, y=3, x=torch.randn(3, 3))
        fn2(lambda4, lambda4, [])

        self.assertEqual(cnts.frame_count, 2)  # Recompile! Different kwarg keys

        lambda5 = functools.partial(multiply, 1)
        x = torch.randn(3, 3)
        fn2(lambda5, lambda5, [x])

        self.assertEqual(cnts.frame_count, 3)  # Recompile! Different arg keys

        lambda6 = lambda x: x + x
        fn2(lambda6, lambda6, [x])
        self.assertEqual(
            cnts.frame_count, 4
        )  # Recompile! input is no longer a functools partial

    def test_manual_seed(self):
        @torch.compile
        def foo():
            torch.manual_seed(3)
            return torch.randint(0, 5, (5,))

        self.assertEqual(foo(), foo())
        self.assertEqual(foo(), foo())


def udf_mul(x, y):
    return x * y


class SmallNN(torch.nn.Module):
    def forward(self, x, y):
        combined = torch.cat((x, y), dim=1)
        out = torch.nn.ReLU()(combined)
        out = torch.nn.ReLU()(out)
        return out


def udf_module(mod, x, y):
    return mod(x, y)


def global_func_with_default_tensor_args(
    x=torch.zeros((2, 2)), *, kw_x=torch.zeros((1, 2))
):
    x.add_(1)
    kw_x.add_(1)
    return x, kw_x


class ModuleWithDefaultTensorArgsMethod(torch.nn.Module):
    def forward(self, x=torch.zeros((2, 2)), *, kw_x=torch.zeros((1, 2))):
        x.add_(1)
        kw_x.add_(1)
        return x, kw_x


class WrapperModule(torch.nn.Module):
    def __init__(self):
        super().__init__()
        self.m = ModuleWithDefaultTensorArgsMethod()

    def forward(self):
        return self.m()


if HAS_TRITON:
    # Define shared triton kernels here so that multiple tests can access it
    @triton.jit
    def add_kernel(
        in_ptr0,
        in_ptr1,
        out_ptr,
        n_elements,
        BLOCK_SIZE: "tl.constexpr",
    ):
        pid = tl.program_id(axis=0)
        block_start = pid * BLOCK_SIZE
        offsets = block_start + tl.arange(0, BLOCK_SIZE)
        mask = offsets < n_elements
        x = tl.load(in_ptr0 + offsets, mask=mask)
        y = tl.load(in_ptr1 + offsets, mask=mask)
        output = x + y
        tl.store(out_ptr + offsets, output, mask=mask)

    @triton.jit
    def mul2_kernel(
        in_ptr0,
        out_ptr,
        n_elements,
        BLOCK_SIZE: "tl.constexpr",
    ):
        pid = tl.program_id(axis=0)
        block_start = pid * BLOCK_SIZE
        offsets = block_start + tl.arange(0, BLOCK_SIZE)
        mask = offsets < n_elements
        x = tl.load(in_ptr0 + offsets, mask=mask)
        output = 2 * x
        tl.store(out_ptr + offsets, output, mask=mask)

    @triton.jit
    def mul2_inplace_kernel(
        ptr,
        n_elements,
        BLOCK_SIZE: "tl.constexpr",
    ):
        pid = tl.program_id(axis=0)
        block_start = pid * BLOCK_SIZE
        offsets = block_start + tl.arange(0, BLOCK_SIZE)
        mask = offsets < n_elements
        x = tl.load(ptr + offsets, mask=mask)
        output = 2 * x
        tl.store(ptr + offsets, output, mask=mask)


class DefaultsTests(torch._dynamo.test_case.TestCase):
    def test_func_default_tensor_args(self):
        """
        Tests that we indeed reference (and mutate) "the one" default tensor arg
        stored on the globally allocated function object, both from the orig and
        compiled function
        """

        def func():
            return global_func_with_default_tensor_args()

        cnts = torch._dynamo.testing.CompileCounter()
        compiled_func = torch.compile(func, backend=cnts)
        for i in range(4):
            if i % 2 == 0:
                x, kw_x = func()
            else:
                x, kw_x = compiled_func()
            # the inner func mutates += 1 each call
            self.assertTrue(same(x, torch.ones_like(x) + i))
            self.assertTrue(same(kw_x, torch.ones_like(kw_x) + i))
        # Calling compiled_func twice does not recompile
        self.assertEqual(cnts.frame_count, 1)
        self.assertEqual(cnts.op_count, 2)

        # But with a change to the guarded default tensor, we do recompile
        with patch.object(
            global_func_with_default_tensor_args,
            "__defaults__",
            (torch.ones((3, 4, 5)),),
        ):
            x, kw_x = compiled_func()
        self.assertEqual(cnts.frame_count, 2)
        self.assertEqual(cnts.op_count, 4)

        with patch.object(
            global_func_with_default_tensor_args,
            "__kwdefaults__",
            {"kw_x": torch.ones((3, 4, 5))},
        ):
            x, kw_x = compiled_func()
        self.assertEqual(cnts.frame_count, 3)
        self.assertEqual(cnts.op_count, 6)

    def test_meth_default_tensor_args(self):
        """
        Tests that we indeed reference (and mutate) "the one" default tensor arg
        stored on the globally allocated function object, both from the orig and
        compiled function
        """
        mod = WrapperModule()
        cnts = torch._dynamo.testing.CompileCounter()
        compiled_mod = torch.compile(mod, backend=cnts)
        for i in range(4):
            if i % 2 == 0:
                x, kw_x = mod()
            else:
                x, kw_x = compiled_mod()
            # the inner func mutates += 1 each call
            self.assertTrue(same(x, torch.ones_like(x) + i))
            self.assertTrue(same(kw_x, torch.ones_like(kw_x) + i))
        # Calling compiled_func twice does not recompile
        self.assertEqual(cnts.frame_count, 1)
        self.assertEqual(cnts.op_count, 2)

        # But with a change to the guarded default tensor, we do recompile
        with patch.object(
            ModuleWithDefaultTensorArgsMethod.forward,
            "__defaults__",
            (torch.ones((3, 4, 5)),),
        ):
            x, kw_x = compiled_mod()
        self.assertEqual(cnts.frame_count, 2)
        self.assertEqual(cnts.op_count, 4)

        with patch.object(
            ModuleWithDefaultTensorArgsMethod.forward,
            "__kwdefaults__",
            {"kw_x": torch.ones((3, 4, 5))},
        ):
            x, kw_x = compiled_mod()
        self.assertEqual(cnts.frame_count, 3)
        self.assertEqual(cnts.op_count, 6)

    def test_func_default_torch_args(self):
        """
        Tests other types of torch types as function default (size, dtype, device)
        """

        def func_with_default_torch_args(
            dt=torch.float16, ds=torch.Size((1, 2, 3)), dd=torch.device("cpu")
        ):
            return torch.ones(ds, dtype=dt, device=dd)

        def func():
            return func_with_default_torch_args()

        cnts = torch._dynamo.testing.CompileCounter()
        compiled_func = torch.compile(func, backend=cnts)
        out = func()
        compiled_out = compiled_func()
        self.assertEqual(out.dtype, compiled_out.dtype)
        self.assertEqual(out.device, compiled_out.device)
        self.assertEqual(out.size(), compiled_out.size())
        self.assertEqual(cnts.frame_count, 1)
        self.assertEqual(cnts.op_count, 1)

    @requires_cuda()
    @requires_triton()
    def test_triton_kernel_with_kernel_param(self):
        @triton.jit
        def pass_kernel(kernel):
            pass

        @torch.compile(backend="eager")
        def f(x):
            grid = (x.numel(),)
            pass_kernel[grid](kernel=x)

        t1 = torch.rand(5, device="cuda")
        f(t1)
        # No need to assert anything, the goal is to make sure dynamo does
        # not crash

    @requires_cuda()
    @requires_triton()
    def test_triton_kernel_higher_order_func(self):
        from torch._higher_order_ops.triton_kernel_wrap import kernel_side_table

        add_kernel_id = kernel_side_table.add_kernel(add_kernel)

        t1 = torch.rand(5, device="cuda")
        t2 = torch.rand(5, device="cuda")

        torch_add = t1 + t2

        # Test higher order function with mutation
        output = torch.zeros_like(t1)
        n_elements = output.numel()
        grid = lambda meta: (triton.cdiv(n_elements, meta["BLOCK_SIZE"]),)
        triton_kernel_wrapper_mutation(
            kernel_idx=add_kernel_id,
            grid=grid,
            kwargs={
                "in_ptr0": t1,
                "in_ptr1": t2,
                "out_ptr": output,
                "n_elements": n_elements,
                "BLOCK_SIZE": 16,
            },
        )
        self.assertEqual(output, torch_add)
        # Make sure it is modified
        self.assertNotEqual(output, torch.zeros_like(t1))

        # Test higher order function without mutation
        output = torch.zeros_like(t1)
        out_dict = triton_kernel_wrapper_functional(
            kernel_idx=add_kernel_id,
            grid=grid,
            kwargs={
                "in_ptr0": t1,
                "in_ptr1": t2,
                "out_ptr": output,
                "n_elements": n_elements,
                "BLOCK_SIZE": 16,
            },
            tensors_to_clone=["in_ptr0", "in_ptr1", "out_ptr"],
        )
        self.assertEqual(out_dict["out_ptr"], torch_add)
        # Make sure it is NOT modified
        self.assertEqual(output, torch.zeros_like(t1))

    @requires_cuda()
    @requires_triton()
    @skipIfRocm
    def test_triton_kernel_functionalize(self):
        import functorch
        from functorch import make_fx
        from torch._higher_order_ops.triton_kernel_wrap import kernel_side_table
        from torch._subclasses.functional_tensor import (
            CppFunctionalizeAPI,
            FunctorchFunctionalizeAPI,
            PythonFunctionalizeAPI,
        )

        kernel_side_table.reset_table()

        def f(x, output):
            out = triton_kernel_wrapper_functional(
                kernel_idx=kernel_side_table.add_kernel(mul2_kernel),
                grid=(x.numel(),),
                kwargs={
                    "in_ptr0": x,
                    "out_ptr": output,
                    "n_elements": output.numel(),
                    "BLOCK_SIZE": 16,
                },
                tensors_to_clone=["in_ptr0", "out_ptr"],
            )
            return out["out_ptr"]

        t1 = torch.rand(5, device="cuda")
        t2 = torch.rand(5, device="cuda")

        gm = make_fx(PythonFunctionalizeAPI().functionalize(f))(t1, t2)
        # Make sure t2 was not modified
        self.assertNotEqual(gm(t1, t2), t2)

        gm = make_fx(CppFunctionalizeAPI().functionalize(f))(t1, t2)
        # Make sure t2 was not modified
        self.assertNotEqual(gm(t1, t2), t2)

        gm = make_fx(torch.func.functionalize(f))(t1, t2)
        # Make sure t2 was not modified
        self.assertNotEqual(gm(t1, t2), t2)

        gm = make_fx(f, tracing_mode="fake")(t1, t2)
        self.assertExpectedInline(
            gm.code.strip(),
            """\
def forward(self, x_1, output_1):
    triton_kernel_wrapper_functional_proxy = torch._higher_order_ops.triton_kernel_wrap.triton_kernel_wrapper_functional(kernel_idx = 0, grid = (5,), kwargs = {'in_ptr0': x_1, 'out_ptr': output_1, 'n_elements': 5, 'BLOCK_SIZE': 16}, tensors_to_clone = ['in_ptr0', 'out_ptr']);  x_1 = output_1 = None
    getitem = triton_kernel_wrapper_functional_proxy['in_ptr0']
    getitem_1 = triton_kernel_wrapper_functional_proxy['out_ptr']
    getitem_2 = triton_kernel_wrapper_functional_proxy['n_elements']
    getitem_3 = triton_kernel_wrapper_functional_proxy['BLOCK_SIZE'];  triton_kernel_wrapper_functional_proxy = None
    return getitem_1""",
        )

    @requires_cuda()
    @requires_triton()
    @skipIfRocm
    def test_triton_kernel_mutation_type(self):
        from torch._higher_order_ops.triton_kernel_wrap import kernel_side_table
        from torch._subclasses.fake_tensor import FakeTensorMode
        from torch._subclasses.functional_tensor import (
            FunctionalTensor,
            FunctionalTensorMode,
        )

        def prep():
            x = torch.ones(4, device="cuda", requires_grad=True)
            x_func = FunctionalTensor.to_functional(x)
            self.assertTrue(torch._is_functional_tensor(x_func.elem))
            return x_func

        # normal mutation only
        with FakeTensorMode():
            x_func = prep()

            with FunctionalTensorMode():
                x_func.mul_(2)

            self.assertFalse(
                torch._functionalize_are_all_mutations_hidden_from_autograd(x_func.elem)
            )

        # triton kernel mutation only
        with FakeTensorMode():
            x_func = prep()

            with FunctionalTensorMode():
                triton_kernel_wrapper_mutation(
                    kernel_idx=kernel_side_table.add_kernel(mul2_inplace_kernel),
                    grid=(x_func.numel(),),
                    kwargs={
                        "ptr": x_func,
                        "n_elements": x_func.numel(),
                        "BLOCK_SIZE": 16,
                    },
                )

            self.assertTrue(
                torch._functionalize_are_all_mutations_hidden_from_autograd(x_func.elem)
            )

        # normal mutation + triton kernel mutation
        with FakeTensorMode():
            x_func = prep()

            with FunctionalTensorMode():
                x_func.mul_(2)
                triton_kernel_wrapper_mutation(
                    kernel_idx=kernel_side_table.add_kernel(mul2_inplace_kernel),
                    grid=(x_func.numel(),),
                    kwargs={
                        "ptr": x_func,
                        "n_elements": x_func.numel(),
                        "BLOCK_SIZE": 16,
                    },
                )

            self.assertFalse(
                torch._functionalize_are_all_mutations_hidden_from_autograd(x_func.elem)
            )

    @requires_cuda()
    @requires_triton()
    @common_utils.parametrize("backend", ["eager", "aot_eager", "inductor"])
    def test_triton_kernel_with_views(self, backend):
        def call_triton_take_view(x: torch.Tensor):
            output = torch.zeros_like(x)
            n_elements = output.numel()
            grid = lambda meta: (triton.cdiv(n_elements, meta["BLOCK_SIZE"]),)
            mul2_kernel[grid](x, output, n_elements, BLOCK_SIZE=16)
            return output

        def call_triton_return_view(x: torch.Tensor):
            output = torch.zeros_like(x)
            n_elements = output.numel()
            grid = lambda meta: (triton.cdiv(n_elements, meta["BLOCK_SIZE"]),)
            mul2_kernel[grid](x, output, n_elements, BLOCK_SIZE=16)
            return output.view(4, 4)

        t = torch.rand(4, 4, device="cuda")
        t_view = t.view(16)

        compiled_func = torch.compile(
            call_triton_take_view, backend=backend, fullgraph=True
        )
        self.assertEqual(2 * t_view, compiled_func(t_view))
        self.assertEqual(2 * t, compiled_func(t_view).view(4, 4))

        compiled_func = torch.compile(
            call_triton_return_view, backend=backend, fullgraph=True
        )
        self.assertEqual(2 * t_view, compiled_func(t).view(16))
        self.assertEqual(2 * t, compiled_func(t))

    @requires_cuda()
    @requires_triton()
    @common_utils.parametrize("grad_fn", [torch.no_grad, torch.enable_grad])
    @common_utils.parametrize("backend", ["eager", "aot_eager", "inductor"])
    def test_triton_kernel_with_grad_option(self, grad_fn, backend):
        def call_triton(x: torch.Tensor):
            with grad_fn():
                output = torch.zeros_like(x)
                n_elements = output.numel()
                grid = lambda meta: (triton.cdiv(n_elements, meta["BLOCK_SIZE"]),)
                mul2_kernel[grid](x, output, n_elements, BLOCK_SIZE=16)
                return output

        t = torch.rand(5, device="cuda")
        compiled_func = torch.compile(call_triton, backend=backend, fullgraph=True)
        self.assertEqual(2 * t, compiled_func(t))

    @requires_cuda()
    @requires_triton()
    @common_utils.parametrize("backend", ["eager", "aot_eager", "inductor"])
    def test_triton_kernel_inner_triton_function(self, backend):
        def f(x: torch.Tensor):
            @triton.jit
            def pow2_kernel(
                in_ptr0,
                out_ptr,
                n_elements,
                BLOCK_SIZE: "tl.constexpr",
            ):
                pid = tl.program_id(axis=0)
                block_start = pid * BLOCK_SIZE
                offsets = block_start + tl.arange(0, BLOCK_SIZE)
                mask = offsets < n_elements
                x = tl.load(in_ptr0 + offsets, mask=mask)
                output = x * x
                tl.store(out_ptr + offsets, output, mask=mask)

            output = torch.zeros_like(x)
            n_elements = output.numel()
            grid = lambda meta: (triton.cdiv(n_elements, meta["BLOCK_SIZE"]),)
            pow2_kernel[grid](x, output, n_elements, BLOCK_SIZE=16)
            return output

        t = torch.rand(5, device="cuda")

        compiled_func = torch.compile(f, backend=backend, fullgraph=True)
        # TODO(oulgen): NYI - Support this
        # self.assertEqual(t * t, compiled_func(t))

    @requires_cuda()
    @requires_triton()
    @common_utils.parametrize("grad", [False, True])
    @patch.object(torch._inductor.config, "implicit_fallbacks", False)
    def test_triton_kernel_no_clones(self, grad):
        from torch._inductor.utils import run_and_get_code

        def call_triton_add(
            x: torch.Tensor,
            y: torch.Tensor,
        ):
            output = torch.zeros_like(x, requires_grad=grad)
            n_elements = output.numel()

            grid = (x.numel(),)
            add_kernel[grid](x, y, output, n_elements, BLOCK_SIZE=16)

            return output

        t1 = torch.rand(5, device="cuda", requires_grad=grad)
        t2 = torch.rand(5, device="cuda", requires_grad=grad)

        torch_add = t1 + t2
        test, (code,) = run_and_get_code(torch.compile(call_triton_add), t1, t2)
        self.assertEqual(torch_add, test)
        self.assertTrue("aten.copy" not in code)
        self.assertTrue("aten.clone" not in code)

    @requires_cuda()
    @requires_triton()
    @common_utils.parametrize("grad", [False, True])
    @common_utils.parametrize("backend", ["eager", "aot_eager", "inductor"])
    @patch.object(torch._inductor.config, "implicit_fallbacks", False)
    def test_triton_kernel_native(self, grad, backend):
        def call_triton_add(
            x: torch.Tensor, y: torch.Tensor, grid_type: int, num=1, positional=False
        ):
            output = torch.zeros_like(x, requires_grad=grad)
            n_elements = output.numel()

            def grid_fn(meta):
                return (triton.cdiv(num, meta["BLOCK_SIZE"]),)

            if grid_type == 0:
                grid = (x.numel(),)
            elif grid_type == 1:
                grid = lambda meta: (triton.cdiv(n_elements, meta["BLOCK_SIZE"]),)
            else:
                grid = grid_fn

            if positional:
                add_kernel[grid](x, y, output, n_elements, 16)
            else:
                add_kernel[grid](x, y, output, n_elements, BLOCK_SIZE=16)

            return output

        t1 = torch.rand(5, device="cuda", requires_grad=grad)
        t2 = torch.rand(5, device="cuda", requires_grad=grad)

        torch_add = t1 + t2

        # No Dynamo -- Make sure triton kernel works
        self.assertEqual(call_triton_add(t1, t2, 1), torch_add)
        # No Dynamo -- Make sure triton kernel works (with positional BLOCK_SIZE)
        self.assertEqual(call_triton_add(t1, t2, 1, True), torch_add)

        # With Dynamo
        compiled_func = torch.compile(call_triton_add, backend=backend, fullgraph=True)
        # With simple kernel
        self.assertEqual(compiled_func(t1, t2, 0), torch_add)
        # With lambda kernel
        self.assertEqual(compiled_func(t1, t2, 1), torch_add)
        # With lambda kernel (with positional BLOCK_SIZE)
        self.assertEqual(compiled_func(t1, t2, 1, 1, True), torch_add)
        # With user defined function kernel
        self.assertEqual(compiled_func(t1, t2, 2, 200), torch_add)

    def test_dataclass_factory(self):
        @dataclass
        class Output:
            scalar: int = 2
            named_tensors: Dict[str, torch.Tensor] = field(default_factory=dict)
            lists: List[torch.Tensor] = field(default_factory=list)

            def scale(self):
                return self.scalar * 2

        def fn(x):
            # Check default dict assignment
            a = Output(1)
            # Check that dataclass methods can be inlined
            scaled_value = a.scale()

            # Check that normal assignment works
            b = Output(5, named_tensors={"x": x})

            # Check default int assignment
            c = Output()

            # Check that the default members are properly initialized
            if isinstance(a.named_tensors, dict):
                x = torch.sin(x)

            # Change dataclass
            c.scalar = 6
            c.named_tensors["x"] = x

            # Return dataclaass as well to check reconstruction
            return c, torch.cos(x) * scaled_value + b.named_tensors["x"] + c.scalar

        cnts = torch._dynamo.testing.CompileCounter()
        compiled_fn = torch.compile(fn, backend=cnts, fullgraph=True)
        x = torch.randn(4)
        eager_dataclass, out = fn(x)
        compiled_dataclass, compiled_out = compiled_fn(x)
        self.assertEqual(eager_dataclass.scalar, compiled_dataclass.scalar)
        self.assertEqual(
            eager_dataclass.named_tensors["x"], compiled_dataclass.named_tensors["x"]
        )
        self.assertTrue(same(out, compiled_out))
        self.assertEqual(cnts.frame_count, 1)
        self.assertEqual(cnts.op_count, 5)

    def test_dataclass_nested(self):
        @dataclass
        class Base:
            outer_a: int
            outer_b: int

        @dataclass
        class Derived(Base):
            inner_a: Any = field(default_factory=list)

        def fn(x):
            l = Derived(1, 2)
            return l.outer_a * x

        opt_fn = torch.compile(fn, backend="eager", fullgraph=True)
        x = torch.randn(4)
        res = fn(x)
        ref = opt_fn(x)
        self.assertEqual(ref, res)

    def test_listlike_of_tensors_contains_constant(self):
        for listlike in [set, list]:

            def fn(x):
                x.add_(1)
                s = listlike([x])
                res = 1 in s
                return res

            opt_fn = torch.compile(fn, backend="eager", fullgraph=True)
            x = torch.randn(1)
            ref = opt_fn(x)
            res = fn(x)
            self.assertEqual(ref, res)

    def test_cast_tensor_single_elem(self):
        with torch._dynamo.config.patch({"capture_scalar_outputs": True}):
            for t, val in [
                (float, 1.0),
                (float, 1),
                (float, True),
                (int, 1),
                (int, False),
                # (int, 1.0), # fails due to a >= 0 comparison in sym_int
            ]:  # , bool, complex]: no casting for sym_bool, no sym_complex

                def fn(x):
                    x = x + 1
                    return t(x)

                opt_fn = torch.compile(
                    fn, backend="eager", fullgraph=True, dynamic=False
                )
                x = torch.tensor([val])
                res = fn(x)
                ref = opt_fn(x)
                self.assertEqual(ref, res)

                # Cannot handle non single-elem
                with self.assertRaises(ValueError):
                    fn(torch.tensor([val] * 2))
                with self.assertRaises(torch._dynamo.exc.TorchRuntimeError):
                    opt_fn(torch.tensor([val] * 2))

    def test_set_construction(self):
        def fn(x):
            y = x.add_(1)
            s = set({x})
            s.add(y)
            return len(s)

        opt_fn = torch.compile(fn, backend="eager", fullgraph=True)
        x = torch.randn(4)
        res = fn(x)
        ref = opt_fn(x)
        self.assertEqual(ref, res)

    def test_is_tensor_tensor(self):
        def fn(x, y):
            if x is y:
                return x * 2
            else:
                return x + y

        fn_opt = torch.compile(backend="eager", fullgraph=True, dynamic=True)(fn)

        x = torch.zeros(2)
        y = torch.ones(2)

        self.assertEqual(fn(x, y), fn_opt(x, y))
        self.assertEqual(fn(x, x), fn_opt(x, x))

    def test_is_mutated_tensor_tensor(self):
        def fn(x):
            y = x.add_(1)
            return x is y

        fn_opt = torch.compile(backend="eager", fullgraph=True, dynamic=True)(fn)

        z = torch.ones(4)

        self.assertEqual(fn(z), fn_opt(z))

    def test_is_mutated_tensor_tensor_across_graph_break(self):
        def fn(x):
            y = x.add_(1)
            cond = x is y
            x.add_(1)
            # The real tensor values are recovered when graph breaking.
            # Hence we recover the invariant.
            torch._dynamo.graph_break()
            x.add_(1)
            return x is y, cond

        fn_opt = torch.compile(backend="eager", dynamic=True)(fn)

        z = torch.ones(4)

        self.assertEqual(fn(z), fn_opt(z))

    def test_is_mutated_tensor_tensor(self):
        def fn(x):
            y = x.add_(1)
            return y is x

        fn_opt = torch.compile(backend="eager", fullgraph=True, dynamic=True)(fn)

        z = torch.ones(4, 1)

        self.assertEqual(fn(z), fn_opt(z))

    def test_is_init_in_compile_mutated_tensor_tensor(self):
        def fn(x):
            z = x.clone()
            y = z.add_(1)
            return y is z

        fn_opt = torch.compile(backend="eager", fullgraph=True, dynamic=True)(fn)

        z = torch.ones(4, 1)

        self.assertEqual(fn(z), fn_opt(z))

    def test_is_init_in_compile_vmapped_mutated_tensor_tensor(self):
        def fn(z):
            x = z.clone()
            y = torch.vmap(torch.Tensor.acos_)(x)
            _ = y is z
            return y is x

        fn_opt = torch.compile(backend="eager", fullgraph=True, dynamic=True)(fn)

        z = torch.ones(4, 1)

        self.assertEqual(fn(z), fn_opt(z))

    def test_is_vmapped_mutated_tensor_tensor(self):
        def fn(x):
            y = torch.vmap(torch.Tensor.acos_)(x)
            return y is x

        fn_opt = torch.compile(backend="eager", fullgraph=True, dynamic=True)(fn)

        z = torch.ones(4, 1)

        self.assertEqual(fn(z), fn_opt(z))

    def test_is_init_in_compile_vmapped_mutated_tensor_tensor_multi_arg(self):
        def fn(y, z):
            a = y.clone()
            b = z.clone()

            def g(a, b):
                return a.acos_(), b.acos_()

            c, d = torch.vmap(g)(a, b)
            return a is c is b is d

        fn_opt = torch.compile(backend="eager", fullgraph=True, dynamic=True)(fn)

        y = torch.ones(4, 2)
        z = torch.ones(4, 10)

        self.assertEqual(fn(y, z), fn_opt(y, z))
        self.assertEqual(fn(y, y), fn_opt(y, y))

    def test_in_set_would_fail_broadcast(self):
        param = torch.zeros(5)
        param2 = torch.zeros(5, 10)

        tensor_list = set()
        tensor_list.add(param2)
        assert param not in tensor_list

        def fn(param, param2):
            param.add_(1)
            tensor_list = set([param2])
            return param in tensor_list

        cnts = torch._dynamo.testing.CompileCounter()
        opt_fn = torch._dynamo.optimize(cnts, nopython=True)(fn)
        self.assertEqual(opt_fn(param, param2), fn(param, param2))
        self.assertEqual(cnts.frame_count, 1)
        # Test aliased
        self.assertEqual(opt_fn(param, param), fn(param, param))
        self.assertEqual(cnts.frame_count, 2)  # Recompiles

    def test_in_set_inplace(self):
        param = torch.zeros(5)
        param2 = torch.zeros(5, 10)

        tensor_list = set()
        tensor_list.add(param2)
        assert param not in tensor_list

        def fn(param, param2):
            y = param.add_(1)  # Tensor method
            z = torch.Tensor.add_(y, 1)  # torch function
            tensor_list = set([param2])
            return y in tensor_list and z in tensor_list

        cnts = torch._dynamo.testing.CompileCounter()
        opt_fn = torch._dynamo.optimize(cnts, nopython=True)(fn)
        self.assertEqual(opt_fn(param, param2), fn(param, param2))
        self.assertEqual(cnts.frame_count, 1)
        # Test aliased
        self.assertEqual(opt_fn(param, param), fn(param, param))
        self.assertEqual(cnts.frame_count, 2)  # Recompiles

<<<<<<< HEAD
    def test_compare_constant_and_tensor(self):
        for op in [
            operator.lt,
            operator.le,
            operator.gt,
            operator.ge,
            operator.ne,
            operator.eq,
        ]:

            def fn(x):
                return op(-10, x)

            opt_fn = torch.compile(fullgraph=True)(fn)

            x = torch.randn(10)
            self.assertEqual(opt_fn(x), fn(x))

=======
>>>>>>> 236472b3

common_utils.instantiate_parametrized_tests(DefaultsTests)

if __name__ == "__main__":
    from torch._dynamo.test_case import run_tests

    run_tests()<|MERGE_RESOLUTION|>--- conflicted
+++ resolved
@@ -2156,7 +2156,6 @@
         self.assertEqual(opt_fn(param, param), fn(param, param))
         self.assertEqual(cnts.frame_count, 2)  # Recompiles
 
-<<<<<<< HEAD
     def test_compare_constant_and_tensor(self):
         for op in [
             operator.lt,
@@ -2175,8 +2174,6 @@
             x = torch.randn(10)
             self.assertEqual(opt_fn(x), fn(x))
 
-=======
->>>>>>> 236472b3
 
 common_utils.instantiate_parametrized_tests(DefaultsTests)
 
