# Owner(s): ["module: dynamo"]
# flake8: noqa
import collections
import functools
import inspect
import itertools
import operator
import sys
import unittest
from dataclasses import dataclass, field
from typing import Any, Dict, List, NamedTuple
from unittest.mock import patch

import numpy as np

import torch

import torch._dynamo.test_case
import torch._dynamo.testing
from torch import sub
from torch._dynamo.testing import expectedFailureDynamic
from torch._dynamo.utils import same

from torch._higher_order_ops.triton_kernel_wrap import (
    triton_kernel_wrapper_functional,
    triton_kernel_wrapper_mutation,
)
from torch.nn import functional as F
from torch.testing._internal import common_utils
from torch.testing._internal.common_utils import (
    disable_translation_validation_if_dynamic_shapes,
    skipIfRocm,
)
from torch.testing._internal.inductor_utils import HAS_CUDA

from torch.utils._triton import has_triton

HAS_TRITON = has_triton()

requires_triton = functools.partial(unittest.skipIf, not HAS_TRITON, "requires triton")
requires_cuda = functools.partial(unittest.skipIf, not HAS_CUDA, "requires cuda")

if HAS_TRITON:
    import triton
    from triton import language as tl


d = torch.ones(10, 10)
e = torch.nn.Linear(10, 10)
flag = True


clip01 = functools.partial(torch.clip, min=0.0, max=1.0)


def constant3(a, b):
    return a - b + (1.0 + 2)


def func_with_default(a, b, some_default_arg=True):
    if some_default_arg:
        return a - b


def make_test(fn):
    nargs = len(inspect.signature(fn).parameters)

    def test_fn(self):
        return torch._dynamo.testing.standard_test(self, fn=fn, nargs=nargs)

    return test_fn


@torch.jit.script_if_tracing
def inline_script_if_tracing(x):
    return x + 1.2


@torch.jit.ignore
def inline_ignore(x):
    return x + 3.4


@torch.jit.unused
def inline_unused(x):
    return x + 5.6


class FunctionTests(torch._dynamo.test_case.TestCase):
    @make_test
    def test_inline_jit_annotations(x):
        x = inline_script_if_tracing(x)
        x = inline_ignore(x)
        x = inline_unused(x)
        return

    @make_test
    def test_add(a, b):
        return a + b

    @make_test
    def test_add_(a, b):
        a_copy = torch.tensor(a)
        return a_copy.add_(b, alpha=5.0)

    @make_test
    def test_addcdiv(a, b, c):
        # dynamo decomposes this to avoid a graph break when
        # the value kwarg is populated
        return torch.addcdiv(a, b, c, value=5.0)

    @make_test
    def test_addcdiv_(a, b, c):
        a_copy = torch.tensor(a)
        return a_copy.addcdiv_(b, c, value=5.0)

    @make_test
    def test_is_not_null(a, b):
        if a is not None and b is not None:
            return a + b

    @make_test
    def test_functools_partial(a, b):
        return clip01(a + b)

    @make_test
    def test_itertools_product(a, b):
        v = a
        for x, i in itertools.product([a, b], [1, 2]):
            v = v + x * i
        return v

    @make_test
    def test_itertools_chain(a, b):
        v = a
        for x in itertools.chain([a, b], [1, 2]):
            v = v + x
        return v

    @make_test
    def test_itertools_combinations(a, b):
        combs = []
        for size in itertools.combinations((1, 2, 3, 4), 2):
            combs.append(torch.ones(size))
        return combs

    @make_test
    def test_constant1(a, b, c):
        return a - b * c + 1.0

    @make_test
    def test_constant2(a, b, c):
        return a - b * c + 1

    @make_test
    def test_constant3(a):
        b = 1
        c = 2
        d = 3
        return b + c - d + a

    @make_test
    def test_constant4(a, b):
        c = 2
        d = 3
        if c > d:
            return a - b
        return b - a

    @make_test
    def test_finfo(a, b):
        if torch.iinfo(torch.int32).bits == 32:
            return torch.finfo(a.dtype).min * b

    @make_test
    def test_globalfn(a, b):
        return sub(a, b)

    @make_test
    def test_viatorch(a, b):
        return torch.sub(a, b)

    @make_test
    def test_viamethod(a, b):
        return a.sub(b)

    @make_test
    def test_indirect1(a, b):
        t = a.sub
        return t(b)

    @make_test
    def test_indirect2(a, b):
        t = a.sub
        args = (b,)
        return t(*args)

    @make_test
    def test_indirect3(a, b):
        t = a.sub
        args = (b,)
        kwargs = {}
        return t(*args, **kwargs)

    @make_test
    def test_methodcall1(a, b, c):
        return constant3(a, b) * c

    @make_test
    def test_methodcall2(a, b):
        return constant3(a=b, b=a) + 1

    @make_test
    def test_methodcall3(a, b):
        return constant3(a, b=1.0) + b

    @make_test
    def test_device_constant(a):
        return a + torch.ones(1, device=torch.device("cpu"))

    @make_test
    def test_tuple1(a, b):
        args = (a, b)
        return sub(*args)

    @make_test
    def test_tuple2(a, b):
        args = [a, b]
        return sub(*args)

    @make_test
    def test_is_in_onnx_export(x, y):
        if torch.onnx.is_in_onnx_export():
            return x - 1
        else:
            return y + 1

    @make_test
    def test_is_fx_tracing(x, y):
        if torch.fx._symbolic_trace.is_fx_tracing():
            return x - 1
        else:
            return y + 1

    @make_test
    def test_listarg1(a, b):
        return torch.cat([a, b])

    @make_test
    def test_listarg2(a, b):
        return torch.cat((a, b), dim=0)

    @make_test
    def test_listarg3(a, b):
        kwargs = {"tensors": (a, b), "dim": 0}
        return torch.cat(**kwargs)

    @make_test
    def test_listarg4(a, b):
        return torch.cat(tensors=[a, b], dim=0)

    @make_test
    def test_listarg5(a, b):
        args = [(a, b)]
        kwargs = {"dim": 0}
        return torch.cat(*args, **kwargs)

    @make_test
    def test_deque(a, b):
        d = collections.deque([a, b])
        d.append(a + 1)
        d.extend([a, b])
        d.insert(0, "foo")
        tmp = d.pop()

        another_deque = collections.deque([tmp])
        d.extendleft(another_deque)
        another_deque.clear()
        d.extend(another_deque)

        d[2] = "setitem"
        d = d.copy()
        d.append(d.popleft())

        empty = collections.deque()
        d.extend(empty)

        # dynamo same() util doesn't support deque so just return a list
        return list(d)

    @make_test
    def test_slice1(a):
        return a[5]

    @make_test
    def test_slice2(a):
        return a[:5]

    @make_test
    def test_slice3(a):
        return a[5:]

    @make_test
    def test_slice4(a):
        return a[2:5]

    @make_test
    def test_slice5(a):
        return a[::2]

    @make_test
    def test_slice6(a):
        return torch.unsqueeze(a, 0)[:, 2:]

    @make_test
    def test_range1(a):
        return torch.tensor(range(a.size(0)))

    @make_test
    def test_range2(x, y):
        r = x + y
        for i in range(x.size(0) + 2):
            r = r / y
        return r

    @make_test
    def test_unpack1(a):
        a, b = a[:5], a[5:]
        return a - b

    @make_test
    def test_unpack2(a):
        packed = [a[:5], a[5:]]
        a, b = packed
        return a - b

    @make_test
    def test_unpack3(a):
        packed = (a[:5], a[5:])
        a, b = packed
        return a - b

    @make_test
    def test_fn_with_self_set(a, b):
        # avg_pool2d is an odd one with __self__ set
        return F.avg_pool2d(
            torch.unsqueeze(a, 0) * torch.unsqueeze(b, 1), kernel_size=2, padding=1
        )

    @make_test
    def test_return_tuple1(a, b):
        return (a - b, b - a, a, b)

    @make_test
    def test_globalvar(a, b):
        return a - b + d

    @make_test
    def test_globalmodule(x):
        return e(x)

    @make_test
    def test_inline_with_default(a, b, c):
        return func_with_default(a, b) * c

    @make_test
    def test_inner_function(x):
        def fn(x):
            return torch.add(x, x)

        return fn(x)

    @make_test
    def test_transpose_for_scores(x):
        new_x_shape = x.size()[:-1] + (2, 5)
        x = x.view(*new_x_shape)
        return x.permute(0, 2, 1)

    @make_test
    def test_return_tuple2(x):
        return (torch.add(x, x), x)

    @make_test
    def test_load_global_bool(x):
        if flag:
            return torch.add(x, x)
        else:
            return x

    @make_test
    def test_len_tensor(x):
        z = len(x)
        return torch.add(x, z)

    @make_test
    def test_len_constant_list(x):
        z = len([1, 2, 3])
        return torch.add(x, z)

    @make_test
    def test_len_constant_dict(x):
        z = len({"foo": "bar"})
        return torch.add(x, z)

    @make_test
    def test_dict_copy(x):
        z = dict({"foo": x + 1})
        return z

    @make_test
    def test_callable_lambda(x):
        if callable(lambda x: True):
            return x + 1
        else:
            return x - 1

    @make_test
    def test_callable_torch(x):
        if callable(torch.abs):
            return x + 1
        else:
            return x - 1

    @make_test
    def test_callable_builtin(x):
        if callable(sum):
            return x + 1
        else:
            return x - 1

    @make_test
    def test_len_constant_misc_iterables(x):
        a = len((1, 2, 3))
        b = len("test str")
        c = a + b
        return torch.add(x, c)

    @make_test
    def test_dict_kwargs(x):
        z = dict(text_embed=x + 1, other=x + 2)
        return z

    @make_test
    def test_ordered_dict_kwargs(x):
        z = collections.OrderedDict(sample=torch.ones(10))
        return z

    @make_test
    def test_float(x):
        y = float(1.2)
        y += float("1.2")
        return torch.add(x, y)

    @make_test
    def test_is_floating_point(x):
        y = x + 1
        return torch.is_floating_point(y), torch.is_floating_point(input=y)

    @make_test
    def test_dtype(x):
        if x.dtype == torch.float32:
            return x + 1

    @make_test
    def test_get_default_dtype(x):
        if x.dtype == torch.get_default_dtype():
            return x + 1
        else:
            return x - 1

    @make_test
    def test_get_autocast_gpu_dtype(x):
        dtype = torch.get_autocast_gpu_dtype()
        return x.type(dtype)

    @make_test
    def test_promote_types(x):
        if x.dtype == torch.promote_types(torch.int32, torch.float32):
            return x + 1
        else:
            return x - 1

    @make_test
    def test_get_calculate_correct_fan(x):
        fan_in = torch.nn.init._calculate_correct_fan(x, "fan_in")
        return x + fan_in

    @make_test
    def test_is_complex(x):
        if torch.is_complex(x):
            return x + 1
        else:
            return x - 1

    @make_test
    def test_get_privateuse1_name(x):
        if torch._C._get_privateuse1_backend_name() == "privateuseone":
            return x + 1
        else:
            return x - 1

    @make_test
    def test_device(x):
        if not x.is_cuda:
            return x + 1

    @make_test
    def test_tensor_type(a, b):
        m = a.to(torch.float16)
        return b.type(m.type())

    @unittest.skipIf(not torch.cuda.is_available(), "requires cuda")
    @make_test
    def test_tensor_type2(a, b):
        m = a.to("cuda")
        return m + b.type(m.type())

    @make_test
    def test_tensor_type3(a, b):
        m = a.type(torch.HalfTensor)
        return b.type(m.type())

    @make_test
    def test_tensor_type4(a, b):
        m = a.type("torch.HalfTensor")
        return b.type(m.type())

    @unittest.skipIf(not torch.cuda.is_available(), "requires cuda")
    @make_test
    def test_tensor_type5(a, b):
        m = a.type(torch.cuda.HalfTensor)
        return b.type(m.type())

    @make_test
    def test_ndim(x):
        if x.ndim == 2 and x.ndimension() == 2 and x.dim() == 2:
            return x + 1

    @make_test
    def test_T(x):
        return torch.ones_like(x.T)

    @make_test
    def test_mT(x):
        return torch.ones_like(x.mT)

    @make_test
    def test_is_sparse(x):
        if not x.is_sparse:
            return x + 1

    @make_test
    def test_shape1(x):
        if x.shape[0] == 10:
            return x + 1

    @make_test
    def test_shape2(x):
        if x.size(1) == 10:
            return x + 1

    @make_test
    def test_del(a, b):
        c = a + 1
        d = c + 2
        del c, a
        return b + d

    @make_test
    def test_chunks1(x):
        chunk_size = 5
        assert x.shape[0] % chunk_size == 0
        assert x.shape[0] // chunk_size == 2
        return x[:chunk_size] - x[chunk_size:]

    @make_test
    def test_import1(x, y):
        import torch
        from torch import sub

        return sub(torch.add(x, y), y)

    @make_test
    def test_return_dict(x, y):
        z = [x + y, y, False]
        return {"x": x, "z": z, "a": x, "b": z, "c": x}

    @make_test
    def test_return_dict2(x, y):
        tmp = {"x": x}
        tmp["z"] = [x + y, y]
        tmp["y"] = y
        tmp["z"].append(False)
        return tmp

    @make_test
    def test_funcdef_closure(x, y):
        x = x + y + 1.0

        def inner(z):
            nonlocal x, y
            y = x + z + 20.0
            x = y + z + 10.0

        inner(2.0)
        inner(3.0)

        return x, y

    @make_test
    def test_module_constant(x, y):
        r = x + y
        for i in range(torch._dynamo.testing.three):
            r = r / y
        return r

    @make_test
    def test_inline_softmax(x, y):
        # This is common in sme huggingface models
        return torch.nn.Softmax(dim=-1)(x + y * 2)

    @make_test
    def test_dtype_compare(a, b):
        if a.dtype == torch.float16:
            return a + 10
        if a.dtype == torch.float32:
            return a - b * 32

    @make_test
    def test_build_list_unpack(a, b):
        it1 = (x + 1 for x in (a, b))
        it2 = (x - 1 for x in (a, b))
        return torch.cat([*it1, *it2], dim=-1)

    @make_test
    def test_tensor_len(a, b):
        return a + b + len(a) + b.__len__()

    @make_test
    def test_pop(a, b):
        ll = [a, b]
        ll.append(a + 1)
        ll.extend(
            [
                b + 2,
                a + b,
            ]
        )
        ll.pop(-1)
        ll.pop(0)
        ll.pop()
        v1, v2 = ll
        return v1 - v2

    @make_test
    def test_list_convert(a, b):
        ll = [a + 2, b]
        ll = tuple(ll)
        tmp = b + 3
        ll = list(ll)
        v1, v2 = ll
        return v1 - v2 + tmp

    @make_test
    def test_list_add(a, b):
        l1 = (a, b)
        l2 = ()  # being a LOAD_CONST in the bytecode
        l3 = l1 + l2
        return l3[0] + l3[1]

    @make_test
    def test_list_index_with_constant_tensor(a, b):
        l1 = [a, b, a + 1, b + 1]
        return l1[torch.as_tensor(2)]

    @make_test
    def test_startswith(a, b):
        x = a + b
        if "foobar".startswith("foo") and "test" in constant3.__module__:
            x = x + 1
        return x

    @make_test
    def test_dict_ops(a, b):
        tmp = {"a": a + 1, "b": b + 2}
        v = tmp.pop("b") + tmp.get("a") + tmp.get("missing", 3) + tmp.pop("missing", 4)
        tmp.update({"d": 3})
        tmp["c"] = v + tmp["d"]
        if "c" in tmp and "missing" not in tmp:
            return tmp["c"] - tmp["a"] + len(tmp)

    def test_dict_param_keys(self):
        a_param = torch.nn.Parameter(torch.ones([4, 4]))

        def fn(a):
            tmp = {"a": a, a_param: 3}
            return tmp["a"] + tmp[a_param]

        test = make_test(fn)
        test(self)

    def _test_default_dict_helper(self, factory):
        dd = collections.defaultdict(factory)
        param = torch.nn.Parameter(torch.ones([2, 2]))

        def fn(x):
            dd["a"] = x + 1
            dd[param] = 123
            dd["c"] = x * 2
            return dd["b"], dd

        x = torch.randn(10, 10)
        ref = fn(x)
        opt_fn = torch._dynamo.optimize_assert("eager")(fn)
        res = opt_fn(x)

        self.assertTrue(same(ref[0], res[0]))
        self.assertTrue(same(ref[1]["a"], res[1]["a"]))
        self.assertTrue(same(ref[1]["c"], res[1]["c"]))
        self.assertTrue(same(ref[1][param], res[1][param]))

    def test_default_dict(self):
        self._test_default_dict_helper(dict)

    def test_default_dict_lambda(self):
        self._test_default_dict_helper(lambda: dict())

    def test_default_dict_closure(self):
        def factory():
            return dict()

        self._test_default_dict_helper(factory)

    def test_default_dict_constr(self):
        param = torch.nn.Parameter(torch.ones([2, 2]))

        def fn(x):
            dd = collections.defaultdict(lambda: dict())
            dd["a"] = x + 1
            dd[param] = 123
            dd["c"] = x * 2
            return dd["b"], dd

        x = torch.randn(10, 10)
        ref = fn(x)
        opt_fn = torch._dynamo.optimize_assert("eager")(fn)
        res = opt_fn(x)

        self.assertTrue(same(ref[0], res[0]))
        self.assertTrue(same(ref[1]["a"], res[1]["a"]))
        self.assertTrue(same(ref[1]["c"], res[1]["c"]))
        self.assertTrue(same(ref[1][param], res[1][param]))

    @make_test
    def test_call_dict1(x):
        d1 = dict()
        d1["x"] = x + 1
        d2 = collections.OrderedDict()
        d2["x"] = x + 2
        return d1["x"] + d2["x"] + 1

    @make_test
    def test_call_dict2(x):
        d1 = dict()
        d1["x"] = x
        d2 = collections.OrderedDict(d1)
        if isinstance(d2, collections.OrderedDict):
            return x + 1
        else:
            return x - 1

    @make_test
    def test_call_dict3(x):
        my_list = [("a", x), ("b", x + 1), ("c", x + 2)]
        d1 = dict(my_list)
        d1["a"] = x + 10
        d2 = collections.OrderedDict(my_list)
        d2["c"] = x + 20
        return d1["a"] + d2["c"] + 1

    @make_test
    def test_call_dict4(x):
        my_list = (("a", x), ("b", x + 1), ("c", x + 2))
        d1 = dict(my_list)
        d1["a"] = x + 10
        d2 = collections.OrderedDict(my_list)
        d2["c"] = x + 20
        return d1["a"] + d2["c"] + 1

    @make_test
    def test_call_dict5(x):
        my_list = iter([("a", x), ("b", x + 1), ("c", x + 2)])
        d1 = dict(my_list)
        d1["a"] = x + 10
        d2 = collections.OrderedDict(my_list)
        d2["c"] = x + 20
        return d1["a"] + d2["c"] + 1

    @make_test
    def test_min_max(a, b):
        c = a + b
        a = a.sum()
        b = b.sum()
        a = min(max(a, 0), 1)
        b = max(0, min(1, b))
        return max(a, b) - min(a, b) + c

    @make_test
    def test_map_sum(a, b, c, d):
        return sum(map(lambda x: x + 1, [a, b, c, d]))

    @make_test
    def test_reduce(a, b, c, d):
        return functools.reduce(operator.add, [a, b, c, d])

    @make_test
    def test_tuple_contains(a, b):
        v1 = "a"
        v2 = "b"
        v3 = "c"
        vals1 = (v1, v2, v3)
        vals2 = ("d", "e", "f")
        if "a" in vals1 and "b" not in vals2:
            return a + b
        return a - b

    @make_test
    def test_set_contains(a, b):
        vals = set(["a", "b", "c"])
        if "a" in vals:
            x = a + b
        else:
            x = a - b
        if "d" in vals:
            y = a + b
        else:
            y = a - b
        return x, y

    @make_test
    def test_tuple_iadd(a, b):
        output = (a, b)
        output += (a + b, a - b)
        return output

    @make_test
    def test_unpack_ex1(x):
        output = (x, x + 1, x + 2, x + 3)
        a, b, *cd = output
        return a - b / cd[0]

    @make_test
    def test_unpack_ex2(x):
        output = (x, x + 1, x + 2, x + 3)
        *ab, c, d = output
        return c - d / ab[0]

    @make_test
    def test_unpack_ex3(x):
        output = (x, x + 1, x + 2, x + 3)
        a, *bc, d = output
        return a - d / bc[0]

    @make_test
    def test_const_tuple_add1(x):
        output = (x, x + 1, x + 2, x + 3)
        output = () + output + ()
        return output[2] + output[3]

    @make_test
    def test_const_tuple_add2(x):
        output = (x, x + 1, x + 2, x + 3)
        output = (None,) + output + (None,)
        return output[2] + output[3]

    @make_test
    def test_list_truth(a, b):
        tmp = [1, 2, 3]
        if tmp:
            return a + b
        else:
            return a - b

    @make_test
    def test_list_reversed(a, b):
        tmp = [a + 1, a + 2, a + 3]
        return a + b + next(iter(reversed(tmp)))

    @make_test
    def test_list_sorted1(x):
        tmp = [1, 10, 3, 0]
        return x + 1, sorted(tmp), sorted(tmp, reverse=True)

    @make_test
    def test_list_sorted2(x):
        y = [
            ("john", "A", 8),
            ("jane", "B", 5),
            ("dave", "B", 10),
        ]
        return (
            x + 1,
            sorted(y),
            sorted(y, key=lambda student: student[2]),
            sorted(y, key=lambda student: student[2], reverse=True),
        )

    @make_test
    def test_tuple_sorted(x):
        tmp = (1, 10, 3, 0)
        return x + 1, sorted(tmp), sorted(tmp, reverse=True)

    @make_test
    def test_dict_sorted(x):
        tmp = {1: "D", 10: "B", 3: "E", 0: "F"}
        return x + 1, sorted(tmp), sorted(tmp, reverse=True)

    @make_test
    def test_list_clear(a, b):
        tmp = [a + 1, a + 2]
        tmp.clear()
        tmp.append(a + b)
        return tmp

    @make_test
    def test_not_list(a):
        return not [a + 1]

    @make_test
    def test_islice_chain(a, b):
        tmp1 = [a + 1, a + 2]
        tmp2 = [a + 3, a + 4]
        a, b = list(itertools.islice(itertools.chain(tmp1, tmp2), 1, 3))
        c = next(itertools.islice(tmp1, 1, None))
        return a - b / c

    @make_test
    def test_namedtuple(a, b):
        mytuple = collections.namedtuple("mytuple", ["x", "y", "xy"])
        tmp = mytuple(a, b, a + b)
        return mytuple(tmp.x, tmp[1], tmp.xy + b)

    @make_test
    def test_namedtuple_defaults(a, b):
        mytuple = collections.namedtuple(
            "mytuple", ["x", "y", "xy"], defaults=(None, 1, None)
        )
        tmp = mytuple(a, xy=b)
        return mytuple(tmp.x, tmp[1], tmp.xy + b)

    class MyNamedTuple(NamedTuple):
        first: torch.Tensor
        second: torch.Tensor

        def add(self) -> torch.Tensor:
            return self.first + self.second

        @staticmethod
        def static_method() -> int:
            return 1

        @classmethod
        def class_method(cls) -> str:
            return cls.__name__

    @make_test
    def test_namedtuple_user_methods(a, b):
        mytuple = FunctionTests.MyNamedTuple(a, b)
        return mytuple.add(), mytuple.static_method(), mytuple.class_method()

    @make_test
    def test_is_quantized(a, b):
        if not a.is_quantized:
            return a + b

    @make_test
    def test_fstrings1(a, b):
        x = 1.229
        tmp = f"{x:.2f} bar"
        if tmp.startswith("1.23"):
            return a + b

    # https://github.com/pytorch/pytorch/issues/103602
    @expectedFailureDynamic
    @make_test
    def test_fstrings2(x):
        tmp = f"{x.shape[0]} bar"
        if tmp.startswith("10"):
            return x + 1

    @make_test
    def test_fstrings3(x):
        tmp = f"{x.__class__.__name__} foo"
        if tmp.startswith("Tensor"):
            return x + 1

    @make_test
    def test_tensor_new_with_size(x):
        y = torch.rand(5, 8)
        z = x.new(y.size())
        assert z.size() == y.size()

    @make_test
    def test_tensor_new_with_shape(x):
        y = torch.rand(5, 8)
        z = x.new(y.shape)
        assert z.size() == y.size()

    @make_test
    def test_jit_annotate(x):
        y = torch.jit.annotate(Any, x + 1)
        return y + 2

    @expectedFailureDynamic
    @make_test
    def test_is_contiguous_memory_format(tensor):
        if torch.jit.is_scripting():
            return None
        elif tensor.is_contiguous(memory_format=torch.contiguous_format):
            return tensor + 1

    @make_test
    def test_list_slice_assignment(x):
        m = [1, 2, 3, 4]
        m[1:] = [6] * (len(m) - 1)
        return x + 1

    @make_test
    def test_distributed_is_available(x):
        if torch.distributed.is_available():
            return x + 1
        else:
            return x - 1

    @unittest.skipIf(
        not torch.distributed.is_available(), "requires distributed package"
    )
    @make_test
    def test_distributed_is_initialized(x):
        if torch.distributed.is_initialized():
            return x + 1
        else:
            return x - 1

    @disable_translation_validation_if_dynamic_shapes
    @make_test
    def test_torch_distributions_functions(x):
        normal = torch.distributions.Normal(x, torch.tensor(1))
        independent = torch.distributions.Independent(normal, 1)
        return independent.log_prob(x)

    @make_test
    def test_context_wrapping_nested_functions_no_closure(x):
        @torch.no_grad()
        def augment(x: torch.Tensor) -> torch.Tensor:
            return (x + 1) * 2

        return augment(x)

    # # This is to test the new syntax for pattern matching
    # # ("match ... case ...") added on python 3.10.
    # # Uncomment these test cases if you run on 3.10+
    # @make_test
    # def test_match_sequence(a):
    #     point = (5, 8)
    #     match point:
    #         case (0, 0):
    #             return a
    #         case (0, y):
    #             return a - y
    #         case (x, 0):
    #             return a + x
    #         case (x, y):
    #             return a + x - y

    # @make_test
    # def test_match_mapping_and_match_keys(x):
    #     param = {"a": 0.5}
    #     match param:
    #         case {"a": param}:
    #             return x * param
    #         case {"b": param}:
    #             return x / param

    @make_test
    def test_numpy_meshgrid(x, y):
        r1, r2 = np.meshgrid(x.numpy(), y.numpy())
        return torch.from_numpy(r1), torch.from_numpy(r2)

    @make_test
    def test_torch_from_numpy(x):
        a = x.numpy()
        b = torch.from_numpy(a)
        if b.size(0) == 1:
            return torch.tensor(True)
        else:
            return torch.tensor(False)

    @make_test
    def test_numpy_size(x):
        a = x.numpy()
        return a.size

    @make_test
    def test_numpy_attributes(x):
        a = x.numpy()
        return (
            a.itemsize,
            a.strides,
            a.shape,
            a.ndim,
            a.size,
            torch.from_numpy(a.T),
            torch.from_numpy(a.real),
            torch.from_numpy(a.imag),
        )

    @make_test
    def test_mean_sum_np(x: torch.Tensor):
        x_mean = np.mean(x.numpy(), 1)
        x_sum = np.sum(x_mean)
        x_sum_array = np.asarray(x_sum)
        return torch.from_numpy(x_sum_array)

    @make_test
    def test_return_numpy_ndarray(x):
        a = x.numpy()
        return a.T

    @make_test
    def test_return_multiple_numpy_ndarray(x):
        a = x.numpy()
        return a.T, a.imag, a.real

    @make_test
    def test_ndarray_method(x):
        a = x.numpy()
        return a.copy()

    @make_test
    def test_ndarray_transpose(x):
        a = x.numpy()
        return a.transpose(0, 1)

    @make_test
    def test_ndarray_reshape(x):
        a = x.numpy()
        return a.reshape([1, a.size])

    @make_test
    def test_ndarray_methods_returning_scalar(x):
        a = x.numpy()
        return a.max(axis=0), a.all(axis=0)

    @make_test
    def test_ndarray_builtin_functions(x):
        a = x.numpy()
        return a + a, a - a

    @make_test
    def test_numpy_dtype_argument_to_function(x):
        return np.ones_like(x, dtype=np.float64)

    @make_test
    def test_numpy_linalg(x):
        return np.linalg.norm(x.numpy(), axis=0)

    @make_test
    def test_numpy_fft(x):
        return np.fft.fftshift(x.numpy())

    @make_test
    def test_numpy_random():
        x = np.random.randn(2, 2)
        return x - x

    @make_test
    def test_partials_torch_op_kwarg(x):
        par_mul = functools.partial(torch.mul, other=torch.ones(10, 10))
        return par_mul(x)

    @make_test
    def test_partials_torch_op_arg(x):
        par_mul = functools.partial(torch.mul, torch.ones(10, 10))
        return par_mul(x)

    @make_test
    def test_partials_udf_arg(x):
        par_mul = functools.partial(udf_mul, torch.ones(10, 10))
        return par_mul(x)

    @make_test
    def test_partials_udf_kwarg(x):
        par_mul = functools.partial(udf_mul, y=torch.ones(10, 10))
        return par_mul(x)

    @make_test
    def test_partials_udf_kwarg_module(x, y):
        par_mod = functools.partial(udf_module, mod=SmallNN())
        return par_mod(x=x, y=y)

    @make_test
    def test_partials_udf_kwarg_method(x, y):
        par_mod = functools.partial(udf_module, mod=SmallNN().forward)
        return par_mod(x=x, y=y)

    @make_test
    def test_partials_lambda(x):
        multiply = lambda x, y: x * y
        triple = functools.partial(multiply, y=3)
        return triple(x)

    def test_tensor_size_indexed_by_symint(self):
        def fn(x, y):
            index = x.shape[-1]
            return x + y.shape[index]

        x = torch.rand(10, 2)
        y = torch.rand(10, 8, 6)
        opt_fn = torch.compile(backend="eager", fullgraph=True)(fn)
        self.assertEqual(opt_fn(x, y), fn(x, y))

    def test_partials_as_input_partials_lambda(self):
        def fn(f0, f1, x):
            return f0(x) * f1(x)

        multiply = lambda x, y: x * y
        lambda0 = functools.partial(multiply, y=3)
        lambda1 = functools.partial(multiply, y=2)

        cnts = torch._dynamo.testing.CompileCounter()
        torch._dynamo.optimize(cnts, nopython=True)(fn)(
            lambda0, lambda1, torch.randn(2, 2)
        )
        self.assertEqual(cnts.frame_count, 1)

    def test_partials_as_input_partials_mod(self):
        def fn(f0, f1, x):
            return f0(x) * f1(x)

        lambda0 = functools.partial(SmallNN(), y=torch.randn(2, 2))
        lambda1 = functools.partial(SmallNN(), y=torch.randn(2, 2))

        cnts = torch._dynamo.testing.CompileCounter()
        x = torch.randn(2, 2)
        dynamo_result = torch._dynamo.optimize(cnts, nopython=True)(fn)(
            lambda0, lambda1, x
        )
        self.assertEqual(cnts.frame_count, 1)

        eager_result = fn(lambda0, lambda1, x)
        self.assertEqual(eager_result, dynamo_result)

    def test_partials_as_input_UDF(self):
        def fn(f0, f1, x):
            return f0(x) * f1(x)

        lambda0 = functools.partial(udf_mul, y=torch.randn(2, 2))
        lambda1 = functools.partial(udf_mul, y=torch.randn(2, 2))

        cnts = torch._dynamo.testing.CompileCounter()
        x = torch.randn(2, 2)
        dynamo_result = torch._dynamo.optimize(cnts, nopython=True)(fn)(
            lambda0, lambda1, x
        )
        self.assertEqual(cnts.frame_count, 1)

        eager_result = fn(lambda0, lambda1, x)
        self.assertEqual(eager_result, dynamo_result)

    def test_partials_recompilation(self):
        def fn(f0, f1, x):
            return f0(x) * f1(x)

        lambda0 = functools.partial(udf_mul, y=torch.randn(2, 2))
        lambda1 = functools.partial(udf_mul, y=torch.randn(2, 2))

        cnts = torch._dynamo.testing.CompileCounter()
        x = torch.randn(2, 2)
        fn = torch._dynamo.optimize(cnts, nopython=True)(fn)
        dynamo_result = fn(lambda0, lambda1, x)
        self.assertEqual(cnts.frame_count, 1)

        fn(lambda1, lambda0, x)
        self.assertEqual(
            cnts.frame_count, 1
        )  # No recompile! Tensor and udf_mul guarded

        lambda2 = functools.partial(udf_mul, y=torch.randn(3, 3))
        x = torch.randn(3, 3)
        fn(lambda2, lambda2, x)
        self.assertEqual(cnts.frame_count, 2)  # Recompile! Tensor size changed

        multiply = lambda x, y: x * y
        lambda3 = functools.partial(multiply, y=torch.randn(3, 3))
        x = torch.randn(3, 3)
        fn(lambda3, lambda3, x)

        self.assertEqual(cnts.frame_count, 3)  # Recompile! func id changed

        def fn2(f0, f1, args):
            return f0(*args) * f1(*args)

        cnts = torch._dynamo.testing.CompileCounter()

        x = torch.randn(2, 2)
        fn2 = torch._dynamo.optimize(cnts, nopython=True)(fn2)
        dynamo_result = fn2(lambda0, lambda1, [x])
        self.assertEqual(cnts.frame_count, 1)  # start over

        lambda4 = functools.partial(multiply, y=3, x=torch.randn(3, 3))
        fn2(lambda4, lambda4, [])

        self.assertEqual(cnts.frame_count, 2)  # Recompile! Different kwarg keys

        lambda5 = functools.partial(multiply, 1)
        x = torch.randn(3, 3)
        fn2(lambda5, lambda5, [x])

        self.assertEqual(cnts.frame_count, 3)  # Recompile! Different arg keys

        lambda6 = lambda x: x + x
        fn2(lambda6, lambda6, [x])
        self.assertEqual(
            cnts.frame_count, 4
        )  # Recompile! input is no longer a functools partial

    def test_manual_seed(self):
        @torch.compile
        def foo():
            torch.manual_seed(3)
            return torch.randint(0, 5, (5,))

        self.assertEqual(foo(), foo())
        self.assertEqual(foo(), foo())


def udf_mul(x, y):
    return x * y


class SmallNN(torch.nn.Module):
    def forward(self, x, y):
        combined = torch.cat((x, y), dim=1)
        out = torch.nn.ReLU()(combined)
        out = torch.nn.ReLU()(out)
        return out


def udf_module(mod, x, y):
    return mod(x, y)


def global_func_with_default_tensor_args(
    x=torch.zeros((2, 2)), *, kw_x=torch.zeros((1, 2))
):
    x.add_(1)
    kw_x.add_(1)
    return x, kw_x


class ModuleWithDefaultTensorArgsMethod(torch.nn.Module):
    def forward(self, x=torch.zeros((2, 2)), *, kw_x=torch.zeros((1, 2))):
        x.add_(1)
        kw_x.add_(1)
        return x, kw_x


class WrapperModule(torch.nn.Module):
    def __init__(self):
        super().__init__()
        self.m = ModuleWithDefaultTensorArgsMethod()

    def forward(self):
        return self.m()


if HAS_TRITON:
    # Define shared triton kernels here so that multiple tests can access it
    @triton.jit
    def add_kernel(
        in_ptr0,
        in_ptr1,
        out_ptr,
        n_elements,
        BLOCK_SIZE: "tl.constexpr",
    ):
        pid = tl.program_id(axis=0)
        block_start = pid * BLOCK_SIZE
        offsets = block_start + tl.arange(0, BLOCK_SIZE)
        mask = offsets < n_elements
        x = tl.load(in_ptr0 + offsets, mask=mask)
        y = tl.load(in_ptr1 + offsets, mask=mask)
        output = x + y
        tl.store(out_ptr + offsets, output, mask=mask)

    @triton.jit
    def mul2_kernel(
        in_ptr0,
        out_ptr,
        n_elements,
        BLOCK_SIZE: "tl.constexpr",
    ):
        pid = tl.program_id(axis=0)
        block_start = pid * BLOCK_SIZE
        offsets = block_start + tl.arange(0, BLOCK_SIZE)
        mask = offsets < n_elements
        x = tl.load(in_ptr0 + offsets, mask=mask)
        output = 2 * x
        tl.store(out_ptr + offsets, output, mask=mask)

    @triton.jit
    def mul2_inplace_kernel(
        ptr,
        n_elements,
        BLOCK_SIZE: "tl.constexpr",
    ):
        pid = tl.program_id(axis=0)
        block_start = pid * BLOCK_SIZE
        offsets = block_start + tl.arange(0, BLOCK_SIZE)
        mask = offsets < n_elements
        x = tl.load(ptr + offsets, mask=mask)
        output = 2 * x
        tl.store(ptr + offsets, output, mask=mask)


class DefaultsTests(torch._dynamo.test_case.TestCase):
    def test_func_default_tensor_args(self):
        """
        Tests that we indeed reference (and mutate) "the one" default tensor arg
        stored on the globally allocated function object, both from the orig and
        compiled function
        """

        def func():
            return global_func_with_default_tensor_args()

        cnts = torch._dynamo.testing.CompileCounter()
        compiled_func = torch.compile(func, backend=cnts)
        for i in range(4):
            if i % 2 == 0:
                x, kw_x = func()
            else:
                x, kw_x = compiled_func()
            # the inner func mutates += 1 each call
            self.assertTrue(same(x, torch.ones_like(x) + i))
            self.assertTrue(same(kw_x, torch.ones_like(kw_x) + i))
        # Calling compiled_func twice does not recompile
        self.assertEqual(cnts.frame_count, 1)
        self.assertEqual(cnts.op_count, 2)

        # But with a change to the guarded default tensor, we do recompile
        with patch.object(
            global_func_with_default_tensor_args,
            "__defaults__",
            (torch.ones((3, 4, 5)),),
        ):
            x, kw_x = compiled_func()
        self.assertEqual(cnts.frame_count, 2)
        self.assertEqual(cnts.op_count, 4)

        with patch.object(
            global_func_with_default_tensor_args,
            "__kwdefaults__",
            {"kw_x": torch.ones((3, 4, 5))},
        ):
            x, kw_x = compiled_func()
        self.assertEqual(cnts.frame_count, 3)
        self.assertEqual(cnts.op_count, 6)

    def test_meth_default_tensor_args(self):
        """
        Tests that we indeed reference (and mutate) "the one" default tensor arg
        stored on the globally allocated function object, both from the orig and
        compiled function
        """
        mod = WrapperModule()
        cnts = torch._dynamo.testing.CompileCounter()
        compiled_mod = torch.compile(mod, backend=cnts)
        for i in range(4):
            if i % 2 == 0:
                x, kw_x = mod()
            else:
                x, kw_x = compiled_mod()
            # the inner func mutates += 1 each call
            self.assertTrue(same(x, torch.ones_like(x) + i))
            self.assertTrue(same(kw_x, torch.ones_like(kw_x) + i))
        # Calling compiled_func twice does not recompile
        self.assertEqual(cnts.frame_count, 1)
        self.assertEqual(cnts.op_count, 2)

        # But with a change to the guarded default tensor, we do recompile
        with patch.object(
            ModuleWithDefaultTensorArgsMethod.forward,
            "__defaults__",
            (torch.ones((3, 4, 5)),),
        ):
            x, kw_x = compiled_mod()
        self.assertEqual(cnts.frame_count, 2)
        self.assertEqual(cnts.op_count, 4)

        with patch.object(
            ModuleWithDefaultTensorArgsMethod.forward,
            "__kwdefaults__",
            {"kw_x": torch.ones((3, 4, 5))},
        ):
            x, kw_x = compiled_mod()
        self.assertEqual(cnts.frame_count, 3)
        self.assertEqual(cnts.op_count, 6)

    def test_func_default_torch_args(self):
        """
        Tests other types of torch types as function default (size, dtype, device)
        """

        def func_with_default_torch_args(
            dt=torch.float16, ds=torch.Size((1, 2, 3)), dd=torch.device("cpu")
        ):
            return torch.ones(ds, dtype=dt, device=dd)

        def func():
            return func_with_default_torch_args()

        cnts = torch._dynamo.testing.CompileCounter()
        compiled_func = torch.compile(func, backend=cnts)
        out = func()
        compiled_out = compiled_func()
        self.assertEqual(out.dtype, compiled_out.dtype)
        self.assertEqual(out.device, compiled_out.device)
        self.assertEqual(out.size(), compiled_out.size())
        self.assertEqual(cnts.frame_count, 1)
        self.assertEqual(cnts.op_count, 1)

    @requires_cuda()
    @requires_triton()
    def test_triton_kernel_with_kernel_param(self):
        @triton.jit
        def pass_kernel(kernel):
            pass

        @torch.compile(backend="eager")
        def f(x):
            grid = (x.numel(),)
            pass_kernel[grid](kernel=x)

        t1 = torch.rand(5, device="cuda")
        f(t1)
        # No need to assert anything, the goal is to make sure dynamo does
        # not crash

    @requires_cuda()
    @requires_triton()
    def test_triton_kernel_higher_order_func(self):
        from torch._higher_order_ops.triton_kernel_wrap import kernel_side_table

        add_kernel_id = kernel_side_table.add_kernel(add_kernel)

        t1 = torch.rand(5, device="cuda")
        t2 = torch.rand(5, device="cuda")

        torch_add = t1 + t2

        # Test higher order function with mutation
        output = torch.zeros_like(t1)
        n_elements = output.numel()
        grid = lambda meta: (triton.cdiv(n_elements, meta["BLOCK_SIZE"]),)
        triton_kernel_wrapper_mutation(
            kernel_idx=add_kernel_id,
            grid=grid,
            kwargs={
                "in_ptr0": t1,
                "in_ptr1": t2,
                "out_ptr": output,
                "n_elements": n_elements,
                "BLOCK_SIZE": 16,
            },
        )
        self.assertEqual(output, torch_add)
        # Make sure it is modified
        self.assertNotEqual(output, torch.zeros_like(t1))

        # Test higher order function without mutation
        output = torch.zeros_like(t1)
        out_dict = triton_kernel_wrapper_functional(
            kernel_idx=add_kernel_id,
            grid=grid,
            kwargs={
                "in_ptr0": t1,
                "in_ptr1": t2,
                "out_ptr": output,
                "n_elements": n_elements,
                "BLOCK_SIZE": 16,
            },
        )
        self.assertEqual(out_dict["out_ptr"], torch_add)
        # Make sure it is NOT modified
        self.assertEqual(output, torch.zeros_like(t1))

    @requires_cuda()
    @requires_triton()
    @skipIfRocm
    def test_triton_kernel_functionalize(self):
        import functorch
        from functorch import make_fx
        from torch._higher_order_ops.triton_kernel_wrap import kernel_side_table
        from torch._subclasses.functional_tensor import (
            CppFunctionalizeAPI,
            FunctorchFunctionalizeAPI,
            PythonFunctionalizeAPI,
        )

        kernel_side_table.reset_table()

        def f(x, output):
            out = triton_kernel_wrapper_functional(
                kernel_idx=kernel_side_table.add_kernel(mul2_kernel),
                grid=(x.numel(),),
                kwargs={
                    "in_ptr0": x,
                    "out_ptr": output,
                    "n_elements": output.numel(),
                    "BLOCK_SIZE": 16,
                },
            )
            return out["out_ptr"]

        t1 = torch.rand(5, device="cuda")
        t2 = torch.rand(5, device="cuda")

        gm = make_fx(PythonFunctionalizeAPI().functionalize(f))(t1, t2)
        # Make sure t2 was not modified
        self.assertNotEqual(gm(t1, t2), t2)

        gm = make_fx(CppFunctionalizeAPI().functionalize(f))(t1, t2)
        # Make sure t2 was not modified
        self.assertNotEqual(gm(t1, t2), t2)

        gm = make_fx(torch.func.functionalize(f))(t1, t2)
        # Make sure t2 was not modified
        self.assertNotEqual(gm(t1, t2), t2)

        gm = make_fx(f, tracing_mode="fake")(t1, t2)
        self.assertExpectedInline(
            gm.code.strip(),
            """\
def forward(self, x_1, output_1):
    triton_kernel_wrapper_functional_proxy = torch._higher_order_ops.triton_kernel_wrap.triton_kernel_wrapper_functional(kernel_idx = 0, grid = (5,), kwargs = {'in_ptr0': x_1, 'out_ptr': output_1, 'n_elements': 5, 'BLOCK_SIZE': 16});  x_1 = output_1 = None
    getitem = triton_kernel_wrapper_functional_proxy['in_ptr0']
    getitem_1 = triton_kernel_wrapper_functional_proxy['out_ptr']
    getitem_2 = triton_kernel_wrapper_functional_proxy['n_elements']
    getitem_3 = triton_kernel_wrapper_functional_proxy['BLOCK_SIZE'];  triton_kernel_wrapper_functional_proxy = None
    return getitem_1""",
        )

    @requires_cuda()
    @requires_triton()
    @skipIfRocm
    def test_triton_kernel_mutation_type(self):
        from torch._higher_order_ops.triton_kernel_wrap import kernel_side_table
        from torch._subclasses.fake_tensor import FakeTensorMode
        from torch._subclasses.functional_tensor import (
            FunctionalTensor,
            FunctionalTensorMode,
        )

        def prep():
            x = torch.ones(4, device="cuda", requires_grad=True)
            x_func = FunctionalTensor.to_functional(x)
            self.assertTrue(torch._is_functional_tensor(x_func.elem))
            return x_func

        # normal mutation only
        with FakeTensorMode():
            x_func = prep()

            with FunctionalTensorMode():
                x_func.mul_(2)

            self.assertFalse(
                torch._functionalize_are_all_mutations_hidden_from_autograd(x_func.elem)
            )

        # triton kernel mutation only
        with FakeTensorMode():
            x_func = prep()

            with FunctionalTensorMode():
                triton_kernel_wrapper_mutation(
                    kernel_idx=kernel_side_table.add_kernel(mul2_inplace_kernel),
                    grid=(x_func.numel(),),
                    kwargs={
                        "ptr": x_func,
                        "n_elements": x_func.numel(),
                        "BLOCK_SIZE": 16,
                    },
                )

            self.assertTrue(
                torch._functionalize_are_all_mutations_hidden_from_autograd(x_func.elem)
            )

        # normal mutation + triton kernel mutation
        with FakeTensorMode():
            x_func = prep()

            with FunctionalTensorMode():
                x_func.mul_(2)
                triton_kernel_wrapper_mutation(
                    kernel_idx=kernel_side_table.add_kernel(mul2_inplace_kernel),
                    grid=(x_func.numel(),),
                    kwargs={
                        "ptr": x_func,
                        "n_elements": x_func.numel(),
                        "BLOCK_SIZE": 16,
                    },
                )

            self.assertFalse(
                torch._functionalize_are_all_mutations_hidden_from_autograd(x_func.elem)
            )

    @requires_cuda()
    @requires_triton()
    @common_utils.parametrize("backend", ["eager", "aot_eager"])
    def test_triton_kernel_with_views(self, backend):
        def call_triton_take_view(x: torch.Tensor):
            output = torch.zeros_like(x)
            n_elements = output.numel()
            grid = lambda meta: (triton.cdiv(n_elements, meta["BLOCK_SIZE"]),)
            mul2_kernel[grid](x, output, n_elements, BLOCK_SIZE=16)
            return output

        def call_triton_return_view(x: torch.Tensor):
            output = torch.zeros_like(x)
            n_elements = output.numel()
            grid = lambda meta: (triton.cdiv(n_elements, meta["BLOCK_SIZE"]),)
            mul2_kernel[grid](x, output, n_elements, BLOCK_SIZE=16)
            return output.view(4, 4)

        t = torch.rand(4, 4, device="cuda")
        t_view = t.view(16)

        compiled_func = torch.compile(
            call_triton_take_view, backend=backend, fullgraph=True
        )
        self.assertEqual(2 * t_view, compiled_func(t_view))
        self.assertEqual(2 * t, compiled_func(t_view).view(4, 4))

        compiled_func = torch.compile(
            call_triton_return_view, backend=backend, fullgraph=True
        )
        self.assertEqual(2 * t_view, compiled_func(t).view(16))
        self.assertEqual(2 * t, compiled_func(t))

    @requires_cuda()
    @requires_triton()
    @common_utils.parametrize("grad_fn", [torch.no_grad, torch.enable_grad])
    @common_utils.parametrize("backend", ["eager", "aot_eager"])
    def test_triton_kernel_with_grad_option(self, grad_fn, backend):
        def call_triton(x: torch.Tensor):
            with grad_fn():
                output = torch.zeros_like(x)
                n_elements = output.numel()
                grid = lambda meta: (triton.cdiv(n_elements, meta["BLOCK_SIZE"]),)
                mul2_kernel[grid](x, output, n_elements, BLOCK_SIZE=16)
                return output

        t = torch.rand(5, device="cuda")
        compiled_func = torch.compile(call_triton, backend=backend, fullgraph=True)
        self.assertEqual(2 * t, compiled_func(t))

    @requires_cuda()
    @requires_triton()
    @common_utils.parametrize("backend", ["eager", "aot_eager"])
    def test_triton_kernel_inner_triton_function(self, backend):
        def f(x: torch.Tensor):
            @triton.jit
            def pow2_kernel(
                in_ptr0,
                out_ptr,
                n_elements,
                BLOCK_SIZE: "tl.constexpr",
            ):
                pid = tl.program_id(axis=0)
                block_start = pid * BLOCK_SIZE
                offsets = block_start + tl.arange(0, BLOCK_SIZE)
                mask = offsets < n_elements
                x = tl.load(in_ptr0 + offsets, mask=mask)
                output = x * x
                tl.store(out_ptr + offsets, output, mask=mask)

            output = torch.zeros_like(x)
            n_elements = output.numel()
            grid = lambda meta: (triton.cdiv(n_elements, meta["BLOCK_SIZE"]),)
            pow2_kernel[grid](x, output, n_elements, BLOCK_SIZE=16)
            return output

        t = torch.rand(5, device="cuda")

        compiled_func = torch.compile(f, backend=backend, fullgraph=True)
        # TODO(oulgen): NYI - Support this
        # self.assertEqual(t * t, compiled_func(t))

    @requires_cuda()
    @requires_triton()
    @common_utils.parametrize("grad", [False, True])
    @common_utils.parametrize("backend", ["eager", "aot_eager"])
    def test_triton_kernel_native(self, grad, backend):
        def call_triton_add(
            x: torch.Tensor, y: torch.Tensor, grid_type: int, num=1, positional=False
        ):
            output = torch.zeros_like(x, requires_grad=grad)
            n_elements = output.numel()

            def grid_fn(meta):
                return (triton.cdiv(num, meta["BLOCK_SIZE"]),)

            if grid_type == 0:
                grid = (x.numel(),)
            elif grid_type == 1:
                grid = lambda meta: (triton.cdiv(n_elements, meta["BLOCK_SIZE"]),)
            else:
                grid = grid_fn

            if positional:
                add_kernel[grid](x, y, output, n_elements, 16)
            else:
                add_kernel[grid](x, y, output, n_elements, BLOCK_SIZE=16)

            return output

        t1 = torch.rand(5, device="cuda", requires_grad=grad)
        t2 = torch.rand(5, device="cuda", requires_grad=grad)

        torch_add = t1 + t2

        # No Dynamo -- Make sure triton kernel works
        self.assertEqual(call_triton_add(t1, t2, 1), torch_add)
        # No Dynamo -- Make sure triton kernel works (with positional BLOCK_SIZE)
        self.assertEqual(call_triton_add(t1, t2, 1, True), torch_add)

        # With Dynamo
        compiled_func = torch.compile(call_triton_add, backend=backend, fullgraph=True)
        # With simple kernel
        self.assertEqual(compiled_func(t1, t2, 0), torch_add)
        # With lambda kernel
        self.assertEqual(compiled_func(t1, t2, 1), torch_add)
        # With lambda kernel (with positional BLOCK_SIZE)
        self.assertEqual(compiled_func(t1, t2, 1, 1, True), torch_add)
        # With user defined function kernel
        self.assertEqual(compiled_func(t1, t2, 2, 200), torch_add)

    def test_dataclass_factory(self):
        @dataclass
        class Output:
            scalar: int = 2
            named_tensors: Dict[str, torch.Tensor] = field(default_factory=dict)
            lists: List[torch.Tensor] = field(default_factory=list)

            def scale(self):
                return self.scalar * 2

        def fn(x):
            # Check default dict assignment
            a = Output(1)
            # Check that dataclass methods can be inlined
            scaled_value = a.scale()

            # Check that normal assignment works
            b = Output(5, named_tensors={"x": x})

            # Check default int assignment
            c = Output()

            # Check that the default members are properly initialized
            if isinstance(a.named_tensors, dict):
                x = torch.sin(x)

            # Change dataclass
            c.scalar = 6
            c.named_tensors["x"] = x

            # Return dataclaass as well to check reconstruction
            return c, torch.cos(x) * scaled_value + b.named_tensors["x"] + c.scalar

        cnts = torch._dynamo.testing.CompileCounter()
        compiled_fn = torch.compile(fn, backend=cnts, fullgraph=True)
        x = torch.randn(4)
        eager_dataclass, out = fn(x)
        compiled_dataclass, compiled_out = compiled_fn(x)
        self.assertEqual(eager_dataclass.scalar, compiled_dataclass.scalar)
        self.assertEqual(
            eager_dataclass.named_tensors["x"], compiled_dataclass.named_tensors["x"]
        )
        self.assertTrue(same(out, compiled_out))
        self.assertEqual(cnts.frame_count, 1)
        self.assertEqual(cnts.op_count, 5)

    def test_dataclass_nested(self):
        @dataclass
        class Base:
            outer_a: int
            outer_b: int

        @dataclass
        class Derived(Base):
            inner_a: Any = field(default_factory=list)

        def fn(x):
            l = Derived(1, 2)
            return l.outer_a * x

        opt_fn = torch.compile(fn, backend="eager", fullgraph=True)
        x = torch.randn(4)
        res = fn(x)
        ref = opt_fn(x)
        self.assertEqual(ref, res)

    def test_listlike_of_tensors_contains_constant(self):
        for listlike in [set, list]:

            def fn(x):
                x.add_(1)
                s = listlike([x])
                res = 1 in s
                return res

            opt_fn = torch.compile(fn, backend="eager", fullgraph=True)
            x = torch.randn(1)
            ref = opt_fn(x)
            res = fn(x)
            self.assertEqual(ref, res)

    def test_cast_tensor_single_elem(self):
        with torch._dynamo.config.patch({"capture_scalar_outputs": True}):
            for t, val in [
                (float, 1.0),
                (float, 1),
                (float, True),
                (int, 1),
                (int, False),
                # (int, 1.0), # fails due to a >= 0 comparison in sym_int
            ]:  # , bool, complex]: no casting for sym_bool, no sym_complex

                def fn(x):
                    x = x + 1
                    return t(x)

                opt_fn = torch.compile(
                    fn, backend="eager", fullgraph=True, dynamic=False
                )
                x = torch.tensor([val])
                res = fn(x)
                ref = opt_fn(x)
                self.assertEqual(ref, res)

                # Cannot handle non single-elem
                with self.assertRaises(ValueError):
                    fn(torch.tensor([val] * 2))
                with self.assertRaises(torch._dynamo.exc.TorchRuntimeError):
                    opt_fn(torch.tensor([val] * 2))

<<<<<<< HEAD
    def test_in_set_would_fail_broadcast(self):
        param = torch.zeros(5)
        param2 = torch.zeros(5, 10)

        tensor_list = set()
        tensor_list.add(param2)
        assert param not in tensor_list

        def fn(param, param2):
            param.add_(1)
            tensor_list = set([param2])
            return param in tensor_list

        cnts = torch._dynamo.testing.CompileCounter()
        opt_fn = torch._dynamo.optimize(cnts, nopython=True)(fn)
        self.assertEqual(opt_fn(param, param2), fn(param, param2))
        self.assertEqual(cnts.frame_count, 1)
        # Test aliased
        self.assertEqual(opt_fn(param, param), fn(param, param))
        self.assertEqual(cnts.frame_count, 2)  # Recompiles

    def test_in_set_inplace(self):
        param = torch.zeros(5)
        param2 = torch.zeros(5, 10)

        tensor_list = set()
        tensor_list.add(param2)
        assert param not in tensor_list

        def fn(param, param2):
            y = param.add_(1)  # Tensor method
            z = torch.Tensor.add_(y, 1)  # torch function
            tensor_list = set([param2])
            return y in tensor_list and z in tensor_list

        cnts = torch._dynamo.testing.CompileCounter()
        opt_fn = torch._dynamo.optimize(cnts, nopython=True)(fn)
        self.assertEqual(opt_fn(param, param2), fn(param, param2))
        self.assertEqual(cnts.frame_count, 1)
        # Test aliased
        self.assertEqual(opt_fn(param, param), fn(param, param))
        self.assertEqual(cnts.frame_count, 2)  # Recompiles
=======
    def test_set_construction(self):
        def fn(x):
            y = x.add_(1)
            s = set({x})
            s.add(y)
            return len(s)

        opt_fn = torch.compile(fn, backend="eager", fullgraph=True)
        x = torch.randn(4)
        res = fn(x)
        ref = opt_fn(x)
        self.assertEqual(ref, res)

    def test_is_tensor_tensor(self):
        def fn(x, y):
            if x is y:
                return x * 2
            else:
                return x + y

        fn_opt = torch.compile(backend="eager", fullgraph=True, dynamic=True)(fn)

        x = torch.zeros(2)
        y = torch.ones(2)

        self.assertEqual(fn(x, y), fn_opt(x, y))
        self.assertEqual(fn(x, x), fn_opt(x, x))

    def test_is_mutated_tensor_tensor(self):
        def fn(x):
            y = x.add_(1)
            return x is y

        fn_opt = torch.compile(backend="eager", fullgraph=True, dynamic=True)(fn)

        z = torch.ones(4)

        self.assertEqual(fn(z), fn_opt(z))

    def test_is_mutated_tensor_tensor_across_graph_break(self):
        def fn(x):
            y = x.add_(1)
            cond = x is y
            x.add_(1)
            # The real tensor values are recovered when graph breaking.
            # Hence we recover the invariant.
            torch._dynamo.graph_break()
            x.add_(1)
            return x is y, cond

        fn_opt = torch.compile(backend="eager", dynamic=True)(fn)

        z = torch.ones(4)

        self.assertEqual(fn(z), fn_opt(z))

    def test_is_mutated_tensor_tensor(self):
        def fn(x):
            y = x.add_(1)
            return y is x

        fn_opt = torch.compile(backend="eager", fullgraph=True, dynamic=True)(fn)

        z = torch.ones(4, 1)

        self.assertEqual(fn(z), fn_opt(z))

    def test_is_init_in_compile_mutated_tensor_tensor(self):
        def fn(x):
            z = x.clone()
            y = z.add_(1)
            return y is z

        fn_opt = torch.compile(backend="eager", fullgraph=True, dynamic=True)(fn)

        z = torch.ones(4, 1)

        self.assertEqual(fn(z), fn_opt(z))

    def test_is_init_in_compile_vmapped_mutated_tensor_tensor(self):
        def fn(z):
            x = z.clone()
            y = torch.vmap(torch.Tensor.acos_)(x)
            _ = y is z
            return y is x

        fn_opt = torch.compile(backend="eager", fullgraph=True, dynamic=True)(fn)

        z = torch.ones(4, 1)

        self.assertEqual(fn(z), fn_opt(z))

    def test_is_vmapped_mutated_tensor_tensor(self):
        def fn(x):
            y = torch.vmap(torch.Tensor.acos_)(x)
            return y is x

        fn_opt = torch.compile(backend="eager", fullgraph=True, dynamic=True)(fn)

        z = torch.ones(4, 1)

        self.assertEqual(fn(z), fn_opt(z))

    def test_is_init_in_compile_vmapped_mutated_tensor_tensor_multi_arg(self):
        def fn(y, z):
            a = y.clone()
            b = z.clone()

            def g(a, b):
                return a.acos_(), b.acos_()

            c, d = torch.vmap(g)(a, b)
            return a is c is b is d

        fn_opt = torch.compile(backend="eager", fullgraph=True, dynamic=True)(fn)

        y = torch.ones(4, 2)
        z = torch.ones(4, 10)

        self.assertEqual(fn(y, z), fn_opt(y, z))
        self.assertEqual(fn(y, y), fn_opt(y, y))
>>>>>>> 47eed654


common_utils.instantiate_parametrized_tests(DefaultsTests)

if __name__ == "__main__":
    from torch._dynamo.test_case import run_tests

    run_tests()<|MERGE_RESOLUTION|>--- conflicted
+++ resolved
@@ -1960,50 +1960,6 @@
                 with self.assertRaises(torch._dynamo.exc.TorchRuntimeError):
                     opt_fn(torch.tensor([val] * 2))
 
-<<<<<<< HEAD
-    def test_in_set_would_fail_broadcast(self):
-        param = torch.zeros(5)
-        param2 = torch.zeros(5, 10)
-
-        tensor_list = set()
-        tensor_list.add(param2)
-        assert param not in tensor_list
-
-        def fn(param, param2):
-            param.add_(1)
-            tensor_list = set([param2])
-            return param in tensor_list
-
-        cnts = torch._dynamo.testing.CompileCounter()
-        opt_fn = torch._dynamo.optimize(cnts, nopython=True)(fn)
-        self.assertEqual(opt_fn(param, param2), fn(param, param2))
-        self.assertEqual(cnts.frame_count, 1)
-        # Test aliased
-        self.assertEqual(opt_fn(param, param), fn(param, param))
-        self.assertEqual(cnts.frame_count, 2)  # Recompiles
-
-    def test_in_set_inplace(self):
-        param = torch.zeros(5)
-        param2 = torch.zeros(5, 10)
-
-        tensor_list = set()
-        tensor_list.add(param2)
-        assert param not in tensor_list
-
-        def fn(param, param2):
-            y = param.add_(1)  # Tensor method
-            z = torch.Tensor.add_(y, 1)  # torch function
-            tensor_list = set([param2])
-            return y in tensor_list and z in tensor_list
-
-        cnts = torch._dynamo.testing.CompileCounter()
-        opt_fn = torch._dynamo.optimize(cnts, nopython=True)(fn)
-        self.assertEqual(opt_fn(param, param2), fn(param, param2))
-        self.assertEqual(cnts.frame_count, 1)
-        # Test aliased
-        self.assertEqual(opt_fn(param, param), fn(param, param))
-        self.assertEqual(cnts.frame_count, 2)  # Recompiles
-=======
     def test_set_construction(self):
         def fn(x):
             y = x.add_(1)
@@ -2125,8 +2081,49 @@
 
         self.assertEqual(fn(y, z), fn_opt(y, z))
         self.assertEqual(fn(y, y), fn_opt(y, y))
->>>>>>> 47eed654
-
+
+    def test_in_set_would_fail_broadcast(self):
+        param = torch.zeros(5)
+        param2 = torch.zeros(5, 10)
+
+        tensor_list = set()
+        tensor_list.add(param2)
+        assert param not in tensor_list
+
+        def fn(param, param2):
+            param.add_(1)
+            tensor_list = set([param2])
+            return param in tensor_list
+
+        cnts = torch._dynamo.testing.CompileCounter()
+        opt_fn = torch._dynamo.optimize(cnts, nopython=True)(fn)
+        self.assertEqual(opt_fn(param, param2), fn(param, param2))
+        self.assertEqual(cnts.frame_count, 1)
+        # Test aliased
+        self.assertEqual(opt_fn(param, param), fn(param, param))
+        self.assertEqual(cnts.frame_count, 2)  # Recompiles
+
+    def test_in_set_inplace(self):
+        param = torch.zeros(5)
+        param2 = torch.zeros(5, 10)
+
+        tensor_list = set()
+        tensor_list.add(param2)
+        assert param not in tensor_list
+
+        def fn(param, param2):
+            y = param.add_(1)  # Tensor method
+            z = torch.Tensor.add_(y, 1)  # torch function
+            tensor_list = set([param2])
+            return y in tensor_list and z in tensor_list
+
+        cnts = torch._dynamo.testing.CompileCounter()
+        opt_fn = torch._dynamo.optimize(cnts, nopython=True)(fn)
+        self.assertEqual(opt_fn(param, param2), fn(param, param2))
+        self.assertEqual(cnts.frame_count, 1)
+        # Test aliased
+        self.assertEqual(opt_fn(param, param), fn(param, param))
+        self.assertEqual(cnts.frame_count, 2)  # Recompiles
 
 common_utils.instantiate_parametrized_tests(DefaultsTests)
 
