--- conflicted
+++ resolved
@@ -1931,68 +1931,6 @@
             res = fn(x)
             self.assertEqual(ref, res)
 
-<<<<<<< HEAD
-    def test_in_set_would_fail_broadcast(self):
-        param = torch.zeros(5)
-        param2 = torch.zeros(5, 10)
-
-        tensor_list = set()
-        tensor_list.add(param2)
-        assert param not in tensor_list
-
-        def fn(param, param2):
-            param.add_(1)
-            tensor_list = set([param2])
-            return param in tensor_list
-
-        cnts = torch._dynamo.testing.CompileCounter()
-        opt_fn = torch._dynamo.optimize(cnts, nopython=True)(fn)
-        self.assertEqual(opt_fn(param, param2), fn(param, param2))
-        self.assertEqual(cnts.frame_count, 1)
-        # Test aliased
-        self.assertEqual(opt_fn(param, param), fn(param, param))
-        self.assertEqual(cnts.frame_count, 2)  # Recompiles
-
-    def test_in_set_inplace(self):
-        param = torch.zeros(5)
-        param2 = torch.zeros(5, 10)
-
-        tensor_list = set()
-        tensor_list.add(param2)
-        assert param not in tensor_list
-
-        def fn(param, param2):
-            y = param.add_(1)  # Tensor method
-            z = torch.Tensor.add_(y, 1)  # torch function
-            tensor_list = set([param2])
-            return y in tensor_list and z in tensor_list
-
-        cnts = torch._dynamo.testing.CompileCounter()
-        opt_fn = torch._dynamo.optimize(cnts, nopython=True)(fn)
-        self.assertEqual(opt_fn(param, param2), fn(param, param2))
-        self.assertEqual(cnts.frame_count, 1)
-        # Test aliased
-        self.assertEqual(opt_fn(param, param), fn(param, param))
-        self.assertEqual(cnts.frame_count, 2)  # Recompiles
-
-    def test_compare_constant_and_tensor(self):
-        for op in [
-            operator.lt,
-            operator.le,
-            operator.gt,
-            operator.ge,
-            operator.ne,
-            operator.eq,
-        ]:
-
-            def fn(x):
-                return op(-10, x)
-
-            opt_fn = torch.compile(fullgraph=True)(fn)
-
-            x = torch.randn(10)
-            self.assertEqual(opt_fn(x), fn(x))
-=======
     def test_cast_tensor_single_elem(self):
         with torch._dynamo.config.patch({"capture_scalar_outputs": True}):
             for t, val in [
@@ -2021,7 +1959,67 @@
                     fn(torch.tensor([val] * 2))
                 with self.assertRaises(torch._dynamo.exc.TorchRuntimeError):
                     opt_fn(torch.tensor([val] * 2))
->>>>>>> 9c9f66c0
+
+    def test_in_set_would_fail_broadcast(self):
+        param = torch.zeros(5)
+        param2 = torch.zeros(5, 10)
+
+        tensor_list = set()
+        tensor_list.add(param2)
+        assert param not in tensor_list
+
+        def fn(param, param2):
+            param.add_(1)
+            tensor_list = set([param2])
+            return param in tensor_list
+
+        cnts = torch._dynamo.testing.CompileCounter()
+        opt_fn = torch._dynamo.optimize(cnts, nopython=True)(fn)
+        self.assertEqual(opt_fn(param, param2), fn(param, param2))
+        self.assertEqual(cnts.frame_count, 1)
+        # Test aliased
+        self.assertEqual(opt_fn(param, param), fn(param, param))
+        self.assertEqual(cnts.frame_count, 2)  # Recompiles
+
+    def test_in_set_inplace(self):
+        param = torch.zeros(5)
+        param2 = torch.zeros(5, 10)
+
+        tensor_list = set()
+        tensor_list.add(param2)
+        assert param not in tensor_list
+
+        def fn(param, param2):
+            y = param.add_(1)  # Tensor method
+            z = torch.Tensor.add_(y, 1)  # torch function
+            tensor_list = set([param2])
+            return y in tensor_list and z in tensor_list
+
+        cnts = torch._dynamo.testing.CompileCounter()
+        opt_fn = torch._dynamo.optimize(cnts, nopython=True)(fn)
+        self.assertEqual(opt_fn(param, param2), fn(param, param2))
+        self.assertEqual(cnts.frame_count, 1)
+        # Test aliased
+        self.assertEqual(opt_fn(param, param), fn(param, param))
+        self.assertEqual(cnts.frame_count, 2)  # Recompiles
+
+    def test_compare_constant_and_tensor(self):
+        for op in [
+            operator.lt,
+            operator.le,
+            operator.gt,
+            operator.ge,
+            operator.ne,
+            operator.eq,
+        ]:
+
+            def fn(x):
+                return op(-10, x)
+
+            opt_fn = torch.compile(fullgraph=True)(fn)
+
+            x = torch.randn(10)
+            self.assertEqual(opt_fn(x), fn(x))
 
 
 common_utils.instantiate_parametrized_tests(DefaultsTests)
