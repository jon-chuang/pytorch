--- conflicted
+++ resolved
@@ -1916,7 +1916,21 @@
         ref = opt_fn(x)
         self.assertEqual(ref, res)
 
-<<<<<<< HEAD
+    def test_listlike_of_tensors_contains_constant(self):
+        for listlike in [set, list]:
+
+            def fn(x):
+                x.add_(1)
+                s = listlike([x])
+                res = 1 in s
+                return res
+
+            opt_fn = torch.compile(fn, backend="eager", fullgraph=True)
+            x = torch.randn(1)
+            ref = opt_fn(x)
+            res = fn(x)
+            self.assertEqual(ref, res)
+
     def test_cast_tensor_single_elem(self):
         with torch._dynamo.config.patch({"capture_scalar_outputs": True}):
             for t, val in [
@@ -1944,22 +1958,6 @@
                     fn(torch.tensor([val] * 2))
                 with self.assertRaises(torch._dynamo.exc.TorchRuntimeError):
                     opt_fn(torch.tensor([val] * 2))
-=======
-    def test_listlike_of_tensors_contains_constant(self):
-        for listlike in [set, list]:
-
-            def fn(x):
-                x.add_(1)
-                s = listlike([x])
-                res = 1 in s
-                return res
-
-            opt_fn = torch.compile(fn, backend="eager", fullgraph=True)
-            x = torch.randn(1)
-            ref = opt_fn(x)
-            res = fn(x)
-            self.assertEqual(ref, res)
->>>>>>> 619ae87a
 
 
 common_utils.instantiate_parametrized_tests(DefaultsTests)
