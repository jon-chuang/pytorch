--- conflicted
+++ resolved
@@ -1916,7 +1916,21 @@
         ref = opt_fn(x)
         self.assertEqual(ref, res)
 
-<<<<<<< HEAD
+    def test_listlike_of_tensors_contains_constant(self):
+        for listlike in [set, list]:
+
+            def fn(x):
+                x.add_(1)
+                s = listlike([x])
+                res = 1 in s
+                return res
+
+            opt_fn = torch.compile(fn, backend="eager", fullgraph=True)
+            x = torch.randn(1)
+            ref = opt_fn(x)
+            res = fn(x)
+            self.assertEqual(ref, res)
+
     def test_in_set_would_fail_broadcast(self):
         param = torch.zeros(5)
         param2 = torch.zeros(5, 10)
@@ -1959,22 +1973,6 @@
         # Test aliased
         self.assertEqual(opt_fn(param, param), fn(param, param))
         self.assertEqual(cnts.frame_count, 2)  # Recompiles
-=======
-    def test_listlike_of_tensors_contains_constant(self):
-        for listlike in [set, list]:
-
-            def fn(x):
-                x.add_(1)
-                s = listlike([x])
-                res = 1 in s
-                return res
-
-            opt_fn = torch.compile(fn, backend="eager", fullgraph=True)
-            x = torch.randn(1)
-            ref = opt_fn(x)
-            res = fn(x)
-            self.assertEqual(ref, res)
->>>>>>> 619ae87a
 
 
 common_utils.instantiate_parametrized_tests(DefaultsTests)
