--- conflicted
+++ resolved
@@ -1952,7 +1952,28 @@
         self.assertEqual(opt_fn(param, param), fn(param, param))
         self.assertEqual(cnts.frame_count, 2)  # Recompiles
 
-<<<<<<< HEAD
+    def test_in_set_inplace(self):
+        param = torch.zeros(5)
+        param2 = torch.zeros(5, 10)
+
+        tensor_list = set()
+        tensor_list.add(param2)
+        assert param not in tensor_list
+
+        def fn(param, param2):
+            y = param.add_(1)  # Tensor method
+            z = torch.Tensor.add_(y, 1)  # torch function
+            tensor_list = set([param2])
+            return y in tensor_list and z in tensor_list
+
+        cnts = torch._dynamo.testing.CompileCounter()
+        opt_fn = torch._dynamo.optimize(cnts, nopython=True)(fn)
+        self.assertEqual(opt_fn(param, param2), fn(param, param2))
+        self.assertEqual(cnts.frame_count, 1)
+        # Test aliased
+        self.assertEqual(opt_fn(param, param), fn(param, param))
+        self.assertEqual(cnts.frame_count, 2)  # Recompiles
+
     def test_compare_constant_and_tensor(self):
         for op in [
             operator.lt,
@@ -1970,29 +1991,6 @@
 
             x = torch.randn(10)
             self.assertEqual(opt_fn(x), fn(x))
-=======
-    def test_in_set_inplace(self):
-        param = torch.zeros(5)
-        param2 = torch.zeros(5, 10)
-
-        tensor_list = set()
-        tensor_list.add(param2)
-        assert param not in tensor_list
-
-        def fn(param, param2):
-            y = param.add_(1)  # Tensor method
-            z = torch.Tensor.add_(y, 1)  # torch function
-            tensor_list = set([param2])
-            return y in tensor_list and z in tensor_list
-
-        cnts = torch._dynamo.testing.CompileCounter()
-        opt_fn = torch._dynamo.optimize(cnts, nopython=True)(fn)
-        self.assertEqual(opt_fn(param, param2), fn(param, param2))
-        self.assertEqual(cnts.frame_count, 1)
-        # Test aliased
-        self.assertEqual(opt_fn(param, param), fn(param, param))
-        self.assertEqual(cnts.frame_count, 2)  # Recompiles
->>>>>>> 21f55d78
 
 
 common_utils.instantiate_parametrized_tests(DefaultsTests)
