# Owner(s): ["module: dynamo"]
# flake8: noqa
import collections
import functools
import inspect
import itertools
import operator
import sys
import unittest
from dataclasses import dataclass, field
from typing import Any, Dict, List, NamedTuple
from unittest.mock import patch

import numpy as np

import torch

import torch._dynamo.test_case
import torch._dynamo.testing
from torch import sub
from torch._dynamo.testing import expectedFailureDynamic
from torch._dynamo.utils import same

from torch._higher_order_ops.triton_kernel_wrap import (
    triton_kernel_wrapper_functional,
    triton_kernel_wrapper_mutation,
)
from torch.nn import functional as F
from torch.testing._internal import common_utils
from torch.testing._internal.common_utils import (
    disable_translation_validation_if_dynamic_shapes,
    skipIfRocm,
)
from torch.testing._internal.inductor_utils import HAS_CUDA

from torch.utils._triton import has_triton

HAS_TRITON = has_triton()

requires_triton = functools.partial(unittest.skipIf, not HAS_TRITON, "requires triton")
requires_cuda = functools.partial(unittest.skipIf, not HAS_CUDA, "requires cuda")

if HAS_TRITON:
    import triton
    from triton import language as tl


d = torch.ones(10, 10)
e = torch.nn.Linear(10, 10)
flag = True


clip01 = functools.partial(torch.clip, min=0.0, max=1.0)


def constant3(a, b):
    return a - b + (1.0 + 2)


def func_with_default(a, b, some_default_arg=True):
    if some_default_arg:
        return a - b


def make_test(fn):
    nargs = len(inspect.signature(fn).parameters)

    def test_fn(self):
        return torch._dynamo.testing.standard_test(self, fn=fn, nargs=nargs)

    return test_fn


@torch.jit.script_if_tracing
def inline_script_if_tracing(x):
    return x + 1.2


@torch.jit.ignore
def inline_ignore(x):
    return x + 3.4


@torch.jit.unused
def inline_unused(x):
    return x + 5.6


class FunctionTests(torch._dynamo.test_case.TestCase):
    @make_test
    def test_inline_jit_annotations(x):
        x = inline_script_if_tracing(x)
        x = inline_ignore(x)
        x = inline_unused(x)
        return

    @make_test
    def test_add(a, b):
        return a + b

    @make_test
    def test_add_(a, b):
        a_copy = torch.tensor(a)
        return a_copy.add_(b, alpha=5.0)

    @make_test
    def test_addcdiv(a, b, c):
        # dynamo decomposes this to avoid a graph break when
        # the value kwarg is populated
        return torch.addcdiv(a, b, c, value=5.0)

    @make_test
    def test_addcdiv_(a, b, c):
        a_copy = torch.tensor(a)
        return a_copy.addcdiv_(b, c, value=5.0)

    @make_test
    def test_is_not_null(a, b):
        if a is not None and b is not None:
            return a + b

    @make_test
    def test_functools_partial(a, b):
        return clip01(a + b)

    @make_test
    def test_itertools_product(a, b):
        v = a
        for x, i in itertools.product([a, b], [1, 2]):
            v = v + x * i
        return v

    @make_test
    def test_itertools_chain(a, b):
        v = a
        for x in itertools.chain([a, b], [1, 2]):
            v = v + x
        return v

    @make_test
    def test_itertools_combinations(a, b):
        combs = []
        for size in itertools.combinations((1, 2, 3, 4), 2):
            combs.append(torch.ones(size))
        return combs

    @make_test
    def test_constant1(a, b, c):
        return a - b * c + 1.0

    @make_test
    def test_constant2(a, b, c):
        return a - b * c + 1

    @make_test
    def test_constant3(a):
        b = 1
        c = 2
        d = 3
        return b + c - d + a

    @make_test
    def test_constant4(a, b):
        c = 2
        d = 3
        if c > d:
            return a - b
        return b - a

    @make_test
    def test_finfo(a, b):
        if torch.iinfo(torch.int32).bits == 32:
            return torch.finfo(a.dtype).min * b

    @make_test
    def test_globalfn(a, b):
        return sub(a, b)

    @make_test
    def test_viatorch(a, b):
        return torch.sub(a, b)

    @make_test
    def test_viamethod(a, b):
        return a.sub(b)

    @make_test
    def test_indirect1(a, b):
        t = a.sub
        return t(b)

    @make_test
    def test_indirect2(a, b):
        t = a.sub
        args = (b,)
        return t(*args)

    @make_test
    def test_indirect3(a, b):
        t = a.sub
        args = (b,)
        kwargs = {}
        return t(*args, **kwargs)

    @make_test
    def test_methodcall1(a, b, c):
        return constant3(a, b) * c

    @make_test
    def test_methodcall2(a, b):
        return constant3(a=b, b=a) + 1

    @make_test
    def test_methodcall3(a, b):
        return constant3(a, b=1.0) + b

    @make_test
    def test_device_constant(a):
        return a + torch.ones(1, device=torch.device("cpu"))

    @make_test
    def test_tuple1(a, b):
        args = (a, b)
        return sub(*args)

    @make_test
    def test_tuple2(a, b):
        args = [a, b]
        return sub(*args)

    @make_test
    def test_is_in_onnx_export(x, y):
        if torch.onnx.is_in_onnx_export():
            return x - 1
        else:
            return y + 1

    @make_test
    def test_is_fx_tracing(x, y):
        if torch.fx._symbolic_trace.is_fx_tracing():
            return x - 1
        else:
            return y + 1

    @make_test
    def test_listarg1(a, b):
        return torch.cat([a, b])

    @make_test
    def test_listarg2(a, b):
        return torch.cat((a, b), dim=0)

    @make_test
    def test_listarg3(a, b):
        kwargs = {"tensors": (a, b), "dim": 0}
        return torch.cat(**kwargs)

    @make_test
    def test_listarg4(a, b):
        return torch.cat(tensors=[a, b], dim=0)

    @make_test
    def test_listarg5(a, b):
        args = [(a, b)]
        kwargs = {"dim": 0}
        return torch.cat(*args, **kwargs)

    @make_test
    def test_deque(a, b):
        d = collections.deque([a, b])
        d.append(a + 1)
        d.extend([a, b])
        d.insert(0, "foo")
        tmp = d.pop()

        another_deque = collections.deque([tmp])
        d.extendleft(another_deque)
        another_deque.clear()
        d.extend(another_deque)

        d[2] = "setitem"
        d = d.copy()
        d.append(d.popleft())

        empty = collections.deque()
        d.extend(empty)

        # dynamo same() util doesn't support deque so just return a list
        return list(d)

    @make_test
    def test_slice1(a):
        return a[5]

    @make_test
    def test_slice2(a):
        return a[:5]

    @make_test
    def test_slice3(a):
        return a[5:]

    @make_test
    def test_slice4(a):
        return a[2:5]

    @make_test
    def test_slice5(a):
        return a[::2]

    @make_test
    def test_slice6(a):
        return torch.unsqueeze(a, 0)[:, 2:]

    @make_test
    def test_range1(a):
        return torch.tensor(range(a.size(0)))

    @make_test
    def test_range2(x, y):
        r = x + y
        for i in range(x.size(0) + 2):
            r = r / y
        return r

    @make_test
    def test_unpack1(a):
        a, b = a[:5], a[5:]
        return a - b

    @make_test
    def test_unpack2(a):
        packed = [a[:5], a[5:]]
        a, b = packed
        return a - b

    @make_test
    def test_unpack3(a):
        packed = (a[:5], a[5:])
        a, b = packed
        return a - b

    @make_test
    def test_fn_with_self_set(a, b):
        # avg_pool2d is an odd one with __self__ set
        return F.avg_pool2d(
            torch.unsqueeze(a, 0) * torch.unsqueeze(b, 1), kernel_size=2, padding=1
        )

    @make_test
    def test_return_tuple1(a, b):
        return (a - b, b - a, a, b)

    @make_test
    def test_globalvar(a, b):
        return a - b + d

    @make_test
    def test_globalmodule(x):
        return e(x)

    @make_test
    def test_inline_with_default(a, b, c):
        return func_with_default(a, b) * c

    @make_test
    def test_inner_function(x):
        def fn(x):
            return torch.add(x, x)

        return fn(x)

    @make_test
    def test_transpose_for_scores(x):
        new_x_shape = x.size()[:-1] + (2, 5)
        x = x.view(*new_x_shape)
        return x.permute(0, 2, 1)

    @make_test
    def test_return_tuple2(x):
        return (torch.add(x, x), x)

    @make_test
    def test_load_global_bool(x):
        if flag:
            return torch.add(x, x)
        else:
            return x

    @make_test
    def test_len_tensor(x):
        z = len(x)
        return torch.add(x, z)

    @make_test
    def test_len_constant_list(x):
        z = len([1, 2, 3])
        return torch.add(x, z)

    @make_test
    def test_len_constant_dict(x):
        z = len({"foo": "bar"})
        return torch.add(x, z)

    @make_test
    def test_dict_copy(x):
        z = dict({"foo": x + 1})
        return z

    @make_test
    def test_callable_lambda(x):
        if callable(lambda x: True):
            return x + 1
        else:
            return x - 1

    @make_test
    def test_callable_torch(x):
        if callable(torch.abs):
            return x + 1
        else:
            return x - 1

    @make_test
    def test_callable_builtin(x):
        if callable(sum):
            return x + 1
        else:
            return x - 1

    @make_test
    def test_len_constant_misc_iterables(x):
        a = len((1, 2, 3))
        b = len("test str")
        c = a + b
        return torch.add(x, c)

    @make_test
    def test_dict_kwargs(x):
        z = dict(text_embed=x + 1, other=x + 2)
        return z

    @make_test
    def test_ordered_dict_kwargs(x):
        z = collections.OrderedDict(sample=torch.ones(10))
        return z

    @make_test
    def test_float(x):
        y = float(1.2)
        y += float("1.2")
        return torch.add(x, y)

    @make_test
    def test_is_floating_point(x):
        y = x + 1
        return torch.is_floating_point(y), torch.is_floating_point(input=y)

    @make_test
    def test_dtype(x):
        if x.dtype == torch.float32:
            return x + 1

    @make_test
    def test_get_default_dtype(x):
        if x.dtype == torch.get_default_dtype():
            return x + 1
        else:
            return x - 1

    @make_test
    def test_get_autocast_gpu_dtype(x):
        dtype = torch.get_autocast_gpu_dtype()
        return x.type(dtype)

    @make_test
    def test_promote_types(x):
        if x.dtype == torch.promote_types(torch.int32, torch.float32):
            return x + 1
        else:
            return x - 1

    @make_test
    def test_get_calculate_correct_fan(x):
        fan_in = torch.nn.init._calculate_correct_fan(x, "fan_in")
        return x + fan_in

    @make_test
    def test_is_complex(x):
        if torch.is_complex(x):
            return x + 1
        else:
            return x - 1

    @make_test
    def test_get_privateuse1_name(x):
        if torch._C._get_privateuse1_backend_name() == "privateuseone":
            return x + 1
        else:
            return x - 1

    @make_test
    def test_device(x):
        if not x.is_cuda:
            return x + 1

    @make_test
    def test_tensor_type(a, b):
        m = a.to(torch.float16)
        return b.type(m.type())

    @unittest.skipIf(not torch.cuda.is_available(), "requires cuda")
    @make_test
    def test_tensor_type2(a, b):
        m = a.to("cuda")
        return m + b.type(m.type())

    @make_test
    def test_tensor_type3(a, b):
        m = a.type(torch.HalfTensor)
        return b.type(m.type())

    @make_test
    def test_tensor_type4(a, b):
        m = a.type("torch.HalfTensor")
        return b.type(m.type())

    @unittest.skipIf(not torch.cuda.is_available(), "requires cuda")
    @make_test
    def test_tensor_type5(a, b):
        m = a.type(torch.cuda.HalfTensor)
        return b.type(m.type())

    @make_test
    def test_ndim(x):
        if x.ndim == 2 and x.ndimension() == 2 and x.dim() == 2:
            return x + 1

    @make_test
    def test_T(x):
        return torch.ones_like(x.T)

    @make_test
    def test_mT(x):
        return torch.ones_like(x.mT)

    @make_test
    def test_is_sparse(x):
        if not x.is_sparse:
            return x + 1

    @make_test
    def test_shape1(x):
        if x.shape[0] == 10:
            return x + 1

    @make_test
    def test_shape2(x):
        if x.size(1) == 10:
            return x + 1

    @make_test
    def test_del(a, b):
        c = a + 1
        d = c + 2
        del c, a
        return b + d

    @make_test
    def test_chunks1(x):
        chunk_size = 5
        assert x.shape[0] % chunk_size == 0
        assert x.shape[0] // chunk_size == 2
        return x[:chunk_size] - x[chunk_size:]

    @make_test
    def test_import1(x, y):
        import torch
        from torch import sub

        return sub(torch.add(x, y), y)

    @make_test
    def test_return_dict(x, y):
        z = [x + y, y, False]
        return {"x": x, "z": z, "a": x, "b": z, "c": x}

    @make_test
    def test_return_dict2(x, y):
        tmp = {"x": x}
        tmp["z"] = [x + y, y]
        tmp["y"] = y
        tmp["z"].append(False)
        return tmp

    @make_test
    def test_funcdef_closure(x, y):
        x = x + y + 1.0

        def inner(z):
            nonlocal x, y
            y = x + z + 20.0
            x = y + z + 10.0

        inner(2.0)
        inner(3.0)

        return x, y

    @make_test
    def test_module_constant(x, y):
        r = x + y
        for i in range(torch._dynamo.testing.three):
            r = r / y
        return r

    @make_test
    def test_inline_softmax(x, y):
        # This is common in sme huggingface models
        return torch.nn.Softmax(dim=-1)(x + y * 2)

    @make_test
    def test_dtype_compare(a, b):
        if a.dtype == torch.float16:
            return a + 10
        if a.dtype == torch.float32:
            return a - b * 32

    @make_test
    def test_build_list_unpack(a, b):
        it1 = (x + 1 for x in (a, b))
        it2 = (x - 1 for x in (a, b))
        return torch.cat([*it1, *it2], dim=-1)

    @make_test
    def test_tensor_len(a, b):
        return a + b + len(a) + b.__len__()

    @make_test
    def test_pop(a, b):
        ll = [a, b]
        ll.append(a + 1)
        ll.extend(
            [
                b + 2,
                a + b,
            ]
        )
        ll.pop(-1)
        ll.pop(0)
        ll.pop()
        v1, v2 = ll
        return v1 - v2

    @make_test
    def test_list_convert(a, b):
        ll = [a + 2, b]
        ll = tuple(ll)
        tmp = b + 3
        ll = list(ll)
        v1, v2 = ll
        return v1 - v2 + tmp

    @make_test
    def test_list_add(a, b):
        l1 = (a, b)
        l2 = ()  # being a LOAD_CONST in the bytecode
        l3 = l1 + l2
        return l3[0] + l3[1]

    @make_test
    def test_list_index_with_constant_tensor(a, b):
        l1 = [a, b, a + 1, b + 1]
        return l1[torch.as_tensor(2)]

    @make_test
    def test_startswith(a, b):
        x = a + b
        if "foobar".startswith("foo") and "test" in constant3.__module__:
            x = x + 1
        return x

    @make_test
    def test_dict_ops(a, b):
        tmp = {"a": a + 1, "b": b + 2}
        v = tmp.pop("b") + tmp.get("a") + tmp.get("missing", 3) + tmp.pop("missing", 4)
        tmp.update({"d": 3})
        tmp["c"] = v + tmp["d"]
        if "c" in tmp and "missing" not in tmp:
            return tmp["c"] - tmp["a"] + len(tmp)

    def test_dict_param_keys(self):
        a_param = torch.nn.Parameter(torch.ones([4, 4]))

        def fn(a):
            tmp = {"a": a, a_param: 3}
            return tmp["a"] + tmp[a_param]

        test = make_test(fn)
        test(self)

    def _test_default_dict_helper(self, factory):
        dd = collections.defaultdict(factory)
        param = torch.nn.Parameter(torch.ones([2, 2]))

        def fn(x):
            dd["a"] = x + 1
            dd[param] = 123
            dd["c"] = x * 2
            return dd["b"], dd

        x = torch.randn(10, 10)
        ref = fn(x)
        opt_fn = torch._dynamo.optimize_assert("eager")(fn)
        res = opt_fn(x)

        self.assertTrue(same(ref[0], res[0]))
        self.assertTrue(same(ref[1]["a"], res[1]["a"]))
        self.assertTrue(same(ref[1]["c"], res[1]["c"]))
        self.assertTrue(same(ref[1][param], res[1][param]))

    def test_default_dict(self):
        self._test_default_dict_helper(dict)

    def test_default_dict_lambda(self):
        self._test_default_dict_helper(lambda: dict())

    def test_default_dict_closure(self):
        def factory():
            return dict()

        self._test_default_dict_helper(factory)

    def test_default_dict_constr(self):
        param = torch.nn.Parameter(torch.ones([2, 2]))

        def fn(x):
            dd = collections.defaultdict(lambda: dict())
            dd["a"] = x + 1
            dd[param] = 123
            dd["c"] = x * 2
            return dd["b"], dd

        x = torch.randn(10, 10)
        ref = fn(x)
        opt_fn = torch._dynamo.optimize_assert("eager")(fn)
        res = opt_fn(x)

        self.assertTrue(same(ref[0], res[0]))
        self.assertTrue(same(ref[1]["a"], res[1]["a"]))
        self.assertTrue(same(ref[1]["c"], res[1]["c"]))
        self.assertTrue(same(ref[1][param], res[1][param]))

    @make_test
    def test_call_dict1(x):
        d1 = dict()
        d1["x"] = x + 1
        d2 = collections.OrderedDict()
        d2["x"] = x + 2
        return d1["x"] + d2["x"] + 1

    @make_test
    def test_call_dict2(x):
        d1 = dict()
        d1["x"] = x
        d2 = collections.OrderedDict(d1)
        if isinstance(d2, collections.OrderedDict):
            return x + 1
        else:
            return x - 1

    @make_test
    def test_call_dict3(x):
        my_list = [("a", x), ("b", x + 1), ("c", x + 2)]
        d1 = dict(my_list)
        d1["a"] = x + 10
        d2 = collections.OrderedDict(my_list)
        d2["c"] = x + 20
        return d1["a"] + d2["c"] + 1

    @make_test
    def test_call_dict4(x):
        my_list = (("a", x), ("b", x + 1), ("c", x + 2))
        d1 = dict(my_list)
        d1["a"] = x + 10
        d2 = collections.OrderedDict(my_list)
        d2["c"] = x + 20
        return d1["a"] + d2["c"] + 1

    @make_test
    def test_call_dict5(x):
        my_list = iter([("a", x), ("b", x + 1), ("c", x + 2)])
        d1 = dict(my_list)
        d1["a"] = x + 10
        d2 = collections.OrderedDict(my_list)
        d2["c"] = x + 20
        return d1["a"] + d2["c"] + 1

    @make_test
    def test_min_max(a, b):
        c = a + b
        a = a.sum()
        b = b.sum()
        a = min(max(a, 0), 1)
        b = max(0, min(1, b))
        return max(a, b) - min(a, b) + c

    @make_test
    def test_map_sum(a, b, c, d):
        return sum(map(lambda x: x + 1, [a, b, c, d]))

    @make_test
    def test_reduce(a, b, c, d):
        return functools.reduce(operator.add, [a, b, c, d])

    @make_test
    def test_tuple_contains(a, b):
        v1 = "a"
        v2 = "b"
        v3 = "c"
        vals1 = (v1, v2, v3)
        vals2 = ("d", "e", "f")
        if "a" in vals1 and "b" not in vals2:
            return a + b
        return a - b

    @make_test
    def test_set_contains(a, b):
        vals = set(["a", "b", "c"])
        if "a" in vals:
            x = a + b
        else:
            x = a - b
        if "d" in vals:
            y = a + b
        else:
            y = a - b
        return x, y

    @make_test
    def test_tuple_iadd(a, b):
        output = (a, b)
        output += (a + b, a - b)
        return output

    @make_test
    def test_unpack_ex1(x):
        output = (x, x + 1, x + 2, x + 3)
        a, b, *cd = output
        return a - b / cd[0]

    @make_test
    def test_unpack_ex2(x):
        output = (x, x + 1, x + 2, x + 3)
        *ab, c, d = output
        return c - d / ab[0]

    @make_test
    def test_unpack_ex3(x):
        output = (x, x + 1, x + 2, x + 3)
        a, *bc, d = output
        return a - d / bc[0]

    @make_test
    def test_const_tuple_add1(x):
        output = (x, x + 1, x + 2, x + 3)
        output = () + output + ()
        return output[2] + output[3]

    @make_test
    def test_const_tuple_add2(x):
        output = (x, x + 1, x + 2, x + 3)
        output = (None,) + output + (None,)
        return output[2] + output[3]

    @make_test
    def test_list_truth(a, b):
        tmp = [1, 2, 3]
        if tmp:
            return a + b
        else:
            return a - b

    @make_test
    def test_list_reversed(a, b):
        tmp = [a + 1, a + 2, a + 3]
        return a + b + next(iter(reversed(tmp)))

    @make_test
    def test_list_sorted1(x):
        tmp = [1, 10, 3, 0]
        return x + 1, sorted(tmp), sorted(tmp, reverse=True)

    @make_test
    def test_list_sorted2(x):
        y = [
            ("john", "A", 8),
            ("jane", "B", 5),
            ("dave", "B", 10),
        ]
        return (
            x + 1,
            sorted(y),
            sorted(y, key=lambda student: student[2]),
            sorted(y, key=lambda student: student[2], reverse=True),
        )

    @make_test
    def test_tuple_sorted(x):
        tmp = (1, 10, 3, 0)
        return x + 1, sorted(tmp), sorted(tmp, reverse=True)

    @make_test
    def test_dict_sorted(x):
        tmp = {1: "D", 10: "B", 3: "E", 0: "F"}
        return x + 1, sorted(tmp), sorted(tmp, reverse=True)

    @make_test
    def test_list_clear(a, b):
        tmp = [a + 1, a + 2]
        tmp.clear()
        tmp.append(a + b)
        return tmp

    @make_test
    def test_not_list(a):
        return not [a + 1]

    @make_test
    def test_islice_chain(a, b):
        tmp1 = [a + 1, a + 2]
        tmp2 = [a + 3, a + 4]
        a, b = list(itertools.islice(itertools.chain(tmp1, tmp2), 1, 3))
        c = next(itertools.islice(tmp1, 1, None))
        return a - b / c

    @make_test
    def test_namedtuple(a, b):
        mytuple = collections.namedtuple("mytuple", ["x", "y", "xy"])
        tmp = mytuple(a, b, a + b)
        return mytuple(tmp.x, tmp[1], tmp.xy + b)

    @make_test
    def test_namedtuple_defaults(a, b):
        mytuple = collections.namedtuple(
            "mytuple", ["x", "y", "xy"], defaults=(None, 1, None)
        )
        tmp = mytuple(a, xy=b)
        return mytuple(tmp.x, tmp[1], tmp.xy + b)

    class MyNamedTuple(NamedTuple):
        first: torch.Tensor
        second: torch.Tensor

        def add(self) -> torch.Tensor:
            return self.first + self.second

        @staticmethod
        def static_method() -> int:
            return 1

        @classmethod
        def class_method(cls) -> str:
            return cls.__name__

    @make_test
    def test_namedtuple_user_methods(a, b):
        mytuple = FunctionTests.MyNamedTuple(a, b)
        return mytuple.add(), mytuple.static_method(), mytuple.class_method()

    @make_test
    def test_is_quantized(a, b):
        if not a.is_quantized:
            return a + b

    @make_test
    def test_fstrings1(a, b):
        x = 1.229
        tmp = f"{x:.2f} bar"
        if tmp.startswith("1.23"):
            return a + b

    # https://github.com/pytorch/pytorch/issues/103602
    @expectedFailureDynamic
    @make_test
    def test_fstrings2(x):
        tmp = f"{x.shape[0]} bar"
        if tmp.startswith("10"):
            return x + 1

    @make_test
    def test_fstrings3(x):
        tmp = f"{x.__class__.__name__} foo"
        if tmp.startswith("Tensor"):
            return x + 1

    @make_test
    def test_tensor_new_with_size(x):
        y = torch.rand(5, 8)
        z = x.new(y.size())
        assert z.size() == y.size()

    @make_test
    def test_tensor_new_with_shape(x):
        y = torch.rand(5, 8)
        z = x.new(y.shape)
        assert z.size() == y.size()

    @make_test
    def test_jit_annotate(x):
        y = torch.jit.annotate(Any, x + 1)
        return y + 2

    @expectedFailureDynamic
    @make_test
    def test_is_contiguous_memory_format(tensor):
        if torch.jit.is_scripting():
            return None
        elif tensor.is_contiguous(memory_format=torch.contiguous_format):
            return tensor + 1

    @make_test
    def test_list_slice_assignment(x):
        m = [1, 2, 3, 4]
        m[1:] = [6] * (len(m) - 1)
        return x + 1

    @make_test
    def test_distributed_is_available(x):
        if torch.distributed.is_available():
            return x + 1
        else:
            return x - 1

    @unittest.skipIf(
        not torch.distributed.is_available(), "requires distributed package"
    )
    @make_test
    def test_distributed_is_initialized(x):
        if torch.distributed.is_initialized():
            return x + 1
        else:
            return x - 1

    @disable_translation_validation_if_dynamic_shapes
    @make_test
    def test_torch_distributions_functions(x):
        normal = torch.distributions.Normal(x, torch.tensor(1))
        independent = torch.distributions.Independent(normal, 1)
        return independent.log_prob(x)

    @make_test
    def test_context_wrapping_nested_functions_no_closure(x):
        @torch.no_grad()
        def augment(x: torch.Tensor) -> torch.Tensor:
            return (x + 1) * 2

        return augment(x)

    # # This is to test the new syntax for pattern matching
    # # ("match ... case ...") added on python 3.10.
    # # Uncomment these test cases if you run on 3.10+
    # @make_test
    # def test_match_sequence(a):
    #     point = (5, 8)
    #     match point:
    #         case (0, 0):
    #             return a
    #         case (0, y):
    #             return a - y
    #         case (x, 0):
    #             return a + x
    #         case (x, y):
    #             return a + x - y

    # @make_test
    # def test_match_mapping_and_match_keys(x):
    #     param = {"a": 0.5}
    #     match param:
    #         case {"a": param}:
    #             return x * param
    #         case {"b": param}:
    #             return x / param

    @make_test
    def test_numpy_meshgrid(x, y):
        r1, r2 = np.meshgrid(x.numpy(), y.numpy())
        return torch.from_numpy(r1), torch.from_numpy(r2)

    @make_test
    def test_torch_from_numpy(x):
        a = x.numpy()
        b = torch.from_numpy(a)
        if b.size(0) == 1:
            return torch.tensor(True)
        else:
            return torch.tensor(False)

    @make_test
    def test_numpy_size(x):
        a = x.numpy()
        return a.size

    @make_test
    def test_numpy_attributes(x):
        a = x.numpy()
        return (
            a.itemsize,
            a.strides,
            a.shape,
            a.ndim,
            a.size,
            torch.from_numpy(a.T),
            torch.from_numpy(a.real),
            torch.from_numpy(a.imag),
        )

    @make_test
    def test_mean_sum_np(x: torch.Tensor):
        x_mean = np.mean(x.numpy(), 1)
        x_sum = np.sum(x_mean)
        x_sum_array = np.asarray(x_sum)
        return torch.from_numpy(x_sum_array)

    @make_test
    def test_return_numpy_ndarray(x):
        a = x.numpy()
        return a.T

    @make_test
    def test_return_multiple_numpy_ndarray(x):
        a = x.numpy()
        return a.T, a.imag, a.real

    @make_test
    def test_ndarray_method(x):
        a = x.numpy()
        return a.copy()

    @make_test
    def test_ndarray_transpose(x):
        a = x.numpy()
        return a.transpose(0, 1)

    @make_test
    def test_ndarray_reshape(x):
        a = x.numpy()
        return a.reshape([1, a.size])

    @make_test
    def test_ndarray_methods_returning_scalar(x):
        a = x.numpy()
        return a.max(axis=0), a.all(axis=0)

    @make_test
    def test_ndarray_builtin_functions(x):
        a = x.numpy()
        return a + a, a - a

    @make_test
    def test_numpy_dtype_argument_to_function(x):
        return np.ones_like(x, dtype=np.float64)

    @make_test
    def test_numpy_linalg(x):
        return np.linalg.norm(x.numpy(), axis=0)

    @make_test
    def test_numpy_fft(x):
        return np.fft.fftshift(x.numpy())

    @make_test
    def test_numpy_random():
        x = np.random.randn(2, 2)
        return x - x

    @make_test
    def test_partials_torch_op_kwarg(x):
        par_mul = functools.partial(torch.mul, other=torch.ones(10, 10))
        return par_mul(x)

    @make_test
    def test_partials_torch_op_arg(x):
        par_mul = functools.partial(torch.mul, torch.ones(10, 10))
        return par_mul(x)

    @make_test
    def test_partials_udf_arg(x):
        par_mul = functools.partial(udf_mul, torch.ones(10, 10))
        return par_mul(x)

    @make_test
    def test_partials_udf_kwarg(x):
        par_mul = functools.partial(udf_mul, y=torch.ones(10, 10))
        return par_mul(x)

    @make_test
    def test_partials_udf_kwarg_module(x, y):
        par_mod = functools.partial(udf_module, mod=SmallNN())
        return par_mod(x=x, y=y)

    @make_test
    def test_partials_udf_kwarg_method(x, y):
        par_mod = functools.partial(udf_module, mod=SmallNN().forward)
        return par_mod(x=x, y=y)

    @make_test
    def test_partials_lambda(x):
        multiply = lambda x, y: x * y
        triple = functools.partial(multiply, y=3)
        return triple(x)

    def test_tensor_size_indexed_by_symint(self):
        def fn(x, y):
            index = x.shape[-1]
            return x + y.shape[index]

        x = torch.rand(10, 2)
        y = torch.rand(10, 8, 6)
        opt_fn = torch.compile(backend="eager", fullgraph=True)(fn)
        self.assertEqual(opt_fn(x, y), fn(x, y))

    def test_partials_as_input_partials_lambda(self):
        def fn(f0, f1, x):
            return f0(x) * f1(x)

        multiply = lambda x, y: x * y
        lambda0 = functools.partial(multiply, y=3)
        lambda1 = functools.partial(multiply, y=2)

        cnts = torch._dynamo.testing.CompileCounter()
        torch._dynamo.optimize(cnts, nopython=True)(fn)(
            lambda0, lambda1, torch.randn(2, 2)
        )
        self.assertEqual(cnts.frame_count, 1)

    def test_partials_as_input_partials_mod(self):
        def fn(f0, f1, x):
            return f0(x) * f1(x)

        lambda0 = functools.partial(SmallNN(), y=torch.randn(2, 2))
        lambda1 = functools.partial(SmallNN(), y=torch.randn(2, 2))

        cnts = torch._dynamo.testing.CompileCounter()
        x = torch.randn(2, 2)
        dynamo_result = torch._dynamo.optimize(cnts, nopython=True)(fn)(
            lambda0, lambda1, x
        )
        self.assertEqual(cnts.frame_count, 1)

        eager_result = fn(lambda0, lambda1, x)
        self.assertEqual(eager_result, dynamo_result)

    def test_partials_as_input_UDF(self):
        def fn(f0, f1, x):
            return f0(x) * f1(x)

        lambda0 = functools.partial(udf_mul, y=torch.randn(2, 2))
        lambda1 = functools.partial(udf_mul, y=torch.randn(2, 2))

        cnts = torch._dynamo.testing.CompileCounter()
        x = torch.randn(2, 2)
        dynamo_result = torch._dynamo.optimize(cnts, nopython=True)(fn)(
            lambda0, lambda1, x
        )
        self.assertEqual(cnts.frame_count, 1)

        eager_result = fn(lambda0, lambda1, x)
        self.assertEqual(eager_result, dynamo_result)

    def test_partials_recompilation(self):
        def fn(f0, f1, x):
            return f0(x) * f1(x)

        lambda0 = functools.partial(udf_mul, y=torch.randn(2, 2))
        lambda1 = functools.partial(udf_mul, y=torch.randn(2, 2))

        cnts = torch._dynamo.testing.CompileCounter()
        x = torch.randn(2, 2)
        fn = torch._dynamo.optimize(cnts, nopython=True)(fn)
        dynamo_result = fn(lambda0, lambda1, x)
        self.assertEqual(cnts.frame_count, 1)

        fn(lambda1, lambda0, x)
        self.assertEqual(
            cnts.frame_count, 1
        )  # No recompile! Tensor and udf_mul guarded

        lambda2 = functools.partial(udf_mul, y=torch.randn(3, 3))
        x = torch.randn(3, 3)
        fn(lambda2, lambda2, x)
        self.assertEqual(cnts.frame_count, 2)  # Recompile! Tensor size changed

        multiply = lambda x, y: x * y
        lambda3 = functools.partial(multiply, y=torch.randn(3, 3))
        x = torch.randn(3, 3)
        fn(lambda3, lambda3, x)

        self.assertEqual(cnts.frame_count, 3)  # Recompile! func id changed

        def fn2(f0, f1, args):
            return f0(*args) * f1(*args)

        cnts = torch._dynamo.testing.CompileCounter()

        x = torch.randn(2, 2)
        fn2 = torch._dynamo.optimize(cnts, nopython=True)(fn2)
        dynamo_result = fn2(lambda0, lambda1, [x])
        self.assertEqual(cnts.frame_count, 1)  # start over

        lambda4 = functools.partial(multiply, y=3, x=torch.randn(3, 3))
        fn2(lambda4, lambda4, [])

        self.assertEqual(cnts.frame_count, 2)  # Recompile! Different kwarg keys

        lambda5 = functools.partial(multiply, 1)
        x = torch.randn(3, 3)
        fn2(lambda5, lambda5, [x])

        self.assertEqual(cnts.frame_count, 3)  # Recompile! Different arg keys

        lambda6 = lambda x: x + x
        fn2(lambda6, lambda6, [x])
        self.assertEqual(
            cnts.frame_count, 4
        )  # Recompile! input is no longer a functools partial

    def test_manual_seed(self):
        @torch.compile
        def foo():
            torch.manual_seed(3)
            return torch.randint(0, 5, (5,))

        self.assertEqual(foo(), foo())
        self.assertEqual(foo(), foo())


def udf_mul(x, y):
    return x * y


class SmallNN(torch.nn.Module):
    def forward(self, x, y):
        combined = torch.cat((x, y), dim=1)
        out = torch.nn.ReLU()(combined)
        out = torch.nn.ReLU()(out)
        return out


def udf_module(mod, x, y):
    return mod(x, y)


def global_func_with_default_tensor_args(
    x=torch.zeros((2, 2)), *, kw_x=torch.zeros((1, 2))
):
    x.add_(1)
    kw_x.add_(1)
    return x, kw_x


class ModuleWithDefaultTensorArgsMethod(torch.nn.Module):
    def forward(self, x=torch.zeros((2, 2)), *, kw_x=torch.zeros((1, 2))):
        x.add_(1)
        kw_x.add_(1)
        return x, kw_x


class WrapperModule(torch.nn.Module):
    def __init__(self):
        super().__init__()
        self.m = ModuleWithDefaultTensorArgsMethod()

    def forward(self):
        return self.m()


if HAS_TRITON:
    # Define shared triton kernels here so that multiple tests can access it
    @triton.jit
    def add_kernel(
        in_ptr0,
        in_ptr1,
        out_ptr,
        n_elements,
        BLOCK_SIZE: "tl.constexpr",
    ):
        pid = tl.program_id(axis=0)
        block_start = pid * BLOCK_SIZE
        offsets = block_start + tl.arange(0, BLOCK_SIZE)
        mask = offsets < n_elements
        x = tl.load(in_ptr0 + offsets, mask=mask)
        y = tl.load(in_ptr1 + offsets, mask=mask)
        output = x + y
        tl.store(out_ptr + offsets, output, mask=mask)

    @triton.jit
    def mul2_kernel(
        in_ptr0,
        out_ptr,
        n_elements,
        BLOCK_SIZE: "tl.constexpr",
    ):
        pid = tl.program_id(axis=0)
        block_start = pid * BLOCK_SIZE
        offsets = block_start + tl.arange(0, BLOCK_SIZE)
        mask = offsets < n_elements
        x = tl.load(in_ptr0 + offsets, mask=mask)
        output = 2 * x
        tl.store(out_ptr + offsets, output, mask=mask)

    @triton.jit
    def mul2_inplace_kernel(
        ptr,
        n_elements,
        BLOCK_SIZE: "tl.constexpr",
    ):
        pid = tl.program_id(axis=0)
        block_start = pid * BLOCK_SIZE
        offsets = block_start + tl.arange(0, BLOCK_SIZE)
        mask = offsets < n_elements
        x = tl.load(ptr + offsets, mask=mask)
        output = 2 * x
        tl.store(ptr + offsets, output, mask=mask)


class DefaultsTests(torch._dynamo.test_case.TestCase):
    def test_func_default_tensor_args(self):
        """
        Tests that we indeed reference (and mutate) "the one" default tensor arg
        stored on the globally allocated function object, both from the orig and
        compiled function
        """

        def func():
            return global_func_with_default_tensor_args()

        cnts = torch._dynamo.testing.CompileCounter()
        compiled_func = torch.compile(func, backend=cnts)
        for i in range(4):
            if i % 2 == 0:
                x, kw_x = func()
            else:
                x, kw_x = compiled_func()
            # the inner func mutates += 1 each call
            self.assertTrue(same(x, torch.ones_like(x) + i))
            self.assertTrue(same(kw_x, torch.ones_like(kw_x) + i))
        # Calling compiled_func twice does not recompile
        self.assertEqual(cnts.frame_count, 1)
        self.assertEqual(cnts.op_count, 2)

        # But with a change to the guarded default tensor, we do recompile
        with patch.object(
            global_func_with_default_tensor_args,
            "__defaults__",
            (torch.ones((3, 4, 5)),),
        ):
            x, kw_x = compiled_func()
        self.assertEqual(cnts.frame_count, 2)
        self.assertEqual(cnts.op_count, 4)

        with patch.object(
            global_func_with_default_tensor_args,
            "__kwdefaults__",
            {"kw_x": torch.ones((3, 4, 5))},
        ):
            x, kw_x = compiled_func()
        self.assertEqual(cnts.frame_count, 3)
        self.assertEqual(cnts.op_count, 6)

    def test_meth_default_tensor_args(self):
        """
        Tests that we indeed reference (and mutate) "the one" default tensor arg
        stored on the globally allocated function object, both from the orig and
        compiled function
        """
        mod = WrapperModule()
        cnts = torch._dynamo.testing.CompileCounter()
        compiled_mod = torch.compile(mod, backend=cnts)
        for i in range(4):
            if i % 2 == 0:
                x, kw_x = mod()
            else:
                x, kw_x = compiled_mod()
            # the inner func mutates += 1 each call
            self.assertTrue(same(x, torch.ones_like(x) + i))
            self.assertTrue(same(kw_x, torch.ones_like(kw_x) + i))
        # Calling compiled_func twice does not recompile
        self.assertEqual(cnts.frame_count, 1)
        self.assertEqual(cnts.op_count, 2)

        # But with a change to the guarded default tensor, we do recompile
        with patch.object(
            ModuleWithDefaultTensorArgsMethod.forward,
            "__defaults__",
            (torch.ones((3, 4, 5)),),
        ):
            x, kw_x = compiled_mod()
        self.assertEqual(cnts.frame_count, 2)
        self.assertEqual(cnts.op_count, 4)

        with patch.object(
            ModuleWithDefaultTensorArgsMethod.forward,
            "__kwdefaults__",
            {"kw_x": torch.ones((3, 4, 5))},
        ):
            x, kw_x = compiled_mod()
        self.assertEqual(cnts.frame_count, 3)
        self.assertEqual(cnts.op_count, 6)

    def test_func_default_torch_args(self):
        """
        Tests other types of torch types as function default (size, dtype, device)
        """

        def func_with_default_torch_args(
            dt=torch.float16, ds=torch.Size((1, 2, 3)), dd=torch.device("cpu")
        ):
            return torch.ones(ds, dtype=dt, device=dd)

        def func():
            return func_with_default_torch_args()

        cnts = torch._dynamo.testing.CompileCounter()
        compiled_func = torch.compile(func, backend=cnts)
        out = func()
        compiled_out = compiled_func()
        self.assertEqual(out.dtype, compiled_out.dtype)
        self.assertEqual(out.device, compiled_out.device)
        self.assertEqual(out.size(), compiled_out.size())
        self.assertEqual(cnts.frame_count, 1)
        self.assertEqual(cnts.op_count, 1)

    @requires_cuda()
    @requires_triton()
    def test_triton_kernel_with_kernel_param(self):
        @triton.jit
        def pass_kernel(kernel):
            pass

        @torch.compile(backend="eager")
        def f(x):
            grid = (x.numel(),)
            pass_kernel[grid](kernel=x)

        t1 = torch.rand(5, device="cuda")
        f(t1)
        # No need to assert anything, the goal is to make sure dynamo does
        # not crash

    @requires_cuda()
    @requires_triton()
    def test_triton_kernel_higher_order_func(self):
        from torch._higher_order_ops.triton_kernel_wrap import kernel_side_table

        add_kernel_id = kernel_side_table.add_kernel(add_kernel)

        t1 = torch.rand(5, device="cuda")
        t2 = torch.rand(5, device="cuda")

        torch_add = t1 + t2

        # Test higher order function with mutation
        output = torch.zeros_like(t1)
        n_elements = output.numel()
        grid = lambda meta: (triton.cdiv(n_elements, meta["BLOCK_SIZE"]),)
        triton_kernel_wrapper_mutation(
            kernel_idx=add_kernel_id,
            grid=grid,
            kwargs={
                "in_ptr0": t1,
                "in_ptr1": t2,
                "out_ptr": output,
                "n_elements": n_elements,
                "BLOCK_SIZE": 16,
            },
        )
        self.assertEqual(output, torch_add)
        # Make sure it is modified
        self.assertNotEqual(output, torch.zeros_like(t1))

        # Test higher order function without mutation
        output = torch.zeros_like(t1)
        out_dict = triton_kernel_wrapper_functional(
            kernel_idx=add_kernel_id,
            grid=grid,
            kwargs={
                "in_ptr0": t1,
                "in_ptr1": t2,
                "out_ptr": output,
                "n_elements": n_elements,
                "BLOCK_SIZE": 16,
            },
        )
        self.assertEqual(out_dict["out_ptr"], torch_add)
        # Make sure it is NOT modified
        self.assertEqual(output, torch.zeros_like(t1))

    @requires_cuda()
    @requires_triton()
    @skipIfRocm
    def test_triton_kernel_functionalize(self):
        import functorch
        from functorch import make_fx
        from torch._higher_order_ops.triton_kernel_wrap import kernel_side_table
        from torch._subclasses.functional_tensor import (
            CppFunctionalizeAPI,
            FunctorchFunctionalizeAPI,
            PythonFunctionalizeAPI,
        )

        kernel_side_table.reset_table()

        def f(x, output):
            out = triton_kernel_wrapper_functional(
                kernel_idx=kernel_side_table.add_kernel(mul2_kernel),
                grid=(x.numel(),),
                kwargs={
                    "in_ptr0": x,
                    "out_ptr": output,
                    "n_elements": output.numel(),
                    "BLOCK_SIZE": 16,
                },
            )
            return out["out_ptr"]

        t1 = torch.rand(5, device="cuda")
        t2 = torch.rand(5, device="cuda")

        gm = make_fx(PythonFunctionalizeAPI().functionalize(f))(t1, t2)
        # Make sure t2 was not modified
        self.assertNotEqual(gm(t1, t2), t2)

        gm = make_fx(CppFunctionalizeAPI().functionalize(f))(t1, t2)
        # Make sure t2 was not modified
        self.assertNotEqual(gm(t1, t2), t2)

        gm = make_fx(torch.func.functionalize(f))(t1, t2)
        # Make sure t2 was not modified
        self.assertNotEqual(gm(t1, t2), t2)

        gm = make_fx(f, tracing_mode="fake")(t1, t2)
        self.assertExpectedInline(
            gm.code.strip(),
            """\
def forward(self, x_1, output_1):
    triton_kernel_wrapper_functional_proxy = torch._higher_order_ops.triton_kernel_wrap.triton_kernel_wrapper_functional(kernel_idx = 0, grid = (5,), kwargs = {'in_ptr0': x_1, 'out_ptr': output_1, 'n_elements': 5, 'BLOCK_SIZE': 16});  x_1 = output_1 = None
    getitem = triton_kernel_wrapper_functional_proxy['in_ptr0']
    getitem_1 = triton_kernel_wrapper_functional_proxy['out_ptr']
    getitem_2 = triton_kernel_wrapper_functional_proxy['n_elements']
    getitem_3 = triton_kernel_wrapper_functional_proxy['BLOCK_SIZE'];  triton_kernel_wrapper_functional_proxy = None
    return getitem_1""",
        )

    @requires_cuda()
    @requires_triton()
    @skipIfRocm
    def test_triton_kernel_mutation_type(self):
        from torch._higher_order_ops.triton_kernel_wrap import kernel_side_table
        from torch._subclasses.fake_tensor import FakeTensorMode
        from torch._subclasses.functional_tensor import (
            FunctionalTensor,
            FunctionalTensorMode,
        )

        def prep():
            x = torch.ones(4, device="cuda", requires_grad=True)
            x_func = FunctionalTensor.to_functional(x)
            self.assertTrue(torch._is_functional_tensor(x_func.elem))
            return x_func

        # normal mutation only
        with FakeTensorMode():
            x_func = prep()

            with FunctionalTensorMode():
                x_func.mul_(2)

            self.assertFalse(
                torch._functionalize_are_all_mutations_hidden_from_autograd(x_func.elem)
            )

        # triton kernel mutation only
        with FakeTensorMode():
            x_func = prep()

            with FunctionalTensorMode():
                triton_kernel_wrapper_mutation(
                    kernel_idx=kernel_side_table.add_kernel(mul2_inplace_kernel),
                    grid=(x_func.numel(),),
                    kwargs={
                        "ptr": x_func,
                        "n_elements": x_func.numel(),
                        "BLOCK_SIZE": 16,
                    },
                )

            self.assertTrue(
                torch._functionalize_are_all_mutations_hidden_from_autograd(x_func.elem)
            )

        # normal mutation + triton kernel mutation
        with FakeTensorMode():
            x_func = prep()

            with FunctionalTensorMode():
                x_func.mul_(2)
                triton_kernel_wrapper_mutation(
                    kernel_idx=kernel_side_table.add_kernel(mul2_inplace_kernel),
                    grid=(x_func.numel(),),
                    kwargs={
                        "ptr": x_func,
                        "n_elements": x_func.numel(),
                        "BLOCK_SIZE": 16,
                    },
                )

            self.assertFalse(
                torch._functionalize_are_all_mutations_hidden_from_autograd(x_func.elem)
            )

    @requires_cuda()
    @requires_triton()
    @common_utils.parametrize("backend", ["eager", "aot_eager"])
    def test_triton_kernel_with_views(self, backend):
        def call_triton_take_view(x: torch.Tensor):
            output = torch.zeros_like(x)
            n_elements = output.numel()
            grid = lambda meta: (triton.cdiv(n_elements, meta["BLOCK_SIZE"]),)
            mul2_kernel[grid](x, output, n_elements, BLOCK_SIZE=16)
            return output

        def call_triton_return_view(x: torch.Tensor):
            output = torch.zeros_like(x)
            n_elements = output.numel()
            grid = lambda meta: (triton.cdiv(n_elements, meta["BLOCK_SIZE"]),)
            mul2_kernel[grid](x, output, n_elements, BLOCK_SIZE=16)
            return output.view(4, 4)

        t = torch.rand(4, 4, device="cuda")
        t_view = t.view(16)

        compiled_func = torch.compile(
            call_triton_take_view, backend=backend, fullgraph=True
        )
        self.assertEqual(2 * t_view, compiled_func(t_view))
        self.assertEqual(2 * t, compiled_func(t_view).view(4, 4))

        compiled_func = torch.compile(
            call_triton_return_view, backend=backend, fullgraph=True
        )
        self.assertEqual(2 * t_view, compiled_func(t).view(16))
        self.assertEqual(2 * t, compiled_func(t))

    @requires_cuda()
    @requires_triton()
    @common_utils.parametrize("grad_fn", [torch.no_grad, torch.enable_grad])
    @common_utils.parametrize("backend", ["eager", "aot_eager"])
    def test_triton_kernel_with_grad_option(self, grad_fn, backend):
        def call_triton(x: torch.Tensor):
            with grad_fn():
                output = torch.zeros_like(x)
                n_elements = output.numel()
                grid = lambda meta: (triton.cdiv(n_elements, meta["BLOCK_SIZE"]),)
                mul2_kernel[grid](x, output, n_elements, BLOCK_SIZE=16)
                return output

        t = torch.rand(5, device="cuda")
        compiled_func = torch.compile(call_triton, backend=backend, fullgraph=True)
        self.assertEqual(2 * t, compiled_func(t))

    @requires_cuda()
    @requires_triton()
    @common_utils.parametrize("backend", ["eager", "aot_eager"])
    def test_triton_kernel_inner_triton_function(self, backend):
        def f(x: torch.Tensor):
            @triton.jit
            def pow2_kernel(
                in_ptr0,
                out_ptr,
                n_elements,
                BLOCK_SIZE: "tl.constexpr",
            ):
                pid = tl.program_id(axis=0)
                block_start = pid * BLOCK_SIZE
                offsets = block_start + tl.arange(0, BLOCK_SIZE)
                mask = offsets < n_elements
                x = tl.load(in_ptr0 + offsets, mask=mask)
                output = x * x
                tl.store(out_ptr + offsets, output, mask=mask)

            output = torch.zeros_like(x)
            n_elements = output.numel()
            grid = lambda meta: (triton.cdiv(n_elements, meta["BLOCK_SIZE"]),)
            pow2_kernel[grid](x, output, n_elements, BLOCK_SIZE=16)
            return output

        t = torch.rand(5, device="cuda")

        compiled_func = torch.compile(f, backend=backend, fullgraph=True)
        # TODO(oulgen): NYI - Support this
        # self.assertEqual(t * t, compiled_func(t))

    @requires_cuda()
    @requires_triton()
    @common_utils.parametrize("grad", [False, True])
    @common_utils.parametrize("backend", ["eager", "aot_eager"])
    def test_triton_kernel_native(self, grad, backend):
        def call_triton_add(
            x: torch.Tensor, y: torch.Tensor, grid_type: int, num=1, positional=False
        ):
            output = torch.zeros_like(x, requires_grad=grad)
            n_elements = output.numel()

            def grid_fn(meta):
                return (triton.cdiv(num, meta["BLOCK_SIZE"]),)

            if grid_type == 0:
                grid = (x.numel(),)
            elif grid_type == 1:
                grid = lambda meta: (triton.cdiv(n_elements, meta["BLOCK_SIZE"]),)
            else:
                grid = grid_fn

            if positional:
                add_kernel[grid](x, y, output, n_elements, 16)
            else:
                add_kernel[grid](x, y, output, n_elements, BLOCK_SIZE=16)

            return output

        t1 = torch.rand(5, device="cuda", requires_grad=grad)
        t2 = torch.rand(5, device="cuda", requires_grad=grad)

        torch_add = t1 + t2

        # No Dynamo -- Make sure triton kernel works
        self.assertEqual(call_triton_add(t1, t2, 1), torch_add)
        # No Dynamo -- Make sure triton kernel works (with positional BLOCK_SIZE)
        self.assertEqual(call_triton_add(t1, t2, 1, True), torch_add)

        # With Dynamo
        compiled_func = torch.compile(call_triton_add, backend=backend, fullgraph=True)
        # With simple kernel
        self.assertEqual(compiled_func(t1, t2, 0), torch_add)
        # With lambda kernel
        self.assertEqual(compiled_func(t1, t2, 1), torch_add)
        # With lambda kernel (with positional BLOCK_SIZE)
        self.assertEqual(compiled_func(t1, t2, 1, 1, True), torch_add)
        # With user defined function kernel
        self.assertEqual(compiled_func(t1, t2, 2, 200), torch_add)

    def test_dataclass_factory(self):
        @dataclass
        class Output:
            scalar: int = 2
            named_tensors: Dict[str, torch.Tensor] = field(default_factory=dict)
            lists: List[torch.Tensor] = field(default_factory=list)

            def scale(self):
                return self.scalar * 2

        def fn(x):
            # Check default dict assignment
            a = Output(1)
            # Check that dataclass methods can be inlined
            scaled_value = a.scale()

            # Check that normal assignment works
            b = Output(5, named_tensors={"x": x})

            # Check default int assignment
            c = Output()

            # Check that the default members are properly initialized
            if isinstance(a.named_tensors, dict):
                x = torch.sin(x)

            # Change dataclass
            c.scalar = 6
            c.named_tensors["x"] = x

            # Return dataclaass as well to check reconstruction
            return c, torch.cos(x) * scaled_value + b.named_tensors["x"] + c.scalar

        cnts = torch._dynamo.testing.CompileCounter()
        compiled_fn = torch.compile(fn, backend=cnts, fullgraph=True)
        x = torch.randn(4)
        eager_dataclass, out = fn(x)
        compiled_dataclass, compiled_out = compiled_fn(x)
        self.assertEqual(eager_dataclass.scalar, compiled_dataclass.scalar)
        self.assertEqual(
            eager_dataclass.named_tensors["x"], compiled_dataclass.named_tensors["x"]
        )
        self.assertTrue(same(out, compiled_out))
        self.assertEqual(cnts.frame_count, 1)
        self.assertEqual(cnts.op_count, 5)

    def test_dataclass_nested(self):
        @dataclass
        class Base:
            outer_a: int
            outer_b: int

        @dataclass
        class Derived(Base):
            inner_a: Any = field(default_factory=list)

        def fn(x):
            l = Derived(1, 2)
            return l.outer_a * x

        opt_fn = torch.compile(fn, backend="eager", fullgraph=True)
        x = torch.randn(4)
        res = fn(x)
        ref = opt_fn(x)
        self.assertEqual(ref, res)

<<<<<<< HEAD
    def test_set_construction(self):
        def fn(x):
            y = x.add_(1)
            s = set({x})
            s.add(y)
            return len(s)

        opt_fn = torch.compile(fn, backend="eager", fullgraph=True)
        x = torch.randn(4)
        res = fn(x)
        ref = opt_fn(x)
        self.assertEqual(ref, res)
=======
    def test_listlike_of_tensors_contains_constant(self):
        for listlike in [set, list]:

            def fn(x):
                x.add_(1)
                s = listlike([x])
                res = 1 in s
                return res

            opt_fn = torch.compile(fn, backend="eager", fullgraph=True)
            x = torch.randn(1)
            ref = opt_fn(x)
            res = fn(x)
            self.assertEqual(ref, res)
>>>>>>> e4e7d34f


common_utils.instantiate_parametrized_tests(DefaultsTests)

if __name__ == "__main__":
    from torch._dynamo.test_case import run_tests

    run_tests()<|MERGE_RESOLUTION|>--- conflicted
+++ resolved
@@ -1916,7 +1916,21 @@
         ref = opt_fn(x)
         self.assertEqual(ref, res)
 
-<<<<<<< HEAD
+    def test_listlike_of_tensors_contains_constant(self):
+        for listlike in [set, list]:
+
+            def fn(x):
+                x.add_(1)
+                s = listlike([x])
+                res = 1 in s
+                return res
+
+            opt_fn = torch.compile(fn, backend="eager", fullgraph=True)
+            x = torch.randn(1)
+            ref = opt_fn(x)
+            res = fn(x)
+            self.assertEqual(ref, res)
+
     def test_set_construction(self):
         def fn(x):
             y = x.add_(1)
@@ -1929,22 +1943,6 @@
         res = fn(x)
         ref = opt_fn(x)
         self.assertEqual(ref, res)
-=======
-    def test_listlike_of_tensors_contains_constant(self):
-        for listlike in [set, list]:
-
-            def fn(x):
-                x.add_(1)
-                s = listlike([x])
-                res = 1 in s
-                return res
-
-            opt_fn = torch.compile(fn, backend="eager", fullgraph=True)
-            x = torch.randn(1)
-            ref = opt_fn(x)
-            res = fn(x)
-            self.assertEqual(ref, res)
->>>>>>> e4e7d34f
 
 
 common_utils.instantiate_parametrized_tests(DefaultsTests)
