--- conflicted
+++ resolved
@@ -1931,20 +1931,6 @@
             res = fn(x)
             self.assertEqual(ref, res)
 
-<<<<<<< HEAD
-    def test_set_construction(self):
-        def fn(x):
-            y = x.add_(1)
-            s = set({x})
-            s.add(y)
-            return len(s)
-
-        opt_fn = torch.compile(fn, backend="eager", fullgraph=True)
-        x = torch.randn(4)
-        res = fn(x)
-        ref = opt_fn(x)
-        self.assertEqual(ref, res)
-=======
     def test_cast_tensor_single_elem(self):
         with torch._dynamo.config.patch({"capture_scalar_outputs": True}):
             for t, val in [
@@ -1973,7 +1959,19 @@
                     fn(torch.tensor([val] * 2))
                 with self.assertRaises(torch._dynamo.exc.TorchRuntimeError):
                     opt_fn(torch.tensor([val] * 2))
->>>>>>> c84c86f0
+
+    def test_set_construction(self):
+        def fn(x):
+            y = x.add_(1)
+            s = set({x})
+            s.add(y)
+            return len(s)
+
+        opt_fn = torch.compile(fn, backend="eager", fullgraph=True)
+        x = torch.randn(4)
+        res = fn(x)
+        ref = opt_fn(x)
+        self.assertEqual(ref, res)
 
 
 common_utils.instantiate_parametrized_tests(DefaultsTests)
