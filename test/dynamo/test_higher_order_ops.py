--- conflicted
+++ resolved
@@ -3446,7 +3446,18 @@
             [test_op.py_kernels[key]() for key in default_keys],
         )
 
-<<<<<<< HEAD
+    def test_non_aliasing_util(self):
+        from torch._dynamo.variables.higher_order_ops import _assert_tensors_nonaliasing
+
+        a = [torch.tensor(1), {"a": torch.tensor(1)}]
+        b = (torch.tensor(1),)
+        _assert_tensors_nonaliasing(a, b)
+
+        with self.assertRaisesRegex(
+            AssertionError, "inputs to function body cannot alias outputs"
+        ):
+            _assert_tensors_nonaliasing(a, a)
+
     def test_cond_with_kwargs(self):
         from torch._higher_order_ops.cond import cond_op
 
@@ -3502,20 +3513,6 @@
 
         with self.assertRaises(AssertionError):
             opt_test(True, False, inp)
-=======
-    def test_non_aliasing_util(self):
-        from torch._dynamo.variables.higher_order_ops import _assert_tensors_nonaliasing
-
-        a = [torch.tensor(1), {"a": torch.tensor(1)}]
-        b = (torch.tensor(1),)
-        _assert_tensors_nonaliasing(a, b)
-
-        with self.assertRaisesRegex(
-            AssertionError, "inputs to function body cannot alias outputs"
-        ):
-            _assert_tensors_nonaliasing(a, a)
->>>>>>> 0948550c
-
 
 if __name__ == "__main__":
     from torch._dynamo.test_case import run_tests
