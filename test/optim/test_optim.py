# Owner(s): ["module: optimizer"]

import math
import unittest
import functools
import itertools
from copy import deepcopy

import torch
import torch.optim as optim
from torch.nn import Parameter
from torch.optim import Adam, SGD, Optimizer
from torch.optim.lr_scheduler import (
    StepLR,
    ConstantLR,
    LinearLR,
    ExponentialLR,
    ReduceLROnPlateau,
    PolynomialLR,
)
from torch.testing._internal.common_utils import (
    TestCase,
    load_tests,
    gradcheck,
    skipIfRocm,
    skipIfTorchDynamo
)

from torch._dynamo import disable as disable_dynamo

from torch.testing._internal.common_cuda import TEST_MULTIGPU, TEST_CUDA
from torch.testing._internal.common_device_type import largeTensorTest
from typing import Dict, Any, Tuple
from torch.optim.optimizer import register_optimizer_step_pre_hook, register_optimizer_step_post_hook
from unittest.mock import patch

# load_tests from common_utils is used to automatically filter tests for
# sharding on sandcastle. This line silences flake warnings
load_tests = load_tests


def rosenbrock(tensor):
    assert tensor.size() == torch.Size([2]), f"Requires tensor with 2 scalars but got {tensor.size()}"
    x, y = tensor
    return (1 - x) ** 2 + 100 * (y - x**2) ** 2


def drosenbrock(tensor):
    assert tensor.size() == torch.Size([2]), f"Requires tensor with 2 scalars but got {tensor.size()}"
    x, y = tensor
    return torch.tensor((-400 * x * (y - x**2) - 2 * (1 - x), 200 * (y - x**2)))

@skipIfTorchDynamo("This is a TEMPORARY stopgap, see https://github.com/pytorch/pytorch/issues/103322")
class TestOptim(TestCase):
    exact_dtype = True

    def _test_rosenbrock_sparse(
        self,
        constructor,
        scheduler_constructors=None,
        sparse_only=False,
        maximize=False,
        multi_tensor=False
    ):
        if scheduler_constructors is None:
            scheduler_constructors = []
        # For rosenbrock tests, it is mandated that the param is a tensor with 2 numbers
        if multi_tensor:
            params_t = [torch.tensor([1.5, 1.5]), torch.tensor([1.5, 1.5], dtype=torch.float64)]
        else:
            params_t = [torch.tensor([1.5, 1.5])]

        params = [Parameter(param_t) for param_t in params_t]
        optimizer = constructor(params)
        schedulers = []
        for scheduler_constructor in scheduler_constructors:
            schedulers.append(scheduler_constructor(optimizer))

        if not sparse_only:
            params_c = [Parameter(param_t.clone()) for param_t in params_t]
            optimizer_c = constructor(params_c)

        solution = torch.tensor([1, 1])
        with torch.no_grad():
            initial_dist = sum([param.dist(solution) for param in params])

        def get_grad(param, sparse_grad):
            grad = drosenbrock(param)
            # NB: We torture test the optimizer by returning an
            # uncoalesced sparse tensor

            # Depending on w, provide only the x or y gradient
            if sparse_grad:
                if w:
                    i = torch.LongTensor([[0, 0]])
                    x = grad[0]
                    v = torch.tensor([x / 4.0, x - x / 4.0])
                else:
                    i = torch.LongTensor([[1, 1]])
                    y = grad[1]
                    v = torch.tensor([y - y / 4.0, y / 4.0])
                grad_out = torch.sparse_coo_tensor(i, v, (2,), dtype=v.dtype)
            else:
                if w:
                    grad_out = torch.tensor([grad[0], 0], dtype=param.dtype)
                else:
                    grad_out = torch.tensor([0, grad[1]], dtype=param.dtype)
            return grad_out

        def eval(params, sparse_grad, w):
            optimizer.zero_grad()
            if multi_tensor:
                loss = sum(rosenbrock(param) for param in params)
            else:
                loss = rosenbrock(params[0])
            loss.backward()

            grads_out = [get_grad(param, sparse_grad) for param in params]
            with torch.no_grad():
                params[0].grad = grads_out[0]
                if multi_tensor:
                    params[1].grad = grads_out[1].to(dtype=torch.float64)
            return loss

        for i in range(2000):
            # Do cyclic coordinate descent
            w = i % 2
            optimizer.step(functools.partial(eval, params, True, w))
            for scheduler in schedulers:
                if isinstance(scheduler, ReduceLROnPlateau):
                    scheduler.step(rosenbrock(params[0]))
                else:
                    scheduler.step()
            if not sparse_only:
                optimizer_c.step(functools.partial(eval, params_c, False, w))
                # Tolerance is increased due to floating point error from different
                # code path for dense case: x v.s. x - x / 4.0 + x / 4.0
                self.assertEqual(params, params_c, atol=5e-6, rtol=5e-6)

        if not maximize:
            self.assertLessEqual(
                sum([param.dist(solution) for param in params]),
                initial_dist
            )
        else:
            self.assertGreaterEqual(
                sum([rosenbrock(param) for param in params]),
                sum([rosenbrock(param_t) for param_t in params_t]),
            )

    def _test_basic_cases_template(
        self,
        weight_tensor,
        bias_tensor,
        input_tensor,
        constructor,
        scheduler_constructors,
        constructor_accepts_maximize=True,
        constructor_accepts_foreach=False,
    ):
        maximize_options = {False, constructor_accepts_maximize}
        foreach_options = {False, constructor_accepts_foreach}

        four_arg_constructor = constructor
        if constructor_accepts_maximize and constructor_accepts_foreach:
            pass
        elif constructor_accepts_maximize:

            def four_arg_constructor(weight, bias, maximize, foreach):
                self.assertFalse(foreach)
                return constructor(weight, bias, maximize)

        elif constructor_accepts_foreach:

            def four_arg_constructor(weight, bias, maximize, foreach):
                self.assertFalse(maximize)
                return constructor(weight, bias, foreach)

        else:

            def four_arg_constructor(weight, bias, maximize, foreach):
                self.assertFalse(maximize or foreach)
                return constructor(weight, bias)

        for maximize, foreach in itertools.product(maximize_options, foreach_options):
            with torch.no_grad():
                weight = Parameter(weight_tensor.clone().detach())
                bias = Parameter(bias_tensor.clone().detach())
                input = input_tensor.clone().detach().requires_grad_()
            optimizer = four_arg_constructor(weight, bias, maximize, foreach)
            schedulers = []
            for scheduler_constructor in scheduler_constructors:
                schedulers.append(scheduler_constructor(optimizer))

            # to check if the optimizer can be printed as a string
            optimizer.__repr__()

            def fn():
                optimizer.zero_grad()
                y = weight.mv(input)
                if y.is_cuda and bias.is_cuda and y.get_device() != bias.get_device():
                    y = y.cuda(bias.get_device())
                loss = (y + bias).pow(2).sum()
                loss.backward()
                return loss

            initial_value = fn().item()
            for _ in range(200):
                optimizer.step(fn)
                for scheduler in schedulers:
                    if isinstance(scheduler, ReduceLROnPlateau):
                        val_loss = fn()
                        scheduler.step(val_loss)
                    else:
                        scheduler.step()
            if maximize:
                self.assertGreater(fn().item(), initial_value)
            else:
                self.assertLess(fn().item(), initial_value)

    # Note: disable dynamo on this function
    # This allows us to continue running actual logic of the optimizer
    # tests in dynamo without tracing this test code which has a lot of unsupported
    # behavior
    @disable_dynamo(recursive=False)
    def _test_state_dict(self, weight, bias, input, constructor, atol=None, rtol=None):
        weight = Parameter(weight)
        bias = Parameter(bias)
        with torch.no_grad():
            input = input.clone().detach().requires_grad_()

        # Note: Disable dynamo on this function
        # This avoids a bug where input_cuda is not detected in the environment
        # because it currently is not defined in the local environmet. Unable to repro
        # anywhere else however and this is test code that we don't need to spend
        # time getting dynamo to trace unless the issue repros in real models.
        @disable_dynamo(recursive=False)
        def fn_base(optimizer, weight, bias):
            optimizer.zero_grad()
            i = input_cuda if weight.is_cuda else input
            loss = (weight.mv(i) + bias).pow(2).sum()
            loss.backward()
            return loss

        optimizer = constructor(weight, bias)
        fn = functools.partial(fn_base, optimizer, weight, bias)

        # Prime the optimizer
        for _i in range(20):
            optimizer.step(fn)
        # Clone the weights and construct new optimizer for them
        with torch.no_grad():
            weight_c = Parameter(weight.clone().detach())
            bias_c = Parameter(bias.clone().detach())
        optimizer_c = constructor(weight_c, bias_c)
        fn_c = functools.partial(fn_base, optimizer_c, weight_c, bias_c)
        # Load state dict
        state_dict = deepcopy(optimizer.state_dict())
        state_dict_c = deepcopy(optimizer.state_dict())
        optimizer_c.load_state_dict(state_dict_c)
        # Run both optimizers in parallel
        for _ in range(20):
            optimizer.step(fn)
            optimizer_c.step(fn_c)
            self.assertEqual(weight, weight_c)
            self.assertEqual(bias, bias_c)
        # Make sure state dict is deterministic with equal but not identical parameters
        self.assertEqual(optimizer.state_dict(), optimizer_c.state_dict())
        # Make sure repeated parameters have identical representation in state dict
        optimizer_c.param_groups.extend(optimizer_c.param_groups)
        self.assertEqual(
            optimizer.state_dict()["param_groups"][-1],
            optimizer_c.state_dict()["param_groups"][-1],
        )

        # Make sure that optimizers that support maximize can load older models
        old_state_dict = deepcopy(optimizer.state_dict())
        state_dict_no_maximize = deepcopy(optimizer.state_dict())
        if "maximize" in state_dict_no_maximize["param_groups"][0]:
            for group in state_dict_no_maximize["param_groups"]:
                del group["maximize"]
            optimizer.load_state_dict(state_dict_no_maximize)
            # Make sure we can still step
            optimizer.step()
            # Undo these changes before proceeding!
            optimizer.load_state_dict(old_state_dict)
        # Make sure that optimizers that support foreach can load older models
        state_dict_no_foreach = deepcopy(optimizer.state_dict())
        if "foreach" in state_dict_no_foreach["param_groups"][0]:
            for group in state_dict_no_foreach["param_groups"]:
                del group["foreach"]
            optimizer.load_state_dict(state_dict_no_foreach)
            # Make sure we can still step
            optimizer.step()
            # Undo these changes before proceeding!
            optimizer.load_state_dict(old_state_dict)

        # Make sure that loading optimizers with step not wrapped in tensor can work
        state_dict = optimizer.state_dict()
        if "step" in state_dict["state"][0] and torch.is_tensor(
            state_dict["state"][0]["step"]
        ):
            for state in state_dict["state"].values():
                state["step"] = state["step"].item()
            optimizer.load_state_dict(state_dict)
            optimizer.step()

        # Check that state dict can be loaded even when we cast parameters
        # to a different type and move to a different device.
        if not torch.cuda.is_available():
            return

        with torch.no_grad():
            input_cuda = input.clone().detach().to(dtype=torch.float32, device="cuda")
            weight_cuda = Parameter(
                weight.clone().detach().to(dtype=torch.float32, device="cuda")
            )
            bias_cuda = Parameter(
                bias.clone().detach().to(dtype=torch.float32, device="cuda")
            )
        optimizer_cuda = constructor(weight_cuda, bias_cuda)
        fn_cuda = functools.partial(fn_base, optimizer_cuda, weight_cuda, bias_cuda)

        state_dict = deepcopy(optimizer.state_dict())
        state_dict_c = deepcopy(optimizer.state_dict())
        optimizer_cuda.load_state_dict(state_dict_c)

        # Make sure state_dict_c isn't modified by merely calling load_state_dict
        self.assertEqual(state_dict, state_dict_c)

        # Make sure that device of state['step'] is still CPU
        new_state_dict = optimizer_cuda.state_dict()
        if "step" in state_dict["state"][0] and torch.is_tensor(
            state_dict["state"][0]["step"]
        ):
            for state in new_state_dict["state"].values():
                self.assertEqual(state["step"].device.type, "cpu")

        for _ in range(20):
            optimizer.step(fn)
            optimizer_cuda.step(fn_cuda)
            self.assertEqual(weight, weight_cuda)
            self.assertEqual(bias, bias_cuda, atol=atol, rtol=rtol)

        # validate deepcopy() copies all public attributes
        def getPublicAttr(obj):
            return {k for k in obj.__dict__ if not k.startswith("_")}

        self.assertEqual(getPublicAttr(optimizer), getPublicAttr(deepcopy(optimizer)))

    def _test_basic_cases(
        self,
        constructor,
        scheduler_constructors=None,
        ignore_multidevice=False,
        constructor_accepts_maximize=False,
        constructor_accepts_foreach=False,
        atol=None,
        rtol=None,
    ):
        if scheduler_constructors is None:
            scheduler_constructors = []

        def make_two_arg_constructor(
            constructor, maximize: bool, foreach: bool
        ):
            if constructor_accepts_maximize and constructor_accepts_foreach:
                return lambda weight, bias: constructor(weight, bias, maximize, foreach)
            if constructor_accepts_maximize:
                return lambda weight, bias: constructor(weight, bias, maximize)
            if constructor_accepts_foreach:
                return lambda weight, bias: constructor(weight, bias, foreach)
            return constructor

        for maximize, foreach in itertools.product(
            {False, constructor_accepts_maximize},
            {False, constructor_accepts_foreach},
        ):
            self._test_state_dict(
                torch.randn(10, 5),
                torch.randn(10),
                torch.randn(5),
                make_two_arg_constructor(constructor, maximize, foreach),
                atol=atol,
                rtol=rtol,
            )
        self._test_basic_cases_template(
            torch.randn(10, 5),
            torch.randn(10),
            torch.randn(5),
            constructor,
            scheduler_constructors,
            constructor_accepts_maximize,
            constructor_accepts_foreach,
        )
        # non-contiguous parameters
        self._test_basic_cases_template(
            torch.randn(10, 5, 2)[..., 0],
            torch.randn(10, 2)[..., 0],
            torch.randn(5),
            constructor,
            scheduler_constructors,
            constructor_accepts_maximize,
            constructor_accepts_foreach,
        )
        # CUDA
        if not torch.cuda.is_available():
            return
        self._test_basic_cases_template(
            torch.randn(10, 5).cuda(),
            torch.randn(10).cuda(),
            torch.randn(5).cuda(),
            constructor,
            scheduler_constructors,
            constructor_accepts_maximize,
            constructor_accepts_foreach,
        )
        # Multi-GPU
        if not torch.cuda.device_count() > 1 or ignore_multidevice:
            return
        self._test_basic_cases_template(
            torch.randn(10, 5).cuda(0),
            torch.randn(10).cuda(1),
            torch.randn(5).cuda(0),
            constructor,
            scheduler_constructors,
            constructor_accepts_maximize,
            constructor_accepts_foreach,
        )

    def _test_complex_optimizer(self, optimizer_constructor):
        complex_param = torch.randn(5, 5, dtype=torch.complex64, requires_grad=True)
        real_param = torch.view_as_real(complex_param).detach().clone().requires_grad_()
        complex_opt = optimizer_constructor(complex_param)
        real_opt = optimizer_constructor(real_param)

        for _ in range(3):
            complex_param.grad = torch.randn_like(complex_param)
            real_param.grad = torch.view_as_real(complex_param.grad)
            complex_opt.step()
            real_opt.step()

            self.assertEqual(torch.view_as_real(complex_param), real_param)

    def _test_complex_2d(self, optimizer_constructor):
        a1 = torch.randn(2, dtype=torch.complex64, requires_grad=True)
        a1_real = a1.real.clone().detach()
        a1_imag = a1.imag.clone().detach()
        a1_real.requires_grad_()
        a1_imag.requires_grad_()
        optim1 = optimizer_constructor([a1])
        optim2 = optimizer_constructor([a1_real, a1_imag])

        for _ in range(10):
            optim1.zero_grad()
            optim2.zero_grad()
            a2 = torch.complex(a1_real, a1_imag)
            rosenbrock(a1).abs().backward()
            rosenbrock(a2).abs().backward()

            self.assertEqual(a1.grad.real, a1_real.grad)
            self.assertEqual(a1.grad.imag, a1_imag.grad)

            optim1.step()
            optim2.step()
            self.assertEqual(a1.real, a1_real)
            self.assertEqual(a1.imag, a1_imag)

    def _build_params_dict(self, weight, bias, **kwargs):
        return [{"params": [weight]}, dict(params=[bias], **kwargs)]

    def _build_params_dict_single(self, weight, bias, **kwargs):
        return [dict(params=bias, **kwargs)]

    def test_sgd(self):
        self._test_basic_cases(
            lambda weight, bias, maximize, foreach: optim.SGD(
                [weight, bias], lr=1e-3, maximize=maximize, foreach=foreach
            ),
            constructor_accepts_maximize=True,
            constructor_accepts_foreach=True,
        )
        self._test_basic_cases(
            lambda weight, bias, maximize, foreach: optim.SGD(
                self._build_params_dict(weight, bias, lr=1e-2),
                lr=1e-3,
                maximize=maximize,
                foreach=foreach,
            ),
            constructor_accepts_maximize=True,
            constructor_accepts_foreach=True,
        )
        self._test_basic_cases(
            lambda weight, bias, maximize, foreach: optim.SGD(
                self._build_params_dict_single(weight, bias, lr=1e-2),
                lr=1e-3,
                maximize=maximize,
                foreach=foreach,
            ),
            constructor_accepts_maximize=True,
            constructor_accepts_foreach=True,
        )
        self._test_basic_cases(
            lambda weight, bias, maximize, foreach: optim.SGD(
                self._build_params_dict_single(weight, bias, lr=1e-2),
                maximize=maximize,
                foreach=foreach,
            ),
            constructor_accepts_maximize=True,
            constructor_accepts_foreach=True,
        )
        self._test_basic_cases(
            lambda weight, bias, maximize, foreach: optim.SGD(
                [weight, bias], lr=1e-3, maximize=maximize, foreach=foreach
            ),
            scheduler_constructors=[lambda opt: StepLR(opt, gamma=0.9, step_size=10)],
            constructor_accepts_maximize=True,
            constructor_accepts_foreach=True,
        )
        self._test_basic_cases(
            lambda weight, bias, maximize, foreach: optim.SGD(
                [weight, bias], lr=1e-3, maximize=maximize, foreach=foreach
            ),
            scheduler_constructors=[
                lambda opt: LinearLR(
                    opt, start_factor=0.4, end_factor=0.8, total_iters=4
                )
            ],
            constructor_accepts_maximize=True,
            constructor_accepts_foreach=True,
        )
        self._test_basic_cases(
            lambda weight, bias, maximize, foreach: optim.SGD(
                [weight, bias], lr=1e-3, maximize=maximize, foreach=foreach
            ),
            scheduler_constructors=[lambda opt: ConstantLR(opt, factor=0.4, total_iters=4)],
            constructor_accepts_maximize=True,
            constructor_accepts_foreach=True,
        )
        self._test_basic_cases(
            lambda weight, bias, maximize, foreach: optim.SGD(
                [weight, bias], lr=1e-3, maximize=maximize, foreach=foreach
            ),
            scheduler_constructors=[lambda opt: PolynomialLR(opt, power=0.9, total_iters=4)],
            constructor_accepts_maximize=True,
            constructor_accepts_foreach=True,
        )
        self._test_basic_cases(
            lambda weight, bias, maximize, foreach: optim.SGD(
                [weight, bias], lr=1e-3, maximize=maximize, foreach=foreach
            ),
            scheduler_constructors=[
                lambda opt: StepLR(opt, gamma=0.9, step_size=10),
                lambda opt: LinearLR(
                    opt, start_factor=0.4, end_factor=0.6, total_iters=4
                ),
            ],
            constructor_accepts_maximize=True,
            constructor_accepts_foreach=True,
        )
        self._test_basic_cases(
            lambda weight, bias, maximize, foreach: optim.SGD(
                [weight, bias], lr=1e-3, maximize=maximize, foreach=foreach
            ),
            [
                lambda opt: StepLR(opt, gamma=0.9, step_size=10),
                lambda opt: ReduceLROnPlateau(opt),
            ],
            constructor_accepts_maximize=True,
            constructor_accepts_foreach=True,
        )
        self._test_basic_cases(
            lambda weight, bias, maximize, foreach: optim.SGD(
                [weight, bias], lr=1e-3, maximize=maximize, foreach=foreach
            ),
            [
                lambda opt: StepLR(opt, gamma=0.99, step_size=10),
                lambda opt: ExponentialLR(opt, gamma=0.99),
                lambda opt: ReduceLROnPlateau(opt),
            ],
            constructor_accepts_maximize=True,
            constructor_accepts_foreach=True,
        )
        self._test_basic_cases(
            lambda weight, bias, maximize, foreach: optim.SGD(
                [weight, bias],
                lr=1e-3,
                momentum=0.5,
                maximize=maximize,
                foreach=foreach,
            ),
            constructor_accepts_maximize=True,
            constructor_accepts_foreach=True,
        )
        self._test_basic_cases(
            lambda weight, bias, maximize, foreach: optim.SGD(
                [weight, bias],
                lr=1e-3,
                momentum=0.5,
                weight_decay=1,
                maximize=maximize,
                foreach=foreach,
            ),
            constructor_accepts_maximize=True,
            constructor_accepts_foreach=True,
        )
        self._test_basic_cases(
            lambda weight, bias, maximize, foreach: optim.SGD(
                [weight, bias],
                nesterov=True,
                lr=1e-3,
                momentum=0.5,
                weight_decay=1,
                maximize=maximize,
                foreach=foreach,
            ),
            constructor_accepts_maximize=True,
            constructor_accepts_foreach=True,
        )
        with self.assertRaisesRegex(ValueError, "Invalid momentum value: -0.5"):
            optim.SGD(None, lr=1e-2, momentum=-0.5)

    def test_sgd_sparse(self):
        for foreach in (False, True):
            self._test_rosenbrock_sparse(
                lambda params: optim.SGD(params, lr=4.8e-3, foreach=foreach),
<<<<<<< HEAD
                multi_tensor=foreach,
=======
>>>>>>> 9e72c9cc
            )
            self._test_rosenbrock_sparse(
                lambda params: optim.SGD(params, lr=0.0048, foreach=foreach),
                scheduler_constructors=[lambda opt: StepLR(opt, gamma=0.99999, step_size=300)],
                multi_tensor=foreach,
            )

    def test_sgd_complex(self):
        for foreach in (False, True):
            self._test_complex_optimizer(
                lambda param: optim.SGD([param], lr=0.001, foreach=foreach)
            )
            self._test_complex_optimizer(
                lambda param: optim.SGD([param], lr=0.001, momentum=1, foreach=foreach)
            )
            self._test_complex_optimizer(
                lambda param: optim.SGD(
                    [param], lr=0.001, momentum=1, weight_decay=1, foreach=foreach
                )
            )
            self._test_complex_optimizer(
                lambda param: optim.SGD(
                    [param],
                    lr=0.001,
                    nesterov=True,
                    momentum=1,
                    weight_decay=1,
                    foreach=foreach,
                )
            )
            self._test_complex_optimizer(
                lambda param: optim.SGD(
                    [param],
                    lr=0.001,
                    momentum=1,
                    dampening=0.5,
                    weight_decay=1,
                    foreach=foreach,
                )
            )

    def _test_derived_optimizers_varying_tensors(self, optimizer_with_kwargs, kwarg):
        if not torch.cuda.is_available():
            return
        assert kwarg in ("foreach", "fused")

        # Specifically test that inputting params of different dtypes and devices
        # is handled equivalently on the foreach and fused implementations as the
        # single tensor implementations. We need multiple GPUs (vs just a CPU and
        # GPU) because fused adam only works on GPUs. (Thus we only run the tests
        # that call into this helper when TEST_MULTIGPU.)
        params = [
            torch.rand(2, 3, dtype=torch.float64, device='cuda:0', requires_grad=True),
            torch.rand(2, 3, dtype=torch.float32, device='cuda:0', requires_grad=True),
            torch.rand(2, 3, dtype=torch.float16, device='cuda:0', requires_grad=True),
            torch.rand(2, 3, dtype=torch.bfloat16, device='cuda:0', requires_grad=True),
            torch.rand(2, 3, dtype=torch.float64, device='cuda:1', requires_grad=True),
            torch.rand(2, 3, dtype=torch.float32, device='cuda:1', requires_grad=True),
            torch.rand(2, 3, dtype=torch.float16, device='cuda:1', requires_grad=True),
            torch.rand(2, 3, dtype=torch.bfloat16, device='cuda:1', requires_grad=True),
            torch.randint(1024, (2, 3), dtype=torch.int64, device='cuda:1', requires_grad=False),
        ]

        for p in params:
            if p.requires_grad:
                p.grad = torch.rand_like(p, device=p.device, dtype=p.dtype)

        kIterations = 7 if kwarg == "foreach" else 1
        for optimizer_constructor, kwargs in optimizer_with_kwargs:
            res, state = [], []
            for enabled in (False, True):
                kwargs_clone = deepcopy(kwargs)
                if optimizer_constructor.__name__ == "ASGD" and kwarg == "foreach" and not enabled:
                    # single tensor ASGD does not support capturable
                    kwargs_clone["capturable"] = False
                kwargs_clone[kwarg] = enabled

                params_clone = []
                for p in params:
                    p_clone = p.clone().detach()
                    if p.requires_grad:
                        p_clone.requires_grad = True
                        p_clone.grad = p.grad.clone().detach()
                        params_clone.append(p_clone)

                optimizer = optimizer_constructor(params_clone, **kwargs_clone)
                for _ in range(kIterations):
                    optimizer.step()

                state.append(optimizer.state)
                res.append(params_clone)

            st_state = state[0]
            mt_state = state[1]
            for st_p, mt_p in zip(res[0], res[1]):
                # Increasing the tolerance as we are collating lots of ops together for optimizers and
                # the designated tolerances are for single op only.
                single_rtol, single_atol = torch.testing._comparison.get_tolerances(mt_p.dtype, rtol=None, atol=None)
                rtol = 5 * single_rtol
                atol = 5 * single_atol

                self.assertEqual(st_p, mt_p, rtol=rtol, atol=atol)

                # check that optimizer states are the same
                st_p_state = st_state[st_p]
                mt_p_state = mt_state[mt_p]

                for k in st_p_state:
                    actual = mt_p_state[k]
                    self.assertEqual(st_p_state[k], actual, rtol=rtol, atol=atol)

    def _test_derived_optimizers(self, optimizer_pairs_with_flags, flag):
        if not torch.cuda.is_available():
            return
        assert flag in ("foreach", "fused")

        # why 7? iteration 7 is where we start to see differences for RAdam
        # params interacting with the small eps value, because that's right
        # after rho_t becomes greater than 5 in step 6.
        kIterations = 7
        device = "cuda"
        for optimizer_constructor, params in optimizer_pairs_with_flags:
            res, state = [], []
            for flag_value in (False, True):
                input = torch.tensor(
                    [0.1, 0.2, 0.3, 0.4, 0.5, 0.6], dtype=torch.float64, device=device
                ).reshape(3, 2)

                torch.manual_seed(1)
                model = torch.nn.Sequential(
                    torch.nn.Linear(2, 3),
                    torch.nn.Sigmoid(),
                    torch.nn.Linear(3, 1),
                    torch.nn.Sigmoid(),
                )
                model.to(dtype=torch.float64, device=device)
                params_with_flags = deepcopy(params)
                if optimizer_constructor.__name__ == "ASGD" and flag == "foreach" and not flag_value:
                    # single tensor ASGD does not support capturable
                    params_with_flags["capturable"] = False
                params_with_flags[flag] = flag_value

                # foreach/fused optimizers should be tested with a param_groups['params'] with
                # zero_size tensor as its last param.
                # ref: https://github.com/pytorch/pytorch/issues/100701
                empty_params = [torch.empty((), device=device, dtype=torch.float64)]

                optimizer = optimizer_constructor(
                    list(model.parameters()) + empty_params, **params_with_flags
                )

                for i in range(kIterations):
                    optimizer.zero_grad()
                    output = model(input)
                    loss = output.sum()
                    loss.backward()

                    # Test that step behaves as expected (a no-op) when grads are set to None
                    if i == 0:
                        optimizer.zero_grad(set_to_none=True)

                    optimizer.step()

                state.append(optimizer.state)
                res.append(model.parameters())

            st_state = state[0]
            mt_state = state[1]
            for st_p, mt_p in zip(res[0], res[1]):
                self.assertEqual(st_p, mt_p)

                # check that optimizer states are the same
                st_p_state = st_state[st_p]
                mt_p_state = mt_state[mt_p]

                for k in st_p_state:
                    self.assertEqual(st_p_state[k], mt_p_state[k])

    def _test_foreach_memory(self, optimizer_pairs_with_flags):
        if not torch.cuda.is_available():
            return

        device = "cuda"
        nparams = 10
        for optimizer_constructor, kwargs in optimizer_pairs_with_flags:
            max_mems = []
            for flag_value in (False, True):
                kwargs_with_flags = deepcopy(kwargs)
                if optimizer_constructor.__name__ == "ASGD" and kwargs_with_flags.get("capturable", False) and not flag_value:
                    # single tensor ASGD does not support capturable
                    kwargs_with_flags["capturable"] = False

                kwargs_with_flags["foreach"] = flag_value


                # The 128 is critical here! Our CUDACachingAllocator allocates in blocks of 512,
                # meaning any tensor that occupies <512 bytes of memory will allocate a whole
                # 512 bytes anyway. We use 128 (since datasize would be 4 bytes) so that param
                # is size 512 exactly, making our later calculations for intermediate_size easy.
                param = torch.rand(128, device=device)
                params = [torch.rand_like(param) for _ in range(nparams)]

                optimizer = optimizer_constructor(
                    params, **kwargs_with_flags
                )

                for p in params:
                    p.grad = torch.rand_like(p)

                optimizer.step()
                import gc
                gc.collect()
                torch.cuda.reset_peak_memory_stats()
                optimizer.step()
                gc.collect()
                max_mems.append(torch.cuda.max_memory_allocated())

            st_max_mem, mt_max_mem = max_mems
            intermediate_size = nparams * param.nelement() * param.element_size()
            nintermediates = 1  # we expect a budget of 1 intermediate most of the time
            if (('capturable' in kwargs_with_flags and kwargs_with_flags['capturable']) or
                    optimizer_constructor.__name__ in ["Adadelta", "ASGD"]):
                # with capturable in Adam(W), we have 2 extra intermediates for the bias_corrections
                # with Adadelta, we have 2 extra for (acc_delta + eps) and (square_avg + eps)
                # ASGD allocates axs, 2x mus, 2x etas, and grads at the same time
                nintermediates = 3
                if optimizer_constructor.__name__ == "NAdam":
                    # with capturable in NAdam, we have 3 extra intermediates for the
                    # bias_correction, mus, and mu_nexts
                    nintermediates = 5

            elif optimizer_constructor.__name__ in ["NAdam", "Adagrad", "RMSprop"]:
                # NAdam uses two intermediates at the same time (grads & exp_avg_sq_sqrt)
                # Adagrad uses std and grads at the same time
                # RMSprop uses avg and grads
                nintermediates = 2

            self.assertLessEqual(mt_max_mem, st_max_mem + intermediate_size * nintermediates)

    @property
    def _multi_tensor_optimizer_configs(self):
        return [
            (optim.Adam, dict(weight_decay=1.0, amsgrad=False)),
            (optim.Adam, dict(weight_decay=0.0, amsgrad=True)),
            (optim.Adam, dict(weight_decay=0.0, amsgrad=False, maximize=True)),
            (optim.Adam, dict(weight_decay=1.0, amsgrad=True, maximize=True)),
            (optim.Adam, dict(weight_decay=0.0, amsgrad=False, capturable=True, maximize=True)),
            (optim.Adam, dict(weight_decay=1.0, amsgrad=True, capturable=True, maximize=True)),
            (
                optim.Adam,
                dict(lr=torch.tensor(.001), weight_decay=1.0, amsgrad=True,
                     capturable=True, maximize=True)
            ),
            (optim.AdamW, dict(weight_decay=1.0, amsgrad=False)),
            (optim.AdamW, dict(weight_decay=0.0, amsgrad=True)),
            (optim.AdamW, dict(weight_decay=1.0, amsgrad=True, maximize=True)),
            (optim.AdamW, dict(weight_decay=0.0, amsgrad=False, maximize=True)),
            (optim.AdamW, dict(weight_decay=1.0, amsgrad=True, capturable=True, maximize=True)),
            (optim.AdamW, dict(weight_decay=0.0, amsgrad=False, capturable=True, maximize=True)),
            (
                optim.AdamW,
                dict(lr=torch.tensor(.001), weight_decay=0.0, amsgrad=False,
                     capturable=True, maximize=True)
            ),
            (optim.NAdam, dict(weight_decay=0.0, momentum_decay=6e-3)),
            (optim.NAdam, dict(weight_decay=1.0, momentum_decay=6e-3)),
            (optim.NAdam, dict(weight_decay=0.0, momentum_decay=4e-3)),
            (optim.NAdam, dict(weight_decay=0.01, momentum_decay=4e-3)),
            (optim.NAdam, dict(weight_decay=0.0, momentum_decay=6e-3, capturable=True)),
            (optim.NAdam, dict(weight_decay=0.01, momentum_decay=4e-3, capturable=True)),
            (optim.NAdam, dict(weight_decay=0.0, momentum_decay=4e-3, decoupled_weight_decay=True)),
            (
                optim.NAdam,
                dict(weight_decay=0.01, momentum_decay=4e-3, decoupled_weight_decay=True),
            ),
            (
                optim.NAdam,
                dict(weight_decay=0.01, momentum_decay=4e-3,
                     decoupled_weight_decay=True, capturable=True),
            ),
            (
                optim.SGD,
                dict(lr=0.2, momentum=1, dampening=0, weight_decay=1, nesterov=True),
            ),
            (
                optim.SGD,
                dict(lr=0.2, momentum=1, dampening=0.5, weight_decay=1, nesterov=False),
            ),
            (
                optim.SGD,
                dict(lr=0.2, momentum=1, dampening=0, weight_decay=1, nesterov=True, maximize=True),
            ),
            (
                optim.SGD,
                dict(lr=0.2, momentum=1, dampening=0.5, weight_decay=1, nesterov=False, maximize=True),
            ),
            (optim.RAdam, dict(weight_decay=0, eps=1e-6)),
            (optim.RAdam, dict(weight_decay=0)),
            (optim.RAdam, dict(weight_decay=1, eps=1e-6)),
            (optim.RAdam, dict(weight_decay=1)),
            (optim.RAdam, dict(weight_decay=0, decoupled_weight_decay=True)),
            (optim.RAdam, dict(weight_decay=1, decoupled_weight_decay=True)),
            (optim.RMSprop, dict(weight_decay=1, momentum=1, centered=True)),
            (optim.RMSprop, dict(weight_decay=1, momentum=0, centered=True)),
            (optim.RMSprop, dict(weight_decay=1, momentum=1, centered=False)),
            (optim.RMSprop, dict(weight_decay=0, momentum=1, centered=False)),
            (optim.Rprop, dict(lr=1e-2, etas=(0.5, 1.2), step_sizes=(1e-6, 50))),
            (optim.Rprop, dict(lr=1e-2, etas=(0.5, 1.2), step_sizes=(1e-6, 50), maximize=True)),
            (optim.ASGD, dict(weight_decay=0)),
            (optim.ASGD, dict(weight_decay=1)),
            (optim.ASGD, dict(weight_decay=0, maximize=True)),
            (optim.ASGD, dict(weight_decay=1, maximize=True)),
            (optim.ASGD, dict(weight_decay=0, capturable=True)),
            (optim.ASGD, dict(weight_decay=1, capturable=True)),
            (optim.ASGD, dict(weight_decay=0, maximize=True, capturable=True)),
            (optim.ASGD, dict(weight_decay=1, maximize=True, capturable=True)),
            (optim.Adamax, dict(weight_decay=0)),
            (optim.Adamax, dict(weight_decay=1)),
            (optim.Adamax, dict(weight_decay=0, maximize=True)),
            (optim.Adamax, dict(weight_decay=1, maximize=True)),
            (optim.Adadelta, dict(weight_decay=0)),
            (optim.Adadelta, dict(weight_decay=1)),
            (optim.Adadelta, dict(weight_decay=0, maximize=True)),
            (optim.Adadelta, dict(weight_decay=1, maximize=True)),
            (optim.Adagrad, dict(weight_decay=0)),
            (optim.Adagrad, dict(weight_decay=1)),
            (optim.Adagrad, dict(weight_decay=0, maximize=True)),
            (optim.Adagrad, dict(weight_decay=1, maximize=True)),
        ]

    def test_multi_tensor_optimizers(self):
        self._test_derived_optimizers(self._multi_tensor_optimizer_configs, "foreach")

    @unittest.skipIf(not TEST_MULTIGPU, "only one GPU detected")
    def test_multi_tensor_optimizers_with_varying_tensors(self):
        self._test_derived_optimizers_varying_tensors(self._multi_tensor_optimizer_configs, "foreach")

    @unittest.skipIf(not torch.cuda.is_available(), "Requires a GPU")
    @largeTensorTest("72GB", "cuda")
    @skipIfRocm
    def test_multi_tensor_optimizers_with_large_tensors(self):
        for optimizer_ctor, optimizer_params in self._multi_tensor_optimizer_configs:
            # note(crcrpar): H100 wasn't sufficient for Adamax, surprisingly
            if optimizer_ctor == optim.Adamax:
                continue
            params = [torch.ones(2 ** 32, device="cuda", dtype=torch.float16)]
            params[0].grad = torch.zeros_like(params[0])
            optimizer = optimizer_ctor(params, foreach=True, **optimizer_params)
            optimizer.step()

    def test_peak_mem_multi_tensor_optimizers(self):
        configs = [
            (o, d) for (o, d) in self._multi_tensor_optimizer_configs if o.__name__ in [
                "Adadelta", "Adagrad", "Adamax", "Adam", "AdamW", "ASGD", "NAdam",
                "RAdam", "RMSprop", "RProp", "SGD"
            ]
        ]
        self._test_foreach_memory(configs)

    @property
    def _fused_optimizer_configs(self):
        return tuple(itertools.product(
            (optim.Adam, optim.AdamW),
            (
                dict(weight_decay=1., lr=torch.tensor(0.001), amsgrad=False, capturable=True, maximize=True),
                dict(weight_decay=1., amsgrad=False, capturable=True, maximize=True),
                dict(weight_decay=1., amsgrad=False, maximize=True),
                dict(weight_decay=1., amsgrad=True),
                dict(weight_decay=0., amsgrad=False),
                dict(weight_decay=0., amsgrad=True, capturable=True, maximize=True),
                dict(weight_decay=0., amsgrad=True, maximize=True),
            ),
        ))

    def test_fused_optimizers(self):
        self._test_derived_optimizers(self._fused_optimizer_configs, "fused")

    @unittest.skipIf(not TEST_MULTIGPU, "only one GPU detected")
    def test_fused_optimizers_with_varying_tensors(self):
        self._test_derived_optimizers_varying_tensors(self._fused_optimizer_configs, "fused")

    @unittest.skipIf(not torch.cuda.is_available(), "Requires a GPU")
    @largeTensorTest("64GB", "cuda")
    @skipIfRocm
    def test_fused_optimizers_with_large_tensors(self):
        for optimizer_ctor, optimizer_params in self._fused_optimizer_configs:
            params = [torch.ones(2 ** 32, device="cuda", dtype=torch.float16)]
            params[0].grad = torch.zeros_like(params[0])
            optimizer = optimizer_ctor(params, fused=True, **optimizer_params)
            optimizer.step()

    def test_adam(self):
        self._test_basic_cases(
            lambda weight, bias, maximize, foreach: optim.Adam(
                [weight, bias], lr=1e-3, maximize=maximize, foreach=foreach
            ),
            constructor_accepts_maximize=True,
            constructor_accepts_foreach=True,
        )
        self._test_basic_cases(
            lambda weight, bias, maximize, foreach: optim.Adam(
                self._build_params_dict(weight, bias, lr=1e-2),
                lr=1e-3,
                maximize=maximize,
                foreach=foreach,
            ),
            constructor_accepts_maximize=True,
            constructor_accepts_foreach=True,
        )
        self._test_basic_cases(
            lambda weight, bias, maximize, foreach: optim.Adam(
                [weight, bias],
                lr=1e-3,
                amsgrad=True,
                maximize=maximize,
                foreach=foreach,
            ),
            constructor_accepts_maximize=True,
            constructor_accepts_foreach=True,
        )
        self._test_basic_cases(
            lambda weight, bias, maximize, foreach: optim.Adam(
                [weight, bias],
                lr=1e-3,
                weight_decay=0.1,
                maximize=maximize,
                foreach=foreach,
            ),
            constructor_accepts_maximize=True,
            constructor_accepts_foreach=True,
        )
        self._test_basic_cases(
            lambda weight, bias, maximize, foreach: optim.Adam(
                self._build_params_dict(weight, bias, lr=1e-2),
                lr=1e-3,
                amsgrad=True,
                maximize=maximize,
                foreach=foreach,
            ),
            constructor_accepts_maximize=True,
            constructor_accepts_foreach=True,
        )
        self._test_basic_cases(
            lambda weight, bias, maximize, foreach: optim.Adam(
                self._build_params_dict(weight, bias, lr=1e-2),
                lr=1e-3,
                maximize=maximize,
                foreach=foreach,
            ),
            [lambda opt: ExponentialLR(opt, gamma=0.9)],
            constructor_accepts_maximize=True,
            constructor_accepts_foreach=True,
        )
        self._test_basic_cases(
            lambda weight, bias, maximize, foreach: optim.Adam(
                self._build_params_dict(weight, bias, lr=1e-2),
                lr=1e-3,
                maximize=maximize,
                foreach=foreach,
            ),
            [lambda opt: LinearLR(opt, start_factor=0.4, total_iters=4)],
            constructor_accepts_maximize=True,
            constructor_accepts_foreach=True,
        )
        self._test_basic_cases(
            lambda weight, bias, maximize, foreach: optim.Adam(
                self._build_params_dict(weight, bias, lr=1e-2),
                lr=1e-3,
                maximize=maximize,
                foreach=foreach,
            ),
            [lambda opt: ConstantLR(opt, factor=0.4, total_iters=4)],
            constructor_accepts_maximize=True,
            constructor_accepts_foreach=True,
        )
        self._test_basic_cases(
            lambda weight, bias, maximize, foreach: optim.Adam(
                [weight, bias],
                lr=1e-3,
                amsgrad=True,
                maximize=maximize,
                foreach=foreach,
            ),
            [
                lambda opt: ConstantLR(opt, factor=0.4, total_iters=4),
                lambda opt: ExponentialLR(opt, gamma=0.9),
            ],
            constructor_accepts_maximize=True,
            constructor_accepts_foreach=True,
        )
        self._test_basic_cases(
            lambda weight, bias, maximize, foreach: optim.Adam(
                [weight, bias],
                lr=1e-3,
                amsgrad=True,
                maximize=maximize,
                foreach=foreach,
            ),
            [
                lambda opt: ExponentialLR(opt, gamma=0.9),
                lambda opt: ReduceLROnPlateau(opt),
            ],
            constructor_accepts_maximize=True,
            constructor_accepts_foreach=True,
        )
        self._test_basic_cases(
            lambda weight, bias, maximize, foreach: optim.Adam(
                self._build_params_dict(weight, bias, lr=1e-2),
                lr=1e-3,
                amsgrad=True,
                maximize=maximize,
                foreach=foreach,
            ),
            [
                lambda opt: StepLR(opt, gamma=0.9, step_size=10),
                lambda opt: ReduceLROnPlateau(opt),
            ],
            constructor_accepts_maximize=True,
            constructor_accepts_foreach=True,
        )

        self._test_basic_cases(
            lambda weight, bias, maximize, foreach: optim.Adam(
                self._build_params_dict(weight, bias, lr=1e-2),
                lr=1e-3,
                maximize=maximize,
                foreach=foreach,
            ),
            [lambda opt: PolynomialLR(opt, total_iters=4, power=0.9)],
            constructor_accepts_maximize=True,
            constructor_accepts_foreach=True,
        )
        self._test_basic_cases(
            lambda weight, bias, maximize, foreach: optim.Adam(
                self._build_params_dict(weight, bias, lr=1e-2),
                lr=torch.tensor(1e-3),
                maximize=maximize,
                foreach=False,  # foreach for lr tensors tested in multi configs
            ),
            [lambda opt: PolynomialLR(opt, total_iters=4, power=0.9)],
            constructor_accepts_maximize=True,
            constructor_accepts_foreach=True,
        )
        self._test_complex_2d(optim.Adam)
        self._test_complex_2d(functools.partial(optim.Adam, foreach=False))
        self._test_complex_2d(functools.partial(optim.Adam, foreach=False, amsgrad=True))
        self._test_complex_2d(functools.partial(optim.Adam, weight_decay=0.2))
        self._test_complex_2d(functools.partial(optim.Adam, weight_decay=0.2, amsgrad=True))
        self._test_complex_2d(functools.partial(
            optim.Adam, lr=torch.tensor(.001), weight_decay=0.2, amsgrad=True,
        ))

        with self.assertRaisesRegex(
            ValueError, "Invalid beta parameter at index 0: 1.0"
        ):
            optim.Adam(None, lr=1e-2, betas=(1.0, 0.0))

        with self.assertRaisesRegex(ValueError, "Invalid weight_decay value: -1"):
            optim.Adam(None, lr=1e-2, weight_decay=-1)

        with self.assertRaisesRegex(
            ValueError, "lr as a Tensor is not supported for capturable=False and foreach=True"
        ):
            optim.Adam(None, lr=torch.tensor(0.001), foreach=True)

    def test_adamw(self):
        self._test_basic_cases(
            lambda weight, bias, maximize, foreach: optim.AdamW(
                [weight, bias], lr=1e-3, maximize=maximize, foreach=foreach
            ),
            constructor_accepts_maximize=True,
            constructor_accepts_foreach=True,
        )
        self._test_basic_cases(
            lambda weight, bias, maximize, foreach: optim.AdamW(
                self._build_params_dict(weight, bias, lr=1e-2),
                lr=1e-3,
                maximize=maximize,
                foreach=foreach,
            ),
            constructor_accepts_maximize=True,
            constructor_accepts_foreach=True,
        )
        self._test_basic_cases(
            lambda weight, bias, maximize, foreach: optim.AdamW(
                [weight, bias],
                lr=1e-3,
                weight_decay=1,
                maximize=maximize,
                foreach=foreach,
            ),
            constructor_accepts_maximize=True,
            constructor_accepts_foreach=True,
        )
        self._test_basic_cases(
            lambda weight, bias, maximize, foreach: optim.AdamW(
                [weight, bias],
                lr=1e-3,
                weight_decay=1,
                amsgrad=True,
                maximize=maximize,
                foreach=foreach,
            ),
            constructor_accepts_maximize=True,
            constructor_accepts_foreach=True,
        )
        self._test_basic_cases(
            lambda weight, bias, maximize, foreach: optim.AdamW(
                [weight, bias],
                lr=torch.tensor(1e-3),
                weight_decay=1,
                amsgrad=True,
                maximize=maximize,
                foreach=False,  # foreach for lr tensors tested in multi configs
            ),
            constructor_accepts_maximize=True,
            constructor_accepts_foreach=True,
        )
        self._test_complex_2d(optim.AdamW)
        self._test_complex_2d(functools.partial(optim.AdamW, foreach=False))
        self._test_complex_2d(functools.partial(optim.AdamW, foreach=False, amsgrad=True))
        self._test_complex_2d(functools.partial(optim.AdamW, weight_decay=0.2))
        self._test_complex_2d(functools.partial(optim.AdamW, weight_decay=0.2, amsgrad=True))
        self._test_complex_2d(functools.partial(
            optim.AdamW, lr=torch.tensor(.001), weight_decay=0.2, amsgrad=True,
        ))
        with self.assertRaisesRegex(ValueError, "Invalid weight_decay value: -1"):
            optim.AdamW(None, lr=1e-2, weight_decay=-1)

        with self.assertRaisesRegex(
            ValueError, "lr as a Tensor is not supported for capturable=False and foreach=True"
        ):
            optim.AdamW(None, lr=torch.tensor(0.001), foreach=True)

    def test_sparse_adam(self):
        self._test_rosenbrock_sparse(
            lambda params: optim.SparseAdam(params, lr=4e-2), [], True
        )
        self._test_rosenbrock_sparse(
            lambda params: optim.SparseAdam(params, lr=4e-2, maximize=True),
            scheduler_constructors=[],
            sparse_only=True,
            maximize=True,
        )
        with self.assertRaisesRegex(
            ValueError, "Invalid beta parameter at index 0: 1.0"
        ):
            optim.SparseAdam(None, lr=1e-2, betas=(1.0, 0.0))
        with self.assertRaisesRegex(
            ValueError, "SparseAdam requires dense parameter tensors"
        ):
            optim.SparseAdam([torch.zeros(3, layout=torch.sparse_coo)])
        with self.assertRaisesRegex(
            ValueError, "SparseAdam requires dense parameter tensors"
        ):
            optim.SparseAdam([{"params": [torch.zeros(3, layout=torch.sparse_coo)]}])

    # ROCm precision is too low to pass this test
    def test_adadelta(self):
        # Handles https://github.com/pytorch/pytorch/issues/69698
        self.rel_tol = 4e-3
        self._test_basic_cases(
            lambda weight, bias, maximize, foreach: optim.Adadelta(
                [weight, bias], maximize=maximize, foreach=foreach
            ),
            constructor_accepts_maximize=True,
            constructor_accepts_foreach=True,
        )
        self._test_basic_cases(
            lambda weight, bias, maximize, foreach: optim.Adadelta(
                self._build_params_dict(weight, bias, rho=0.95),
                maximize=maximize,
                foreach=foreach,
            ),
            constructor_accepts_maximize=True,
            constructor_accepts_foreach=True,
        )
        self._test_basic_cases(
            lambda weight, bias, maximize, foreach: optim.Adadelta(
                self._build_params_dict(weight, bias, rho=0.95),
                maximize=maximize,
                foreach=foreach,
            ),
            [
                lambda opt: StepLR(opt, gamma=0.9, step_size=10),
                lambda opt: ReduceLROnPlateau(opt),
            ],
            constructor_accepts_maximize=True,
            constructor_accepts_foreach=True,
        )
        self._test_basic_cases(
            lambda weight, bias, maximize, foreach: optim.Adadelta(
                [weight, bias], weight_decay=1, maximize=maximize, foreach=foreach
            ),
            constructor_accepts_maximize=True,
            constructor_accepts_foreach=True,
        )
        with self.assertRaisesRegex(ValueError, "Invalid rho value: 1.1"):
            optim.Adadelta(None, lr=1e-2, rho=1.1)

    def test_adadelta_complex(self):
        # Handles https://github.com/pytorch/pytorch/issues/69698
        self.rel_tol = 2e-2
        for optimizer in [optim.Adadelta]:
            self._test_complex_optimizer(lambda weight: optimizer([weight]))
            self._test_complex_optimizer(lambda weight: optimizer([weight], rho=0.95))
            self._test_complex_optimizer(
                lambda weight: optimizer([weight], rho=0.95, weight_decay=1)
            )

    def test_nadam(self):
        self._test_basic_cases(
            lambda weight, bias, foreach: optim.NAdam(
                self._build_params_dict(weight, bias, lr=1e-2), lr=1e-3, foreach=foreach
            ),
            constructor_accepts_foreach=True,
        )
        self._test_basic_cases(
            lambda weight, bias, foreach: optim.NAdam(
                [weight, bias], lr=1e-3, foreach=foreach
            ),
            constructor_accepts_foreach=True,
        )
        self._test_basic_cases(
            lambda weight, bias, foreach: optim.NAdam(
                [weight, bias],
                lr=1e-3,
                weight_decay=0.1,
                momentum_decay=6e-3,
                foreach=foreach,
            ),
            constructor_accepts_foreach=True,
        )
        self._test_basic_cases(
            lambda weight, bias, foreach: optim.NAdam(
                [weight, bias],
                lr=1e-3,
                weight_decay=0.1,
                momentum_decay=6e-3,
                foreach=foreach,
            ),
            [lambda opt: ExponentialLR(opt, gamma=0.9)],
            constructor_accepts_foreach=True,
        )
        # NAdamW tests
        self._test_basic_cases(
            lambda weight, bias, foreach: optim.NAdam(
                [weight, bias],
                lr=1e-3,
                weight_decay=0.1,
                momentum_decay=6e-3,
                decoupled_weight_decay=True,
                foreach=foreach,
            ),
            constructor_accepts_foreach=True,
        )
        self._test_basic_cases(
            lambda weight, bias, foreach: optim.NAdam(
                [weight, bias],
                lr=1e-3,
                weight_decay=0.1,
                momentum_decay=6e-3,
                decoupled_weight_decay=True,
                foreach=foreach,
            ),
            [lambda opt: ExponentialLR(opt, gamma=0.9)],
            constructor_accepts_foreach=True,
        )
        with self.assertRaisesRegex(
            ValueError, "Invalid beta parameter at index 0: 1.0"
        ):
            optim.NAdam(None, lr=1e-2, betas=(1.0, 0.0))
        with self.assertRaisesRegex(ValueError, "Invalid momentum_decay value: -0.2"):
            optim.NAdam(None, lr=1e-2, momentum_decay=-0.2)

    def test_adagrad(self):
        self._test_basic_cases(
            lambda weight, bias, maximize, foreach: optim.Adagrad(
                [weight, bias], lr=1e-1, maximize=maximize, foreach=foreach
            ),
            constructor_accepts_maximize=True,
            constructor_accepts_foreach=True,
        )
        self._test_basic_cases(
            lambda weight, bias, maximize, foreach: optim.Adagrad(
                [weight, bias],
                lr=1e-1,
                initial_accumulator_value=0.1,
                maximize=maximize,
                foreach=foreach,
            ),
            constructor_accepts_maximize=True,
            constructor_accepts_foreach=True,
        )
        self._test_basic_cases(
            lambda weight, bias, maximize, foreach: optim.Adagrad(
                self._build_params_dict(weight, bias, lr=1e-2),
                lr=1e-1,
                maximize=maximize,
                foreach=foreach,
            ),
            constructor_accepts_maximize=True,
            constructor_accepts_foreach=True,
        )
        self._test_basic_cases(
            lambda weight, bias, maximize, foreach: optim.Adagrad(
                self._build_params_dict(weight, bias, lr=1e-2),
                lr=1e-1,
                maximize=maximize,
                foreach=foreach,
            ),
            [lambda opt: ReduceLROnPlateau(opt)],
            constructor_accepts_maximize=True,
            constructor_accepts_foreach=True,
        )
        self._test_basic_cases(
            lambda weight, bias, maximize, foreach: optim.Adagrad(
                self._build_params_dict(weight, bias, lr=1e-2),
                lr=1e-1,
                maximize=maximize,
                foreach=foreach,
            ),
            [
                lambda opt: ReduceLROnPlateau(opt),
                lambda opt: ExponentialLR(opt, gamma=0.99),
            ],
            constructor_accepts_maximize=True,
            constructor_accepts_foreach=True,
        )
        with self.assertRaisesRegex(ValueError, "Invalid lr_decay value: -0.5"):
            optim.Adagrad(None, lr=1e-2, lr_decay=-0.5)

    def test_adagrad_sparse(self):
        for foreach in (False, True):
            self._test_rosenbrock_sparse(
                lambda params: optim.Adagrad(params, lr=1e-1, foreach=foreach),
                multi_tensor=foreach,
            )
            self._test_rosenbrock_sparse(
                lambda params: optim.Adagrad(params, lr=0.1, foreach=foreach),
                scheduler_constructors=[
                    lambda opt: StepLR(opt, gamma=1 - 1e-5, step_size=500),
                    lambda opt: ReduceLROnPlateau(opt, threshold=1e-4),
                ],
                multi_tensor=foreach,
            )

    def test_adagrad_complex(self):
        for foreach in (False, True):
            self._test_complex_optimizer(
                lambda param: optim.Adagrad([param], lr=1e-1, foreach=foreach)
            )
            self._test_complex_optimizer(
                lambda param: optim.Adagrad(
                    [param],
                    lr=1e-1,
                    initial_accumulator_value=0.1,
                    foreach=foreach,
                )
            )

    def test_adamax(self):
        self._test_basic_cases(
            lambda weight, bias, maximize, foreach: optim.Adamax(
                [weight, bias], lr=1e-1, maximize=maximize, foreach=foreach
            ),
            constructor_accepts_maximize=True,
            constructor_accepts_foreach=True,
        )
        self._test_basic_cases(
            lambda weight, bias, maximize, foreach: optim.Adamax(
                self._build_params_dict(weight, bias, lr=1e-2),
                lr=1e-1,
                maximize=maximize,
                foreach=foreach,
            ),
            constructor_accepts_maximize=True,
            constructor_accepts_foreach=True,
        )
        self._test_basic_cases(
            lambda weight, bias, maximize, foreach: optim.Adamax(
                [weight, bias],
                lr=1e-1,
                weight_decay=1,
                maximize=maximize,
                foreach=foreach,
            ),
            constructor_accepts_maximize=True,
            constructor_accepts_foreach=True,
        )
        self._test_complex_2d(optim.Adamax)
        self._test_complex_2d(functools.partial(optim.Adamax, foreach=True))
        with self.assertRaisesRegex(
            ValueError, "Invalid beta parameter at index 1: 1.0"
        ):
            optim.Adamax(None, lr=1e-2, betas=(0.0, 1.0))

    def test_radam(self):
        self._test_basic_cases(
            lambda weight, bias, foreach: optim.RAdam(
                [weight, bias], lr=1e-3, foreach=foreach
            ),
            constructor_accepts_foreach=True,
        )
        self._test_basic_cases(
            lambda weight, bias, foreach: optim.RAdam(
                self._build_params_dict(weight, bias, lr=1e-2), lr=1e-3, foreach=foreach
            ),
            constructor_accepts_foreach=True,
        )
        self._test_basic_cases(
            lambda weight, bias, foreach: optim.RAdam(
                [weight, bias], lr=1e-3, weight_decay=0.1, foreach=foreach
            ),
            constructor_accepts_foreach=True,
        )
        self._test_basic_cases(
            lambda weight, bias, foreach: optim.RAdam(
                [weight, bias], lr=1e-3, foreach=foreach
            ),
            [
                lambda opt: ExponentialLR(opt, gamma=0.9),
                lambda opt: ReduceLROnPlateau(opt),
            ],
            constructor_accepts_foreach=True,
        )
        # RAdamW tests
        self._test_basic_cases(
            lambda weight, bias, foreach: optim.RAdam(
                [weight, bias], lr=1e-3, weight_decay=0.1, decoupled_weight_decay=True, foreach=foreach
            ),
            constructor_accepts_foreach=True,
        )
        self._test_basic_cases(
            lambda weight, bias, foreach: optim.RAdam(
                [weight, bias], lr=1e-3, weight_decay=0.1, decoupled_weight_decay=True, foreach=foreach
            ),
            [
                lambda opt: ExponentialLR(opt, gamma=0.9),
                lambda opt: ReduceLROnPlateau(opt),
            ],
            constructor_accepts_foreach=True,
        )
        with self.assertRaisesRegex(
            ValueError, "Invalid beta parameter at index 0: 1.0"
        ):
            optim.RAdam(None, lr=1e-2, betas=(1.0, 0.0))

        with self.assertRaisesRegex(ValueError, "Invalid weight_decay value: -1"):
            optim.RAdam(None, lr=1e-2, weight_decay=-1)

    def test_rmsprop(self):
        for foreach in (False, True):
            self._test_basic_cases(
                lambda weight, bias, maximize, foreach: optim.RMSprop(
                    [weight, bias], lr=1e-2, maximize=maximize, foreach=foreach
                ),
                constructor_accepts_maximize=True,
                constructor_accepts_foreach=True,
            )
            self._test_basic_cases(
                lambda weight, bias, maximize, foreach: optim.RMSprop(
                    self._build_params_dict(weight, bias, lr=1e-3),
                    lr=1e-2,
                    maximize=maximize,
                    foreach=foreach,
                ),
                constructor_accepts_maximize=True,
                constructor_accepts_foreach=True,
            )
            self._test_basic_cases(
                lambda weight, bias, maximize, foreach: optim.RMSprop(
                    self._build_params_dict(weight, bias, lr=1e-3),
                    lr=1e-2,
                    centered=True,
                    maximize=maximize,
                    foreach=foreach,
                ),
                constructor_accepts_maximize=True,
                constructor_accepts_foreach=True,
            )
            self._test_basic_cases(
                lambda weight, bias, maximize, foreach: optim.RMSprop(
                    self._build_params_dict(weight, bias, lr=1e-3),
                    lr=1e-2,
                    centered=True,
                    momentum=0.1,
                    maximize=maximize,
                    foreach=foreach,
                ),
                constructor_accepts_maximize=True,
                constructor_accepts_foreach=True,
            )
            self._test_basic_cases(
                lambda weight, bias, maximize, foreach: optim.RMSprop(
                    self._build_params_dict(weight, bias, lr=1e-3),
                    lr=1e-2,
                    momentum=0.1,
                    maximize=maximize,
                    foreach=foreach,
                ),
                constructor_accepts_maximize=True,
                constructor_accepts_foreach=True,
            )
            self._test_basic_cases(
                lambda weight, bias, maximize, foreach: optim.RMSprop(
                    self._build_params_dict(weight, bias, lr=1e-3),
                    lr=1e-2,
                    momentum=0.1,
                    weight_decay=1,
                    maximize=maximize,
                    foreach=foreach,
                ),
                constructor_accepts_maximize=True,
                constructor_accepts_foreach=True,
            )
            self._test_complex_2d(lambda param: optim.RMSprop(param, foreach=foreach))
            self._test_complex_2d(
                lambda param: optim.RMSprop(param, centered=True, foreach=foreach)
            )
            self._test_complex_2d(
                lambda param: optim.RMSprop(param, momentum=0.1, foreach=foreach)
            )
            self._test_complex_2d(
                lambda param: optim.RMSprop(param, maximize=True, foreach=foreach)
            )
            self._test_complex_optimizer(
                lambda param: optim.RMSprop([param], foreach=foreach)
            )
            self._test_complex_optimizer(
                lambda param: optim.RMSprop([param], centered=True, foreach=foreach)
            )
            self._test_complex_optimizer(
                lambda param: optim.RMSprop([param], momentum=0.1, foreach=foreach)
            )
            self._test_complex_optimizer(
                lambda param: optim.RMSprop([param], maximize=True, foreach=foreach)
            )
            with self.assertRaisesRegex(ValueError, "Invalid momentum value: -1.0"):
                optim.RMSprop(None, lr=1e-2, momentum=-1.0, foreach=foreach)

    def test_asgd(self):
        for foreach in (False, True):
            self._test_basic_cases(
                lambda weight, bias, maximize, foreach: optim.ASGD(
                    [weight, bias], lr=1e-3, t0=100, maximize=maximize, foreach=foreach
                ),
                constructor_accepts_maximize=True,
                constructor_accepts_foreach=True,
            )
            self._test_basic_cases(
                lambda weight, bias, maximize, foreach: optim.ASGD(
                    self._build_params_dict(weight, bias, lr=1e-2),
                    lr=1e-3,
                    t0=100,
                    maximize=maximize,
                    foreach=foreach,
                ),
                constructor_accepts_maximize=True,
                constructor_accepts_foreach=True,
            )
            self._test_basic_cases(
                lambda weight, bias, maximize, foreach: optim.ASGD(
                    self._build_params_dict(weight, bias, lr=1e-2),
                    lr=1e-3,
                    weight_decay=1,
                    maximize=maximize,
                    foreach=foreach,
                ),
                constructor_accepts_maximize=True,
                constructor_accepts_foreach=True,
            )
            # Ref: https://github.com/pytorch/pytorch/issues/84560
            # self._test_complex_2d(optimizer)
            self._test_complex_optimizer(
                lambda params: optim.ASGD([params], foreach=foreach)
            )
            self._test_complex_optimizer(
                lambda params: optim.ASGD([params], maximize=True, foreach=foreach)
            )
            self._test_complex_optimizer(
                lambda params: optim.ASGD(
                    [params], maximize=True, weight_decay=0.9, foreach=foreach
                )
            )
            self._test_complex_optimizer(
                lambda params: optim.ASGD(
                    [params], maximize=False, weight_decay=0.9, foreach=foreach
                )
            )
            with self.assertRaisesRegex(ValueError, "Invalid weight_decay value: -0.5"):
                optim.ASGD(None, lr=1e-2, weight_decay=-0.5, foreach=foreach)

    @skipIfRocm
    @skipIfTorchDynamo()
    def test_rprop(self):
        is_cuda_sm86 = torch.cuda.is_available() and torch.cuda.get_device_capability(
            0
        ) == (8, 6)
        for foreach in (False, True):
            self._test_basic_cases(
                lambda weight, bias, maximize, foreach: optim.Rprop(
                    [weight, bias], lr=2e-4, maximize=maximize, foreach=foreach
                ),
                constructor_accepts_maximize=True,
                constructor_accepts_foreach=True,
            )
            self._test_basic_cases(
                lambda weight, bias, maximize, foreach: optim.Rprop(
                    self._build_params_dict(weight, bias, lr=1e-2),
                    lr=2e-4,
                    maximize=maximize,
                    foreach=foreach,
                ),
                constructor_accepts_maximize=True,
                constructor_accepts_foreach=True,
                atol=4e-5 if is_cuda_sm86 else None,
                rtol=3e-5 if is_cuda_sm86 else None,
            )
            self._test_complex_2d(lambda param: optim.Rprop(param, foreach=foreach))
            self._test_complex_optimizer(
                lambda param: optim.Rprop([param], lr=0.001, foreach=foreach)
            )
            self._test_complex_optimizer(
                lambda param: optim.Rprop(
                    [param], lr=0.001, maximize=True, foreach=foreach
                )
            )
            with self.assertRaisesRegex(ValueError, "Invalid eta values: 1.0, 0.5"):
                optim.Rprop(None, lr=1e-2, etas=(1.0, 0.5), foreach=foreach)

    def test_lbfgs(self):
        self._test_basic_cases(
            lambda weight, bias: optim.LBFGS([weight, bias]), ignore_multidevice=True
        )
        self._test_basic_cases(
            lambda weight, bias: optim.LBFGS(
                [weight, bias], line_search_fn="strong_wolfe"
            ),
            ignore_multidevice=True,
        )

    def test_lbfgs_returns_consistent_type(self):
        params = [torch.randn(10, 5), torch.randn(10)]
        opt1 = optim.LBFGS(params, 0.01, tolerance_grad=math.inf)
        opt2 = optim.LBFGS(params, 0.01, tolerance_grad=-math.inf)

        def closure():
            return torch.tensor([10])

        res1 = opt1.step(closure)
        res2 = opt2.step(closure)
        self.assertEqual(type(res1), type(res2))

    def test_invalid_param_type(self):
        self.assertRaisesRegex(
            TypeError,
            'params argument given to the optimizer should be an iterable of Tensors or dicts',
            lambda: optim.LBFGS(Parameter(torch.randn(5, 5)))
        )

    def test_duplicate_params_in_one_param_group(self):
        param = Parameter(torch.randn(1))
        with self.assertWarnsOnceRegex(UserWarning, '.*a parameter group with duplicate parameters.*'):
            optim.Adamax([param, param], lr=0.01)

    def test_duplicate_params_across_param_groups(self):
        param = Parameter(torch.randn(1))
        self.assertRaisesRegex(
            ValueError,
            'some parameters appear in more than one parameter group',
            lambda: optim.Adadelta([{'params': param}, {'params': param}])
        )

    def test_step_is_noop_when_params_have_no_grad(self):
        params = [torch.randn(2, 3, requires_grad=False) for _ in range(2)]
        old_params = [p.clone().detach() for p in params]

        def closure():
            return torch.tensor([1])

        optimizer_list = [
            optim.Adadelta,
            optim.AdamW,
            optim.Adam,
            optim.RAdam,
            optim.NAdam,
            optim.Adagrad,
            optim.Adamax,
            optim.RMSprop,
            optim.SGD,
            optim.SparseAdam,
            optim.ASGD,
            optim.LBFGS
        ]
        for optim_ctr in optimizer_list:
            opt = optim_ctr(params, lr=0.1)
            opt.step(closure)
        self.assertEqual(old_params, params)


    def test_step_is_noop_for_empty_grads(self):
        optimizers = [
            optim.Adadelta,
            optim.AdamW,
            optim.Adam,
            optim.RAdam,
            optim.NAdam,
            optim.Adagrad,
            optim.Adamax,
            optim.RMSprop,
            optim.SGD,
            optim.SparseAdam,
            optim.ASGD,
            optim.LBFGS
        ]
        param = torch.randn(5, 1, requires_grad=True)
        old_param = param.clone().detach()

        def closure():
            return torch.tensor([1])

        for optimizer in optimizers:
            opt = optimizer([param], lr=1e-5)
            param.grad = torch.zeros_like(param)
            if optimizer is optim.SparseAdam:
                # Intentionally construct a multidimensional empty v for the sparse grad
                # Single dim v passes the test while multidim correctly repros the issue
                # https://github.com/pytorch/pytorch/issues/82486
                i = torch.empty(1, 0)
                v = torch.empty(0, 1)
                param.grad = torch.sparse_coo_tensor(i, v, (5, 1))
            opt.step(closure)
            self.assertEqual(old_param, param)


    def test_fused_optimizer_does_not_step_if_foundinf(self):
        if not torch.cuda.is_available():
            self.skipTest("CUDA is required.")

        from torch.optim import adam, adamw

        num_tensors = 5
        for functional_optim, amsgrad, no_grad_scale in itertools.product((adam.adam, adamw.adamw), (False, True), (False, True)):
            params, grads, exp_avgs, exp_avg_sqs = (
                [torch.ones((1,), device="cuda") for _ in range(num_tensors)] for _ in range(4))
            prev_params = [t.clone().detach() for t in params]
            max_exp_avg_sqs = [torch.ones((1,), device="cuda") for _ in range(num_tensors)] if amsgrad else []
            state_steps = [torch.ones((), dtype=torch.float32, device="cuda") for _ in range(num_tensors)]
            grad_scale = None if no_grad_scale else torch.ones((1,), dtype=torch.float32, device="cuda")
            found_inf = torch.ones((), dtype=torch.float32, device="cuda")

            functional_optim(
                params,
                grads,
                exp_avgs,
                exp_avg_sqs,
                max_exp_avg_sqs,
                state_steps,
                foreach=False,
                capturable=False,
                fused=True,
                amsgrad=amsgrad,
                beta1=0.9,
                beta2=0.99,
                lr=1e-2,
                weight_decay=0.0,
                eps=1e-8,
                maximize=False,
                grad_scale=grad_scale,
                found_inf=found_inf,
            )

            self.assertEqual(
                state_steps,
                [
                    torch.ones((), dtype=torch.float32, device="cuda")
                    for _ in range(num_tensors)
                ],
            )
            self.assertEqual(params, prev_params)


    @unittest.skipIf(not torch.cuda.is_available(), "CUDA is required.")
    def test_fused_optimizer_load_state_dict(self):
        # NOTE: This SIMULATES a fused/capturable optimizer with state moved to CPU, issue 103256
        # How do we get there? Users typically create CUDA models on fused optimizers and then
        # store checkpoints on CPU as CUDA memory is limited with torch.load(...map_location="cpu").
        # Since this is a unit test, it is more expedient to simulate what the state_dict
        # would look like, which is basically CPU tensors with fused/capturable flag = True.
        for optimC, kwarg in itertools.product((Adam, optim.AdamW), ("fused", "capturable")):
            input = torch.tensor([0.1, 0.2], dtype=torch.float32, device="cpu")
            optimizer = optimC([input])
            optimizer.zero_grad()
            input.grad = torch.rand_like(input)
            optimizer.step()
            optim_state_dict_cpu = deepcopy(optimizer.state_dict())
            optim_state_dict_cpu["param_groups"][0][kwarg] = True

            # load
            input_cuda = input.clone().detach().to(device="cuda")
            defaults = {kwarg: True}
            optimizer_cuda = optimC([input_cuda], **defaults)
            optimizer_cuda.load_state_dict(optim_state_dict_cpu)
            optimizer_cuda.zero_grad()
            input_cuda.grad = torch.rand_like(input_cuda)
            optimizer_cuda.step()


    @skipIfTorchDynamo()
    def test_post_hook(self):
        def post_hook(opt: Optimizer, args: Tuple[Any], kwargs: Dict[Any, Any]):
            nonlocal data
            data += 2

        params = [torch.Tensor([1, 1])]
        opt = SGD(params, lr=0.001)
        data = 2
        hook_handle = opt.register_step_post_hook(post_hook)

        opt.step()
        opt.step()
        # check if pre hooks were registered
        self.assertEqual(data, 6)

        # remove handles, take step and verify that hook is no longer registered
        hook_handle.remove()

        opt.step()
        self.assertEqual(data, 6)

    @skipIfTorchDynamo()
    def test_pre_hook(self):
        def pre_hook(opt: Optimizer, args: Tuple[Any], kwargs: Dict[Any, Any]):
            nonlocal data
            data += 2

        params = [torch.Tensor([1, 1])]
        opt = SGD(params, lr=0.001)
        data = 5
        hook_handle = opt.register_step_pre_hook(pre_hook)

        opt.step()
        opt.step()
        # check if pre hooks were registered
        self.assertEqual(data, 9)

        # remove handles, take step and verify that hook is no longer registered
        hook_handle.remove()

        opt.step()
        self.assertEqual(data, 9)

    @skipIfTorchDynamo()
    def test_pre_and_post_hook(self):
        def global_pre_hook(opt: Optimizer, args: Tuple[Any], kwargs: Dict[Any, Any]):
            nonlocal data
            data.append(0)

        def global_post_hook(opt: Optimizer, args: Tuple[Any], kwargs: Dict[Any, Any]):
            nonlocal data
            data.append(5)

        def local_pre_hook(opt: Optimizer, args: Tuple[Any], kwargs: Dict[Any, Any]):
            nonlocal data
            data.append(1)

        def local_post_hook(opt: Optimizer, args: Tuple[Any], kwargs: Dict[Any, Any]):
            nonlocal data
            data.append(2)

        params = [torch.Tensor([1, 1])]
        opt1 = SGD(params, lr=0.001)
        opt2 = Adam(params, lr=0.01)
        data = []

        # register global hooks to both optimizers
        global_pre_handle = register_optimizer_step_pre_hook(global_pre_hook)
        global_post_handle = register_optimizer_step_post_hook(global_post_hook)

        # register local hooks
        first_pre_handle = opt1.register_step_pre_hook(local_pre_hook)
        first_post_handle = opt1.register_step_post_hook(local_post_hook)
        second_pre_handle = opt2.register_step_pre_hook(local_pre_hook)
        second_post_handle = opt2.register_step_post_hook(local_post_hook)

        opt1.step()
        self.assertListEqual(data, [0, 1, 2, 5])
        opt2.step()
        self.assertListEqual(data, [0, 1, 2, 5, 0, 1, 2, 5])
        opt1.step()
        self.assertListEqual(data, [0, 1, 2, 5, 0, 1, 2, 5, 0, 1, 2, 5])

        # remove all hooks
        global_pre_handle.remove()
        global_post_handle.remove()
        first_pre_handle.remove()
        first_post_handle.remove()
        second_pre_handle.remove()
        second_post_handle.remove()

        opt1.step()
        opt2.step()
        self.assertListEqual(data, [0, 1, 2, 5, 0, 1, 2, 5, 0, 1, 2, 5])

    def test_fused_optimizer_raises(self):
        if not torch.cuda.is_available():
            self.skipTest("Requires CUDA devices")
        for optimizer_ctor in (torch.optim.Adam, torch.optim.AdamW):
            with self.assertRaisesRegex(RuntimeError, "`fused` and `foreach` cannot be `True` together."):
                optimizer_ctor([torch.empty((), device="cuda")], foreach=True, fused=True)
            with self.assertRaisesRegex(RuntimeError, "`fused` does not support `differentiable`"):
                optimizer_ctor([torch.empty((), device="cuda")], differentiable=True, fused=True)

    @staticmethod
    def _state_dict_pre_hook(optimizer: Optimizer) -> None:
        optimizer.state["test"] = 1

    @staticmethod
    def _state_dict_post_hook(optimizer: Optimizer, state_dict: Dict[str, Any]) -> Dict[str, Any]:
        if "test" in state_dict["state"]:
            state_dict["state"].pop("test")
            state_dict["ran_state_dict_pre_hook"] = True
        else:
            state_dict["ran_state_dict_pre_hook"] = False
        return state_dict

    @staticmethod
    def _load_state_dict_pre_hook1(optimizer: Optimizer, state_dict: Dict[str, Any]) -> None:
        state_dict["param_groups"][0]["lr"] = 0.002

    @staticmethod
    def _load_state_dict_pre_hook2(optimizer: Optimizer, state_dict: Dict[str, Any]) -> Dict[str, Any]:
        # The typical use case for returning a state dict is to drastically modify the state dict.
        # I will simulate by simply making a deep copy and ensuring that my_state_dict still gets used
        my_state_dict = deepcopy(state_dict)
        my_state_dict["param_groups"][0]["lr"] = 0.003
        return my_state_dict

    @staticmethod
    def _load_state_dict_post_hook(optimizer: Optimizer) -> None:
        optimizer.state["ran_load_state_dict_pre_hook2"] = optimizer.param_groups[0]["lr"] == 0.003
        optimizer.state["ran_load_state_dict_post_hook"] = True

    def test_state_dict_pre_hook(self):
        param = torch.rand(2, 3, requires_grad=True)
        param.grad = torch.rand(2, 3, requires_grad=True)
        opt = SGD([param], lr=0.001)
        opt.register_state_dict_pre_hook(self._state_dict_pre_hook)
        state_dict = opt.state_dict()
        self.assertEqual(state_dict["state"]["test"], 1)

    def test_state_dict_post_hook(self):
        param = torch.rand(2, 3, requires_grad=True)
        param.grad = torch.rand(2, 3, requires_grad=True)
        opt = SGD([param], lr=0.001)
        opt.register_state_dict_post_hook(self._state_dict_post_hook)
        state_dict = opt.state_dict()
        self.assertEqual(state_dict["ran_state_dict_pre_hook"], False)

    def test_state_dict_pre_post_hook(self):
        param = torch.rand(2, 3, requires_grad=True)
        param.grad = torch.rand(2, 3, requires_grad=True)
        opt = SGD([param], lr=0.001)
        opt.register_state_dict_pre_hook(self._state_dict_pre_hook)
        opt.register_state_dict_post_hook(self._state_dict_post_hook)
        state_dict = opt.state_dict()
        self.assertFalse("test" in state_dict["state"])
        self.assertEqual(state_dict["ran_state_dict_pre_hook"], True)

    def test_load_state_dict_pre_hook_and_prepend(self):
        param = torch.rand(2, 3, requires_grad=True)
        param.grad = torch.rand(2, 3, requires_grad=True)
        opt = SGD([param], lr=0.001)
        state_dict = opt.state_dict()

        # usually one would have a new opt instance here, but it's all the same here
        opt.register_load_state_dict_pre_hook(self._load_state_dict_pre_hook1)
        opt.load_state_dict(state_dict)
        self.assertEqual(opt.param_groups[0]["lr"], 0.002)

        opt.register_load_state_dict_pre_hook(self._load_state_dict_pre_hook2, prepend=True)
        opt.load_state_dict(state_dict)
        # If prepend were False would be 0.003 but since prepend is True, the other hook overrides
        self.assertEqual(opt.param_groups[0]["lr"], 0.002)

    def test_load_state_dict_post_hook(self):
        param = torch.rand(2, 3, requires_grad=True)
        param.grad = torch.rand(2, 3, requires_grad=True)
        opt = SGD([param], lr=0.001)

        opt.register_load_state_dict_post_hook(self._load_state_dict_post_hook)
        opt.load_state_dict(opt.state_dict())
        self.assertFalse(opt.state["ran_load_state_dict_pre_hook2"])
        self.assertTrue(opt.state["ran_load_state_dict_post_hook"])

    def test_load_state_dict_pre_post_hook(self):
        param = torch.rand(2, 3, requires_grad=True)
        param.grad = torch.rand(2, 3, requires_grad=True)
        opt = SGD([param], lr=0.001)

        opt.register_load_state_dict_pre_hook(self._load_state_dict_pre_hook2)
        opt.register_load_state_dict_post_hook(self._load_state_dict_post_hook)
        opt.load_state_dict(opt.state_dict())
        self.assertTrue(opt.state["ran_load_state_dict_pre_hook2"])
        self.assertTrue(opt.state["ran_load_state_dict_post_hook"])


def _diff_fn(p, grad, opt_differentiable_state, opt_class, kwargs, *ignored):
    # Ignored is the list of values in `opt_differentiable_state`, we do this
    # for `gradcheck` to correctly track the state tensors as function inputs
    # because otherwise it can't unpack the values in the `opt_differentiable_state`
    # dict
    p = p.clone()
    p.grad = grad
    opt_differentiable_state = {
        k: v.clone() if isinstance(v, torch.Tensor) else v
        for k, v in opt_differentiable_state.items()
    }
    opt = opt_class([p], **kwargs)
    opt.state[p].update(opt_differentiable_state)
    opt.step()
    return (p,) + tuple(
        v
        for v in opt.state[p].values()
        if isinstance(v, torch.Tensor) and v.requires_grad
    )


@skipIfTorchDynamo("Differentiable optimizers not supported")
class TestDifferentiableOptimizer(TestCase):

    def test_sgd(self):
        p = torch.rand(10, requires_grad=True, dtype=torch.float64)
        grad = torch.rand(10, requires_grad=True, dtype=torch.float64)
        mbuff = torch.rand(10, requires_grad=True, dtype=torch.float64)
        state = {"momentum_buffer": mbuff}
        gradcheck(
            _diff_fn,
            (
                p,
                grad,
                state,
                torch.optim.SGD,
                {"lr": 0.9, "differentiable": True},
                *state.values(),
            ),
        )


    def test_adam(self):
        state = {}
        p = torch.rand(10, requires_grad=True, dtype=torch.float64)
        grad = torch.rand(10, requires_grad=True, dtype=torch.float64)
        # `step` is not a continuous variable (even though we define it as a float)
        # and so it shouldn't require gradients.
        state["step"] = torch.tensor(10.0, requires_grad=False, dtype=torch.float64)
        state["exp_avg"] = torch.rand(10, requires_grad=True, dtype=torch.float64)
        state["exp_avg_sq"] = torch.rand(10, requires_grad=True, dtype=torch.float64)
        state["max_exp_avg_sq"] = torch.rand(
            10, requires_grad=True, dtype=torch.float64
        )

        gradcheck(
            _diff_fn,
            (
                p,
                grad,
                state,
                torch.optim.Adam,
                {"lr": 0.9, "differentiable": True, "amsgrad": True},
                *state.values(),
            ),
        )


    def test_rmsprop(self):
        state = {}
        p = torch.rand(10, requires_grad=True, dtype=torch.float64)
        grad = torch.rand(10, requires_grad=True, dtype=torch.float64)
        state["step"] = 0
        state["square_avg"] = torch.rand(10, requires_grad=True, dtype=torch.float64)
        state["momentum_buffer"] = torch.rand(
            10, requires_grad=True, dtype=torch.float64
        )
        # This can cause issues with large values and nan due to sqrt ops
        state["grad_avg"] = 1e-2 * torch.rand(
            10, requires_grad=True, dtype=torch.float64
        )
        gradcheck(
            _diff_fn,
            (
                p,
                grad,
                state,
                torch.optim.RMSprop,
                {
                    "lr": 0.9,
                    "maximize": True,
                    "momentum": 0.9,
                    "differentiable": True,
                    "centered": True,
                    "weight_decay": 0.1,
                },
                *state.values(),
            ),
        )


    def test_adadelta(self):
        state = {}
        p = torch.rand(10, requires_grad=True, dtype=torch.float64)
        grad = torch.rand(10, requires_grad=True, dtype=torch.float64)
        # `step` is not a continuous variable (even though we define it as a float)
        # and so it shouldn't require gradients.
        state["step"] = torch.tensor(10.0, requires_grad=False, dtype=torch.float64)
        state["square_avg"] = torch.rand(10, requires_grad=True, dtype=torch.float64)
        state["acc_delta"] = torch.rand(10, requires_grad=True, dtype=torch.float64)
        gradcheck(
            _diff_fn,
            (
                p,
                grad,
                state,
                torch.optim.Adadelta,
                {"lr": 0.9, "weight_decay": 0.1, "differentiable": True},
                *state.values(),
            ),
        )


    def test_adagrad(self):
        state = {}
        p = torch.rand(10, requires_grad=True, dtype=torch.float64)
        grad = torch.rand(10, requires_grad=True, dtype=torch.float64)
        # `step` is not a continuous variable (even though we define it as a float)
        # and so it shouldn't require gradients.
        state["step"] = torch.tensor(10.0, requires_grad=False, dtype=torch.float64)
        state["sum"] = torch.rand(10, requires_grad=True, dtype=torch.float64)
        gradcheck(
            _diff_fn,
            (
                p,
                grad,
                state,
                torch.optim.Adagrad,
                {"lr": 0.9, "weight_decay": 0.1, "differentiable": True},
                *state.values(),
            ),
        )


    def test_adamax(self):
        state = {}
        p = torch.rand(10, requires_grad=True, dtype=torch.float64)
        grad = torch.rand(10, requires_grad=True, dtype=torch.float64)
        # `step` is not a continuous variable (even though we define it as a float)
        # and so it shouldn't require gradients.
        state["step"] = torch.tensor(10.0, requires_grad=False, dtype=torch.float64)
        state["exp_avg"] = torch.rand(10, requires_grad=True, dtype=torch.float64)
        state["exp_inf"] = torch.rand(10, requires_grad=True, dtype=torch.float64)
        gradcheck(
            _diff_fn,
            (
                p,
                grad,
                state,
                torch.optim.Adamax,
                {"lr": 0.9, "weight_decay": 0.1, "differentiable": True},
                *state.values(),
            ),
        )


    @skipIfTorchDynamo("The inplace mu update fails with dynamo, "
                       "since this is only happening when differentiable is enabled, skipping for now")
    def test_asgd(self):
        state = {}
        p = torch.rand(10, requires_grad=True, dtype=torch.float64)
        grad = torch.rand(10, requires_grad=True, dtype=torch.float64)
        # `step` `eta` & `mu` are not continuous variables (even though we define them as floats)
        # and so they shouldn't require gradients.
        state["step"] = torch.tensor(10.0, requires_grad=False, dtype=torch.float64)
        state["eta"] = torch.tensor(0.9, requires_grad=False, dtype=torch.float64)
        state["mu"] = torch.tensor(1.0, requires_grad=False, dtype=torch.float64)
        state["ax"] = torch.rand(10, requires_grad=True, dtype=torch.float64)

        gradcheck(
            _diff_fn,
            (
                p,
                grad,
                state,
                torch.optim.ASGD,
                {"lr": 0.9, "differentiable": True},
                *state.values(),
            ),
        )

    def test_rprop(self):
        state = {}
        p = torch.rand(10, requires_grad=True, dtype=torch.float64)
        grad = torch.rand(10, requires_grad=True, dtype=torch.float64)
        # `step` is not a continuous variable (even though we define it as a float)
        # and so it shouldn't require gradients.
        state["step"] = torch.tensor(10.0, requires_grad=False, dtype=torch.float64)
        state["prev"] = torch.rand(10, requires_grad=True, dtype=torch.float64)
        state["step_size"] = torch.rand(10, requires_grad=True, dtype=torch.float64)

        gradcheck(
            _diff_fn,
            (
                p,
                grad,
                state,
                torch.optim.Rprop,
                {"lr": 0.9, "differentiable": True},
                *state.values(),
            ),
        )

    def test_adamw(self):
        state = {}
        p = torch.rand(10, requires_grad=True, dtype=torch.float64)
        grad = torch.rand(10, requires_grad=True, dtype=torch.float64)
        # `step` is not a continuous variable (even though we define it as a float)
        # and so it shouldn't require gradients.
        state["step"] = torch.tensor(10.0, requires_grad=False, dtype=torch.float64)
        state["exp_avg"] = torch.rand(10, requires_grad=True, dtype=torch.float64)
        state["exp_avg_sq"] = torch.rand(10, requires_grad=True, dtype=torch.float64)
        state["max_exp_avg_sq"] = torch.rand(
            10, requires_grad=True, dtype=torch.float64
        )

        gradcheck(
            _diff_fn,
            (
                p,
                grad,
                state,
                torch.optim.AdamW,
                {"lr": 0.9, "differentiable": True, "amsgrad": True},
                *state.values(),
            ),
        )

    def test_nadam(self):
        state = {}
        p = torch.rand(10, requires_grad=True, dtype=torch.float64)
        grad = torch.rand(10, requires_grad=True, dtype=torch.float64)
        # `step` is not a continuous variable (even though we define it as a float)
        # and so it shouldn't require gradients.
        state["step"] = torch.tensor(10.0, requires_grad=False, dtype=torch.float64)
        state["exp_avg"] = torch.rand(10, requires_grad=True, dtype=torch.float64)
        state["exp_avg_sq"] = torch.rand(10, requires_grad=True, dtype=torch.float64)
        state["mu_product"] = torch.tensor(1.0, requires_grad=True, dtype=torch.float64)

        gradcheck(
            _diff_fn,
            (
                p,
                grad,
                state,
                torch.optim.NAdam,
                {"lr": 0.9, "differentiable": True},
                *state.values(),
            ),
        )

        gradcheck(
            _diff_fn,
            (
                p,
                grad,
                state,
                torch.optim.NAdam,
                {"lr": 0.9, "decoupled_weight_decay": True, "differentiable": True},
                *state.values(),
            ),
        )

    def test_radam(self):
        state = {}
        p = torch.rand(10, requires_grad=True, dtype=torch.float64)
        grad = torch.rand(10, requires_grad=True, dtype=torch.float64)
        # `step` is not a continuous variable (even though we define it as a float)
        # and so it shouldn't require gradients.
        state["step"] = torch.tensor(10.0, requires_grad=False, dtype=torch.float64)
        state["exp_avg"] = torch.rand(10, requires_grad=True, dtype=torch.float64)
        state["exp_avg_sq"] = torch.rand(10, requires_grad=True, dtype=torch.float64)

        gradcheck(
            _diff_fn,
            (
                p,
                grad,
                state,
                torch.optim.RAdam,
                {"lr": 0.9, "differentiable": True},
                *state.values(),
            ),
        )
        gradcheck(
            _diff_fn,
            (
                p,
                grad,
                state,
                torch.optim.RAdam,
                {"lr": 0.9, "weight_decay": 0.1, "decoupled_weight_decay": True, "differentiable": True},
                *state.values(),
            ),
        )


    @unittest.skipIf(not TEST_CUDA, "test requires CUDA")
    def test_defaults_changed_to_foreach(self):
        from torch.optim import (adam, adamw, nadam, sgd, radam, rmsprop, rprop,
                                 asgd, adamax, adadelta, adagrad)
        multi_optims = ((optim.Adam, adam, "_multi_tensor_adam"),
                        (optim.AdamW, adamw, "_multi_tensor_adamw"),
                        (optim.NAdam, nadam, "_multi_tensor_nadam"),
                        (optim.SGD, sgd, "_multi_tensor_sgd"),
                        (optim.RAdam, radam, "_multi_tensor_radam"),
                        (optim.RMSprop, rmsprop, "_multi_tensor_rmsprop"),
                        (optim.Rprop, rprop, "_multi_tensor_rprop"),
                        (optim.ASGD, asgd, "_multi_tensor_asgd"),
                        (optim.Adamax, adamax, "_multi_tensor_adamax"),
                        (optim.Adadelta, adadelta, "_multi_tensor_adadelta"),
                        (optim.Adagrad, adagrad, "_multi_tensor_adagrad"),)

        model = torch.nn.Linear(5, 5)
        model.to(dtype=torch.float64, device="cuda")
        input = torch.rand(2, 5, dtype=torch.float64, device="cuda")

        for opt, mod, func in multi_optims:
            defaults = {}
            if opt == optim.SGD:
                defaults["lr"] = 1e-2
            optimizer = opt(model.parameters(), **defaults)
            optimizer.zero_grad()
            output = model(input)
            loss = output.sum()
            loss.backward()
            with patch.object(mod, func) as mocked_foreach_impl:
                optimizer.step()
                self.assertTrue(mocked_foreach_impl.called)


if __name__ == "__main__":
    print("These tests should be run through test/test_optim.py instead")<|MERGE_RESOLUTION|>--- conflicted
+++ resolved
@@ -624,10 +624,7 @@
         for foreach in (False, True):
             self._test_rosenbrock_sparse(
                 lambda params: optim.SGD(params, lr=4.8e-3, foreach=foreach),
-<<<<<<< HEAD
                 multi_tensor=foreach,
-=======
->>>>>>> 9e72c9cc
             )
             self._test_rosenbrock_sparse(
                 lambda params: optim.SGD(params, lr=0.0048, foreach=foreach),
