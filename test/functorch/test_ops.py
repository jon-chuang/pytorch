# Owner(s): ["module: functorch"]

# Copyright (c) Facebook, Inc. and its affiliates.
# All rights reserved.
#
# This source code is licensed under the BSD-style license found in the
# LICENSE file in the root directory of this source tree.

import itertools
import unittest

from torch.testing._internal.common_utils import TestCase, run_tests, is_iterable_of_tensors, IS_MACOS, \
    IS_X86, parametrize, TEST_WITH_ASAN, noncontiguous_like, IS_WINDOWS
import torch
from torch import Tensor
import functools
from torch.testing._internal.common_cuda import with_tf32_off
from torch.testing._internal.common_device_type import instantiate_device_type_tests
from torch.testing._internal.common_device_type import ops
from torch.testing._internal.common_device_type import \
    toleranceOverride, tol
from functorch_additional_op_db import additional_op_db
from torch.testing._internal.common_methods_invocations import op_db
from common_utils import (
    get_fallback_and_vmap_exhaustive,
    generate_vmap_inputs,
    decorate,
    xfail,
    skip,
    skipOps,
    tol1,
    tol2,
    opsToleranceOverride,
    check_vmap_fallback,
    is_batch_norm_training,
    is_valid_inplace_sample_input,
    loop,
    loop2,
    expectedFailureIf
)
from torch.testing._internal.autograd_function_db import (
    autograd_function_db
)
from torch.autograd.function import _set_autograd_function_extension_enabled

from torch.testing._internal.opinfo.core import SampleInput
from torch.utils._pytree import tree_flatten, tree_unflatten, tree_map
from functorch import grad, vjp, vmap, jacrev, jacfwd
import torch.autograd.forward_ad as fwAD
from torch._functorch.eager_transforms import _as_tuple, jvp

aten = torch.ops.aten


# Version of autograd.grad with some differences:
#   - pytree inputs is allowed (but leaves of the pytree have to all
#     be tensors)
#   - if an input is not used as part of derivatives, we will return a
#     zero-filled tensor for the result
def _autograd_grad(
    outputs, inputs, grad_outputs=None, retain_graph=False, create_graph=True
):
    inputs, inputs_spec = tree_flatten(inputs)
    diff_inputs = tuple(inp for inp in inputs if inp.requires_grad)
    if grad_outputs is None:
        diff_outputs = tuple(out for out in outputs if out.requires_grad)
    else:
        diff_grad_outputs = [
            (out, go) for out, go in zip(outputs, grad_outputs) if out.requires_grad
        ]
        if len(diff_grad_outputs) == 0:
            diff_outputs, grad_outputs = (), ()
        else:
            diff_outputs, grad_outputs = zip(*diff_grad_outputs)
    grad_inputs = torch.autograd.grad(
        diff_outputs,
        diff_inputs,
        grad_outputs,
        retain_graph=retain_graph,
        create_graph=create_graph,
        allow_unused=True,
    )
    result = []
    grad_inputs_iter = iter(grad_inputs)
    for inp in inputs:
        if inp.requires_grad:
            grad_input = next(grad_inputs_iter)
            if grad_input is None:
                result.append(torch.zeros_like(inp))
            else:
                result.append(grad_input)
        else:
            result.append(torch.zeros_like(inp))
    return tree_unflatten(result, inputs_spec)


def diff_arg(arg, requires_grad=True):
    def is_differentiable_arg(arg):
        if requires_grad:
            return arg.requires_grad
        else:
            return arg.is_floating_point() or arg.is_complex()
    if is_iterable_of_tensors(arg):
        if all([is_differentiable_arg(a) for a in arg]):
            return True
        if all([not is_differentiable_arg(a) for a in arg]):
            return False
        raise RuntimeError("NYI: The test runner can't handle this")
    return isinstance(arg, Tensor) and is_differentiable_arg(arg)


# Given f, returns an f' such that:
# - f' takes only positional arguments
# - All arguments to f' are floating-point Tensors
# - All outputs of f' are floating-point Tensors
def normalize_op_input_output2(f, args, kwargs, output_process_fn_grad=None, requires_grad=True):
    flat_args, args_spec = tree_flatten(args)
    diff_argnums = tuple(i for i, arg in enumerate(flat_args) if diff_arg(arg, requires_grad=requires_grad))
    assert len(diff_argnums) > 0
    primals = tuple(flat_args[i] for i in diff_argnums)

    @functools.wraps(f)
    def wrapped(*primals):
        _args = list(flat_args)
        for num, arg in zip(diff_argnums, primals):
            _args[num] = arg
        _args = tree_unflatten(_args, args_spec)
        result = f(*_args, **kwargs)
        if output_process_fn_grad is not None:
            result = output_process_fn_grad(result)
        if isinstance(result, tuple):
            result = tuple(r for r in result if torch.is_floating_point(r))
            assert len(result) > 0
        return result
    return wrapped, primals


# TODO: consolidate with normalize_op_input_output2
def normalize_op_input_output3(f, args, kwargs, sample_args, output_process_fn_grad=None):
    flat_args, args_spec = tree_flatten(args)
    flat_sample_args, _ = tree_flatten(sample_args)
    diff_argnums = tuple(i for i, (arg, sample) in enumerate(zip(flat_args, flat_sample_args))
                         if diff_arg(sample, requires_grad=True))
    assert len(diff_argnums) > 0
    primals = tuple(flat_args[i] for i in diff_argnums)

    @functools.wraps(f)
    def wrapped(*primals):
        _args = list(flat_args)
        for num, arg in zip(diff_argnums, primals):
            _args[num] = arg
        _args = tree_unflatten(_args, args_spec)
        result = f(*_args, **kwargs)
        if output_process_fn_grad is not None:
            result = output_process_fn_grad(result)
        if isinstance(result, tuple):
            result = tuple(r for r in result if torch.is_floating_point(r))
            assert len(result) > 0
        return result
    return wrapped, primals


def normalize_op_input_output(f, sample, requires_grad=True):
    args = tuple([sample.input] + list(sample.args))
    return normalize_op_input_output2(
        f, args, sample.kwargs, sample.output_process_fn_grad, requires_grad=requires_grad
    )


def ref_vjp(f, *primals):
    result = f(*primals)

    def wrapped(cotangents):
        return _autograd_grad(_as_tuple(result), primals, _as_tuple(cotangents))

    return result, wrapped


def simulate_jvp(f, primals, tangents):
    primals_out, tangents_out = torch.autograd.functional.jvp(f, primals, tangents)
    return primals_out, tangents_out


def ref_jvp(f, primals, tangents):
    with fwAD.dual_level():
        duals = tuple(fwAD.make_dual(p, t) for p, t in zip(primals, tangents))
        result_duals = f(*duals)
        result_duals, spec = tree_flatten(result_duals)
        primals_out, tangents_out = zip(*(fwAD.unpack_dual(d) for d in result_duals))
        return tree_unflatten(primals_out, spec), tree_unflatten(tangents_out, spec)


def get_sample_cotangents(f, sample):
    fn, primals = normalize_op_input_output(f, sample)
    output = fn(*primals)
    return tree_map(torch.randn_like, output)


# returns a new function g(*args, *cotangents)
# that computes vjps and (*args, cotangents)
def get_vjp_fn_and_args_with_cotangents(f, sample, cotangents):
    args = tuple([sample.input] + list(sample.args))
    kwargs = sample.kwargs
    flat_args, args_spec = tree_flatten(args)
    flat_cotangents, cotangents_spec = tree_flatten(cotangents)

    @functools.wraps(f)
    def wrapped(*args):
        assert len(args) == len(flat_args) + len(flat_cotangents)
        actual_args = args[:len(flat_args)]
        cotangents = args[len(flat_args):]
        actual_args = tree_unflatten(actual_args, args_spec)
        cotangents = tree_unflatten(cotangents, cotangents_spec)

        fn, primals = normalize_op_input_output3(f, actual_args, kwargs,
                                                 flat_args,
                                                 sample.output_process_fn_grad)
        _, vjp_fn = vjp(fn, *primals)
        return vjp_fn(cotangents)

    return wrapped, tuple(flat_args + flat_cotangents)


# Returns a new function g(*args, *cotangents) that computes vjps and
# sample (*args, *cotangents)
def get_vjpfull_variant(f, sample):
    fn, primals = normalize_op_input_output(f, sample)
    return _get_vjpfull_variant(fn, primals)


def get_vjpfull_variant2(f, args, kwargs):
    fn, primals = normalize_op_input_output2(f, args, kwargs)
    return _get_vjpfull_variant(fn, primals)


def _get_vjpfull_variant(fn, primals):
    result = fn(*primals)
    cotangents = _as_tuple(
        tree_map(lambda x: torch.randn_like(x, requires_grad=True), result))
    num_primals = len(primals)
    args = (*primals, *cotangents)

    @functools.wraps(fn)
    def wrapped(*args):
        primals = args[:num_primals]
        cotangents = args[num_primals:]
        result, vjp_fn = vjp(fn, *primals)
        if isinstance(result, torch.Tensor):
            assert len(cotangents) == 1
            cotangents = cotangents[0]
        return vjp_fn(cotangents)

    return wrapped, args



def get_jvp_variant(f, sample):
    # We want this higher-order variant of jvp, so that it can
    # be used to wrap vmap
    fn, primals = normalize_op_input_output(f, sample, requires_grad=False)
    tangents = _as_tuple(
        tree_map(lambda x: torch.randn_like(x), primals))

    @functools.wraps(f)
    def wrapped(*args):
        tangents = args
        primals_out, tangents_out = jvp(fn, primals, tangents)

        if isinstance(primals_out, torch.Tensor):
            return (primals_out, tangents_out)
        else:
            flat_primals_out, _ = tree_flatten(primals_out)
            flat_tangents_out, _ = tree_flatten(tangents_out)
            return tuple(flat_primals_out + flat_tangents_out)

    return wrapped, tangents


def get_jvp_variant_primals_tangents2(f, args, kwargs, output_process_fn_grad=None,
                                      requires_grad=False):
    fn, primals = normalize_op_input_output2(f, args, kwargs, output_process_fn_grad,
                                             requires_grad)
    tangents = _as_tuple(
        tree_map(lambda x: torch.randn_like(x), primals))
    return _get_jvp_variant(fn, primals, tangents)


def get_jvp_variant_primals_tangents(f, sample):
    # We want this higher-order variant of jvp, so that it can
    # be used to wrap vmap
    fn, primals = normalize_op_input_output(f, sample, requires_grad=False)
    tangents = _as_tuple(
        tree_map(lambda x: torch.randn_like(x), primals))
    return _get_jvp_variant(fn, primals, tangents)


def _get_jvp_variant(fn, primals, tangents):
    @functools.wraps(fn)
    def wrapped(*args):
        primals_in = args[:len(primals)]
        tangents_in = args[len(primals):]
        primals_out, tangents_out = jvp(fn, primals_in, tangents_in)

        if isinstance(primals_out, torch.Tensor):
            return (primals_out, tangents_out)
        else:
            flat_primals_out, _ = tree_flatten(primals_out)
            flat_tangents_out, _ = tree_flatten(tangents_out)
            return tuple(flat_primals_out + flat_tangents_out)

    return wrapped, primals + tangents


def is_inplace(op, variant):
    if hasattr(variant, "__wrapped__"):
        return variant.__wrapped__ is op.get_inplace()
    return variant is op.get_inplace()


vjp_fail = {
    xfail('tensor_split'),  # data_ptr composite compliance
}

aliasing_ops = {
    'T',
    'broadcast_to',
    'conj',
    'contiguous',
    'diagonal',  # linalg.diagonal is an alias
    'expand',
    'flatten',
    'imag',
    'mH',  # adjoint is an alias
    'mT',
    'movedim',  # moveaxis is an alias
    'narrow',
    'permute',
    'positive',
    # 'ravel', is composite implict autograd and may call clone
    'real',
    'reshape',
    'resolve_conj',
    'resolve_neg',
    'select',
    'squeeze',
    'transpose',  # swapdims and swapaxes are aliases
    'unflatten',
    'unfold',
    'unsqueeze',
    'view',
    'view_as',
    'view_as_complex',
    'view_as_real',
}

aliasing_ops_list_return = {
    'chunks',
    'dsplit',
    'hsplit',
    'split',
    'unbind',
    'vsplit',
    # 'tensor_split' not composite compliant, see vjp_fail
}


@unittest.skipIf(TEST_WITH_ASAN, "tests time out with asan, are probably redundant")
class TestOperators(TestCase):
    @_set_autograd_function_extension_enabled()
    @with_tf32_off  # https://github.com/pytorch/pytorch/issues/86798
    @ops(op_db + additional_op_db + autograd_function_db, allowed_dtypes=(torch.float,))
    @skipOps('TestOperators', 'test_grad', vjp_fail.union({
        xfail('chalf', '', device_type='cpu'),  # RuntimeError: "sum_cpu" not implemented for 'ComplexHalf'
        xfail('sparse.sampled_addmm', ''),  # RuntimeError: Sparse CSR tensors do not have strides

        # Non-contiguous Bugs
        #
        # AssertionError: Tensor-likes are not close!
        xfail('_softmax_backward_data', device_type='cpu'),
        xfail('as_strided'),
        xfail('as_strided', 'partial_views'),

        # RuntimeError: !self.requires_grad() || self.is_contiguous()
        xfail('as_strided_scatter'),

        # RuntimeError: Tensor must have a last dimension with stride 1
        xfail('view_as_complex'),
        decorate('nn.functional._scaled_dot_product_attention',
                 decorator=expectedFailureIf(not IS_WINDOWS), device_type='cuda'),
    }))
    @opsToleranceOverride('TestOperators', 'test_grad', (
        tol1('nn.functional.binary_cross_entropy_with_logits',
             {torch.float32: tol(atol=1e-04, rtol=1e-04)}),
        tol1('masked.cumprod',
             {torch.float32: tol(atol=1e-05, rtol=1e-05)}),
        tol1('svd_lowrank',
             {torch.float32: tol(atol=3e-05, rtol=3e-05)}, device_type='cuda'),
        tol1('linalg.tensorsolve',
             {torch.float32: tol(atol=3e-04, rtol=3e-04)}, device_type='cuda'),
    ))
    def test_grad(self, device, dtype, op):
        if op.name in vjp_fail:
            self.skipTest("Skipped; Expected failures")
            return

        if not op.supports_autograd:
            self.skipTest("Skipped! Autograd not supported.")
            return

        samples = op.sample_inputs(device, dtype, requires_grad=True)

        if is_inplace(op, op.get_op()):
            self.skipTest("Skipped for redundancy. test_vjp handles in-place testing.")
            return

        for sample in samples:
            args = [sample.input] + list(sample.args)
            kwargs = sample.kwargs

            noncontig_sample = sample.noncontiguous()
            noncontig_args = [noncontig_sample.input] + list(noncontig_sample.args)
            noncontig_kwargs = noncontig_sample.kwargs

            diff_argnums = tuple(i for i, arg in enumerate(args) if diff_arg(arg))
            assert len(diff_argnums) > 0
            diff_args = tuple(args[i] for i in diff_argnums)

            def wrapped_fn(*args, **kwargs):
                result = op(*args, **kwargs)
                if sample.output_process_fn_grad is not None:
                    result = sample.output_process_fn_grad(result)

                # Reduce into single value for grad
                if isinstance(result, torch.Tensor):
                    return result.sum()
                result = sum([res.sum() for res in result])
                return result

            result = grad(wrapped_fn, diff_argnums)(*args, **kwargs)
            result_noncontig = grad(wrapped_fn, diff_argnums)(*noncontig_args, **noncontig_kwargs)
            expected = _autograd_grad(_as_tuple(wrapped_fn(*args, **kwargs)), diff_args)

            self.assertEqual(result, expected)
            self.assertEqual(result_noncontig, expected)

    @_set_autograd_function_extension_enabled()
    @ops(op_db + additional_op_db + autograd_function_db, allowed_dtypes=(torch.float,))
    @skipOps('TestOperators', 'test_jvp', set({
        # Composite ops that do bad things. Need to be fixed in PyTorch core.
        # RuntimeError: Cannot access data pointer of Tensor that doesn't have storage
        xfail('tensor_split'),

        # BUG: silent incorrectness: runs and produces numerical differences
        skip('nn.functional.max_unpool1d'),  # fails everywhere except on mac
        skip('nn.functional.max_unpool2d'),  # fails everywhere except on windows
        skip('nn.functional.max_unpool3d'),  # fails everywhere except on mac
        xfail("native_batch_norm"),          # TODO: fails comparing None to tensor of 0s for saved_mean/var tangents
        xfail("_native_batch_norm_legit"),    # TODO: fails comparing None to tensor of 0s for saved_mean/var tangents

        xfail('nn.functional._scaled_dot_product_attention', device_type='cuda'),

        xfail('nn.functional.rrelu'),  # in-place test errors out with no formula implemented
        xfail('NumpyExpMarkDirtyAutogradFunction'),  # TODO: https://github.com/pytorch/pytorch/issues/91280

        # --- Non-Contiguous Failures! ---
        # This is expected to fail as the operator
        # expects last dim to have stride=1
        xfail('view_as_complex'),
        # BUG
        # AssertionError: Tensor-likes are not close!
        xfail('as_strided'),
        xfail('as_strided', 'partial_views'),
        xfail('as_strided_scatter'),
        decorate('linalg.det', 'singular',
                 decorator=expectedFailureIf(IS_MACOS and IS_X86)),
    }))
    @opsToleranceOverride('TestOperators', 'test_jvp', (
        tol1('nn.functional.conv_transpose3d',
             {torch.float32: tol(atol=1e-04, rtol=1.3e-06)}, device_type='cuda'),
        tol1('linalg.tensorsolve',
             {torch.float32: tol(atol=1e-04, rtol=1.3e-05)}, device_type='cuda'),
        tol1('nn.functional.binary_cross_entropy_with_logits',
             {torch.float32: tol(atol=4e-04, rtol=4e-04)}),
        tol1('nn.functional.batch_norm',
             {torch.float32: tol(atol=4e-05, rtol=5e-05)}),
        tol1('nn.functional.conv2d',
             {torch.float32: tol(atol=4e-05, rtol=5e-05)}),
        tol1('pca_lowrank',
             {torch.float32: tol(atol=5e-05, rtol=5e-05)}),
    ))
    def test_jvp(self, device, dtype, op):
        # TODO: get rid of vjp_decomp when we add decomposition support to
        # PyTorch's forward-mode ad. Currently the decomposition support only
        # works for functorch.jvp
        VJP_DECOMP = {
            'nn.functional.logsigmoid',
        }
        if op.name in VJP_DECOMP:
            fixme_ref_jvp_local = simulate_jvp
        else:
            fixme_ref_jvp_local = ref_jvp

        if not op.supports_forward_ad and op.name not in VJP_DECOMP:
            self.skipTest("Skipped! Forward AD not supported.")
            return

        samples = op.sample_inputs(device, dtype, requires_grad=True)

        outplace_variant = op if not is_inplace(op, op.get_op()) else None
        inplace_variant = op.inplace_variant if op.supports_inplace_autograd else None

        for sample in samples:
            if outplace_variant:
                self.jvp_opinfo_test(outplace_variant, sample,
                                     sample.output_process_fn_grad,
                                     clone_inputs=False,
                                     fixme_ref_jvp_local=fixme_ref_jvp_local)
            if is_valid_inplace_sample_input(sample, op, inplace_variant):
                self.jvp_opinfo_test(inplace_variant, sample,
                                     sample.output_process_fn_grad,
                                     clone_inputs=True,
                                     fixme_ref_jvp_local=fixme_ref_jvp_local)


    def jvp_opinfo_test(self, fn, sample, output_process_fn,
                        clone_inputs, fixme_ref_jvp_local):
        # NB: we used requires_grad=True to determine where the primals are,
        # but don't need that information otherwise
        args = (sample.input,) + sample.args
        kwargs = sample.kwargs
        contig_fn, primals = normalize_op_input_output2(
            fn, args, kwargs, output_process_fn, requires_grad=True)
        orig_primals = tree_map(lambda x: x.detach(), primals)
        orig_tangents = tree_map(lambda x: torch.randn_like(x), primals)

        noncontig_sample = sample.noncontiguous()
        noncontig_args = (noncontig_sample.input,) + noncontig_sample.args
        noncontig_kwargs = sample.kwargs
        noncontig_fn, primals = normalize_op_input_output2(
            fn, noncontig_args, noncontig_kwargs,
            output_process_fn, requires_grad=True)
        noncontig_primals = tree_map(lambda x: x.detach(), primals)
        noncontig_tangents = tree_map(lambda x: noncontiguous_like(x), orig_tangents)

        def maybe_clone_inputs():
            if clone_inputs:
                primals = tree_map(torch.clone, orig_primals)
                tangents = tree_map(torch.clone, orig_tangents)
                return primals, tangents
            return orig_primals, orig_tangents

        primals, tangents = maybe_clone_inputs()
        expected_primal_outs, expected_tangent_outs = \
            fixme_ref_jvp_local(contig_fn, primals, tangents)

        primals, tangents = maybe_clone_inputs()
        primal_outs, tangent_outs = jvp(contig_fn, primals, tangents)

        noncontig_primal_outs, noncontig_tangent_outs = jvp(noncontig_fn,
                                                            noncontig_primals,
                                                            noncontig_tangents)

        self.assertEqual(primal_outs, expected_primal_outs)
        self.assertEqual(tangent_outs, expected_tangent_outs)

        self.assertEqual(noncontig_primal_outs, expected_primal_outs)
        self.assertEqual(noncontig_tangent_outs, expected_tangent_outs)

    @_set_autograd_function_extension_enabled()
    @ops(op_db + additional_op_db + autograd_function_db, allowed_dtypes=(torch.float,))
    @skipOps('TestOperators', 'test_vjp', vjp_fail.union({
        xfail('sparse.sampled_addmm', ''),

        # ---- Non-Contiguous Failures ----
        # This is expected to fail as the operator
        # expects last dim to have stride=1
        xfail('view_as_complex'),
        # RuntimeError: query: last dimension must be contiguous
        # NOTE: This passes on Windows!
        decorate('nn.functional._scaled_dot_product_attention',
                 decorator=unittest.skipIf(not IS_WINDOWS, "expects contiguous inputs")),
        # BUG
        # AssertionError: Tensor-likes are not close!
        xfail('as_strided'),
        xfail('as_strided_scatter'),
        xfail('_softmax_backward_data', device_type='cpu'),
        xfail('as_strided', 'partial_views'),
    }))
    @opsToleranceOverride('TestOperators', 'test_vjp', (
        tol1('nn.functional.conv_transpose3d',
             {torch.float32: tol(atol=5e-05, rtol=9e-05)}, device_type='cuda'),
        tol1('nn.functional.binary_cross_entropy_with_logits',
             {torch.float32: tol(atol=1e-04, rtol=1e-04)}),
        tol1('__rmatmul__',
             {torch.float32: tol(atol=1e-05, rtol=1e-05)}),
        tol1('matmul',
             {torch.float32: tol(atol=1e-05, rtol=1e-05)}),
        tol2('linalg.pinv', 'hermitian',
             {torch.float32: tol(atol=1e-05, rtol=1e-05)}),
        tol1('linalg.tensorsolve',
             {torch.float32: tol(atol=1e-05, rtol=1e-05)}),
        tol1('svd_lowrank',
             {torch.float32: tol(atol=1e-04, rtol=1e-04)}),
    ))
    def test_vjp(self, device, dtype, op):
        if not op.supports_autograd:
            self.skipTest("Skipped! Autograd not supported.")
            return

        samples = op.sample_inputs(device, dtype, requires_grad=True)

        def _test(_op, inplace=False):
            for sample in samples:
                if inplace and not is_valid_inplace_sample_input(sample, op, op.inplace_variant):
                    continue
                fn, primals = normalize_op_input_output(_op, sample)
                result = fn(*primals)
                cotangents = tree_map(lambda x: torch.randn_like(x), result)

                noncontig_fn, noncontig_primals = normalize_op_input_output(_op, sample.noncontiguous())
                noncontig_cotangents = tree_map(lambda x: noncontiguous_like(x), cotangents)

                out, vjp_fn = vjp(fn, *primals)
                self.assertEqual(out, result)
                result_vjps = vjp_fn(cotangents)

                out_noncontig, vjp_fn = vjp(noncontig_fn, *noncontig_primals)
                self.assertEqual(out_noncontig, result)
                noncontig_result_vjps = vjp_fn(noncontig_cotangents)

                _, vjp_fn = ref_vjp(fn, *primals)
                expected_vjps = vjp_fn(cotangents)

                self.assertEqual(result_vjps, expected_vjps)
                self.assertEqual(noncontig_result_vjps, expected_vjps)

        _test(op)
        for a_op in op.aliases:
            _test(a_op)
        if op.inplace_variant:
            def f(inp, *args, **kwargs):
                return op.inplace_variant(inp.clone(), *args, **kwargs)
            _test(f, inplace=True)

    @_set_autograd_function_extension_enabled()
    @ops(op_db + additional_op_db + autograd_function_db, allowed_dtypes=(torch.float,))
    @skipOps('TestOperators', 'test_vjpvjp', vjp_fail.union({
        skip('nn.functional.max_unpool1d'),  # silent incorrectness; Flaky
        skip('nn.functional.max_unpool2d'),  # silent incorrectness; Flaky
        xfail('nn.functional.ctc_loss'),  # Not Implemented
        xfail('native_layer_norm', ''),  # Expected a proper Tensor but got None for argument #1 'other'
        xfail('sparse.sampled_addmm', ''),  # sparse tensors have no strides
        skip('nn.functional._scaled_dot_product_attention', device_type='cuda'),
        # AssertionError: Tensor-likes are not close!
        # Mismatched elements: 1 / 15 (6.7%)
        # Greatest absolute difference: 24.0 at index (2, 4) (up to 1e-05 allowed)
        # Greatest relative difference: 1.7933241714393998e-06 at index (2, 4) (up to 1.3e-06 allowed)
        # The failure occurred for item [0]
        xfail('masked.prod')
    }))
    @opsToleranceOverride('TestOperators', 'test_vjpvjp', (
        tol1('nn.functional.conv_transpose3d',
             {torch.float32: tol(atol=5e-05, rtol=9e-05)}, device_type='cuda'),
        tol1('prod',
             {torch.float32: tol(atol=2e-05, rtol=1e-04)}),
        tol1('masked.cumprod',
             {torch.float32: tol(atol=5e-04, rtol=5e-04)}),
        tol1('cumprod',
             {torch.float32: tol(atol=5e-04, rtol=5e-04)}),
        tol1('linalg.vander',
             {torch.float32: tol(atol=5e-04, rtol=5e-04)}),
        tol2('linalg.det', 'singular',
             {torch.float32: tol(atol=2e-05, rtol=2e-05)}),
    ))
    def test_vjpvjp(self, device, dtype, op):
        if not op.supports_autograd:
            self.skipTest("Skipped! Autograd not supported.")
            return
        if not op.supports_gradgrad:
            self.skipTest("Skipped! Operation does not support gradgrad")
            return

        samples = op.sample_inputs(device, dtype, requires_grad=True)

        def test(_op, inplace=False):
            for sample in samples:
                if inplace and not is_valid_inplace_sample_input(sample, op, op.inplace_variant):
                    continue
                fn, args = get_vjpfull_variant(_op, sample)
                result = fn(*args)
                cotangents = tree_map(lambda x: torch.randn_like(x), result)

                # Compute vjp of vjp
                _, vjp_fn = vjp(fn, *args)
                result_vjps = vjp_fn(cotangents)

                # Compute ref_vjp of vjp. We could have done ref_vjp of ref_vjp,
                # but since we're confident that vjp works by itself, this is
                # an equivalent way to test that.
                _, vjp_fn = ref_vjp(fn, *args)
                expected_vjps = vjp_fn(cotangents)

                self.assertEqual(result_vjps, expected_vjps)

        test(op)
        if op.inplace_variant:
            def fn(inp, *args, **kwargs):
                return op.inplace_variant(inp.clone(), *args, **kwargs)
            test(fn, inplace=True)

    @_set_autograd_function_extension_enabled()
    @with_tf32_off  # https://github.com/pytorch/pytorch/issues/86798
    @skipOps('TestOperators', 'test_vmapvjpvjp', vjp_fail.union({
        skip("atleast_1d"),  # Takes too long
        skip("atleast_2d"),  # Takes too long
        skip("atleast_3d"),  # Takes too long
        skip("ormqr"),  # Takes too long
        xfail("as_strided"),  # incorrect output
        xfail("as_strided", "partial_views"),  # incorrect output
        xfail("as_strided_scatter"),  # incorrect output
        skip("bernoulli"),  # calls random op
        xfail("bfloat16"),  # rank 4 tensor for channels_last
        xfail("cdouble"),  # rank 4 tensor for channels_last
        xfail("cfloat"),  # rank 4 tensor for channels_last
        xfail("chalf"),  # rank 4 tensor for channels_last
        xfail("double"),  # rank 4 tensor for channels_last
        xfail("float"),  # rank 4 tensor for channels_last
        xfail("half"),  # rank 4 tensor for channels_last
        xfail("NumpyCubeNotComposableAutogradFunction"),  # Not composable autograd.Function
        # It looks like you're either (1) calling .item() on a Tensor or
        # (2) attempting to use a Tensor in some data-dependent control flow or
        # (3) encountering this error in PyTorch internals.
        xfail("index_reduce"),
        xfail("linalg.householder_product"),  # vmap: inplace into a regular tensor
        xfail("nanquantile", device_type='cpu'),  # vmap not implemented for at::equal.
        xfail("native_layer_norm"),  # vmap: inplace into a regular tensor
        # got a batched tensor as input while the running_mean or running_var,
        # which will be updated in place, were not batched.
        xfail("nn.functional.batch_norm"),
        xfail("nn.functional.binary_cross_entropy"),  # vmap: inplace into a regular tensor
        xfail("nn.functional.ctc_loss"),  # derivate not implemented for _ctc_loss_backward
        skip("nn.functional.dropout"),  # calls random op
        skip("nn.functional.dropout2d"),  # calls random op
        skip("nn.functional.dropout3d"),  # calls random op
        skip("nn.functional.alpha_dropout"),  # calls random op
        skip("nn.functional.feature_alpha_dropout", "with_train"),  # calls random op
        skip("nn.functional.fractional_max_pool2d"),  # calls random op
        skip("nn.functional.fractional_max_pool3d"),  # calls random op
        xfail('nn.functional._scaled_dot_product_attention'),  # randomness
        # It looks like you're either (1) calling .item() on a Tensor or
        # (2) attempting to use a Tensor in some data-dependent control flow or
        # (3) encountering this error in PyTorch internals.
        xfail("nn.functional.gaussian_nll_loss"),
        # got a batched tensor as input while the running_mean or running_var,
        # which will be updated in place, were not batched.
        xfail("nn.functional.instance_norm"),
        xfail("nn.functional.layer_norm"),  # vmap: inplace into a regular tensor
        # RuntimeError: NYI: querying is_contiguous inside of vmap
        # for memory_format other than torch.contiguous_formats
        xfail("nn.functional.max_pool2d"),
        # RuntimeError: NYI: Tensor.clone(memory_format) inside vmap is only
        # supported with memory_format torch.preserve_format or
        # torch.contiguous_format (got ChannelsLast)
        xfail("nn.functional.max_unpool2d"),
        # RuntimeError: NYI: Tensor.clone(memory_format) inside vmap is only
        # supported with memory_format torch.preserve_format
        # or torch.contiguous_format (got ChannelsLast)s
        xfail("nn.functional.max_unpool2d", "grad"),
        xfail("nn.functional.rrelu"),  # RuntimeError: vmap: we do not yet support aten::rrelu_with_noise.
        xfail("normal"),  # calls random op
        xfail("normal", "number_mean"),  # calls random op
        xfail("pca_lowrank"),  # calls random op
        xfail("put"),  # vmap: inplace into a regular tensor
        xfail("quantile", device_type='cpu'),  # Batching rule not implemented for `at::equal`
        xfail("scatter_reduce", "prod"),  # vmap (looks like you are calling item/data-dependent)
        xfail("sparse.sampled_addmm"),  # RuntimeError: Sparse CSR tensors do not have strides
        xfail("svd_lowrank"),  # calls random op
        xfail("take"),  # vmap: inplace into a regular tensor
        xfail("to"),  # rank 4 tensor for channels_last
        xfail("view_as_complex"),  # RuntimeError: Tensor must have a last dimension with stride 1
        # got a batched tensor as input while the running_mean or running_var,
        # which will be updated in place, were not batched.
        xfail("nn.functional.batch_norm", 'without_cudnn'),
        # view doesn't work on sparse
        xfail("to_sparse"),
        xfail("native_batch_norm"),
        xfail("_native_batch_norm_legit"),
        xfail('nn.functional.prelu'),
    }))
    @ops(op_db + additional_op_db + autograd_function_db, allowed_dtypes=(torch.float,))
    @toleranceOverride({torch.float32: tol(atol=1e-04, rtol=1e-04)})
    @opsToleranceOverride('TestOperators', 'test_vmapvjpvjp', (
        tol1('linalg.svd',
             {torch.float32: tol(atol=1e-03, rtol=5e-04)}),
        tol1('linalg.lu_factor',
             {torch.float32: tol(atol=2e-03, rtol=2e-02)}),
        tol1('svd',
             {torch.float32: tol(atol=1e-03, rtol=5e-04)}),
    ))
    @skipOps('TestOperators', 'test_vmapvjpvjp', {
        xfail('as_strided', 'partial_views'),
    })
    def test_vmapvjpvjp(self, device, dtype, op):
        # Since, we test `vjpvjp` independently,
        # for this test, we just verify that vmap
        # of `vjpvjp` is correct.
        if not op.supports_autograd:
            self.skipTest("Skipped! Autograd not supported.")
            return
        if not op.supports_gradgrad:
            self.skipTest("Skipped! Operation does not support gradgrad")
            return

        samples = op.sample_inputs(device, dtype, requires_grad=True)

        # TODO: test in-place
        if is_inplace(op, op.get_op()):
            self.skipTest("Skipped! NYI: inplace-testing not supported.")
            return

        for sample in samples:
            fn, args = get_vjpfull_variant(op, sample)
            result = fn(*args)
            cotangents = tree_map(lambda x: torch.randn_like(x), result)
            cotangents, _ = tree_flatten(cotangents)
            num_args = len(args)

            args_and_cotangents = tuple(args) + tuple(cotangents)

            def vjp_of_vjp(*args_and_cotangents):
                args = args_and_cotangents[:num_args]
                cotangents = args_and_cotangents[num_args:]
                result, vjp_fn = vjp(fn, *args)
                result_vjps = vjp_fn(cotangents)
                result, _ = tree_flatten(result)
                result_vjps, _ = tree_flatten(result_vjps)
                return (*result, *result_vjps)

            is_batch_norm_and_training = is_batch_norm_training(op.name, sample.kwargs)
            generator = get_fallback_and_vmap_exhaustive(
                vjp_of_vjp, args_and_cotangents, {}, is_batch_norm_and_training=is_batch_norm_and_training)
            for loop_out, batched_out in generator:
                self.assertEqual(loop_out, batched_out)

    vmapvjp_fail = vjp_fail.union({
        # -------------------- ALLOWED FAILURES --------------------------------
        # The following are not bugs and are expected behavior
        xfail('masked_select'),  # Not possible due to dynamic shapes
        skip('bernoulli'),  # randomness
        skip('normal', ''),  # randomness
        skip('normal', 'number_mean'),  # randomness
        skip('nn.functional.rrelu'),  # randomness
        skip('nn.functional.feature_alpha_dropout', 'with_train'),  # randomness
        skip('nn.functional.feature_alpha_dropout', 'without_train'),  # randomness
        skip('nn.functional.dropout'),  # randomness
        skip('nn.functional.dropout2d'),  # randomness
        skip('nn.functional.dropout3d', ''),  # randomness
        skip('nn.functional.alpha_dropout'),  # randomness
        skip('nn.functional._scaled_dot_product_attention'),  # randomness
        xfail('as_strided'),  # as_strided is too wild for us to support, wontfix
        xfail('index_put', ''),  # not possible due to dynamic shapes; we support a subset
        xfail('masked_scatter'),  # dynamic
        xfail('nn.functional.fractional_max_pool2d'),  # random
        xfail('nn.functional.fractional_max_pool3d'),  # random
        xfail('take'),  # dynamic
        xfail('pca_lowrank', ''),  # randomness
        xfail('svd_lowrank', ''),  # randomness
        xfail('to_sparse', ''),  # non-dense output
        skip('to'),  # RuntimeError: required rank 4 tensor to use channels_last format
        xfail('as_strided', 'partial_views'),
        xfail("NumpyCubeNotComposableAutogradFunction"),  # Not composable autograd.Function
        # ----------------------------------------------------------------------

        # ---------------------------- BUGS ------------------------------------
        # All of the following are bugs and need to be fixed
        skip('linalg.svdvals'),  # # really annoying thing where it passes correctness check but not has_batch_rule
        skip("native_batch_norm"),
        skip("_native_batch_norm_legit"),
        xfail('__getitem__', ''),  # dynamic error
        xfail('nanquantile', device_type='cpu'),  # checks q via a .item() call
        xfail('nn.functional.gaussian_nll_loss'),  # checks var for if any value < 0
        xfail('narrow'),  # .item() call
        xfail('quantile', device_type='cpu'),  # checks q via a .item() call
        xfail('view_as_complex'),  # Tensor must have a last dimension with stride 1

        # required rank 4 tensor to use channels_last format
        xfail('bfloat16'),
        xfail('double'),
        xfail('float'),
        xfail('half'),
        xfail('cdouble', ''),
        xfail('cfloat', ''),
        xfail('chalf', ''),

        xfail('scatter_reduce', 'prod'),  # item call

        # Batching rule not implemented for aten::_use_cudnn_ctc_loss.Tensor
        xfail('nn.functional.ctc_loss', device_type='cuda'),
        # NYI: querying is_contiguous inside of vmap for memory_format other than torch.contiguous_format
        xfail('nn.functional.max_unpool2d'),
        xfail('nn.functional.max_unpool2d', 'grad'),

        xfail('sparse.sampled_addmm', ''),
        xfail('as_strided_scatter', ''),  # calls as_strided
        xfail('index_reduce', ''),  # .item() call
        xfail('nn.functional.prelu'),
        # ---------------------------------------------------------------------
    })

    @_set_autograd_function_extension_enabled()
    @with_tf32_off  # https://github.com/pytorch/pytorch/issues/86798
    @ops(op_db + additional_op_db + autograd_function_db, allowed_dtypes=(torch.float,))
    @toleranceOverride({torch.float32: tol(atol=1e-04, rtol=1e-04)})
    @opsToleranceOverride('TestOperators', 'test_vmapvjp', (
        tol1('linalg.svd',
             {torch.float32: tol(atol=5e-04, rtol=1e-04)}, device_type="cuda"),
        tol1('svd',
             {torch.float32: tol(atol=5e-04, rtol=1e-04)}, device_type="cuda"),
        tol1('linalg.householder_product',
             {torch.float32: tol(atol=1e-04, rtol=1e-04)}),
    ))
    @skipOps('TestOperators', 'test_vmapvjp', vmapvjp_fail.union({
        xfail('as_strided', 'partial_views'),
    }))
    def test_vmapvjp(self, device, dtype, op):
        if not op.supports_autograd:
            self.skipTest("Skipped! Autograd not supported.")
            return

        samples = op.sample_inputs(device, dtype, requires_grad=True)

        # TODO: test in-place
        if is_inplace(op, op.get_op()):
            self.skipTest("Skipped! NYI: inplace-testing not supported.")
            return
        for sample in samples:
            cotangents = get_sample_cotangents(op, sample)
            fn, args = get_vjp_fn_and_args_with_cotangents(op, sample, cotangents)
            is_batch_norm_and_training = is_batch_norm_training(op.name, sample.kwargs)
            generator = get_fallback_and_vmap_exhaustive(
                fn, args, {}, is_batch_norm_and_training=is_batch_norm_and_training)
            for loop_out, batched_out in generator:
                self.assertEqual(loop_out, batched_out)

    vmapjvpall_fail = {
        # -------------------- ALLOWED FAILURES --------------------------------
        # The following are expected (not a bug)
        skip('bernoulli', ''),  # randomness
        skip('nn.functional.dropout'),  # randomness
        skip('nn.functional.rrelu'),  # randomness
        skip('nn.functional.dropout2d', ''),
        skip('nn.functional.dropout3d', ''),
        skip('nn.functional._scaled_dot_product_attention'),  # randomness
        skip('nn.functional.alpha_dropout'),  # randomness
        skip('nn.functional.feature_alpha_dropout', 'without_train'),
        skip('nn.functional.feature_alpha_dropout', 'with_train'),
        xfail('nn.functional.fractional_max_pool2d'),  # Cannot access data pointer of Tensor that doesn't have storage
        xfail('nn.functional.fractional_max_pool3d'),  # Cannot access data pointer of Tensor that doesn't have storage
        # Not actually a problem: embedding with max_norm mutates the weight
        # and causes different runs to produce different results.
        # skip because this is flaky depending on what the max_norm is!
        skip('nn.functional.embedding', ''),
        skip('to'),  # RuntimeError: required rank 4 tensor to use channels_last format
        xfail('NumpyExpMarkDirtyAutogradFunction'),  # vmap: inplace into a regular tensor
        # ----------------------------------------------------------------------

        # ---------------------------- BUGS ------------------------------------
        # The following are bugs that we should fix
        skip('nn.functional.max_pool1d'),  # fails on cpu, runs on cuda
        xfail('masked.mean'),  # silent incorrectness (nan difference)
        xfail('as_strided', 'partial_views'),  # Tensor-likes are not close!

        xfail('nn.functional.soft_margin_loss', ''),  # soft_margin_loss_backward does not support forward-ad
        xfail('tensor_split'),  # data_ptr composite compliance
        xfail('quantile'),  # at::equal batching rule (cpu), also, in-place vmap (cuda)
        skip('as_strided'),  # Test runner cannot handle this
        # requires special handling, and does not yet have a batching rule. Feel free to file a github issue!
        xfail('as_strided_scatter'),
        xfail('nn.functional.gaussian_nll_loss'),  # .item or data-dependent control flow
        xfail('scatter'),  # forward-mode AD does not support at::scatter
        xfail('nanquantile'),  # at::equal batching rule (cpu), also, in-place vmap (cuda)
        xfail('view_as_complex'),  # Tensor must have a last dimension with stride 1

        skip('pca_lowrank', ''),  # randomness
        skip('svd_lowrank', ''),  # randomness

        xfail('double'),  # required rank 4 tensor to use channels_last format
        xfail('cdouble'),  # required rank 4 tensor to use channels_last format

        # potential silent incorrectness
        skip('nn.functional.max_unpool1d'),  # Flaky, seems to sometimes his max_unpool2d
        skip('nn.functional.max_unpool2d'),  # fails everywhere except on mac
        skip('nn.functional.max_unpool3d'),  # fails everywhere except on mac

        # erroring because running_mean and running_var aren't differentiable
        xfail('nn.functional.batch_norm'),
        xfail('nn.functional.batch_norm', 'without_cudnn'),
        xfail("native_batch_norm"),
        xfail("_native_batch_norm_legit"),

        xfail('nn.functional.prelu'),
        # ----------------------------------------------------------------------
    }

    @_set_autograd_function_extension_enabled()
    @with_tf32_off  # https://github.com/pytorch/pytorch/issues/86798
    @ops(op_db + additional_op_db + autograd_function_db, allowed_dtypes=(torch.float,))
    @toleranceOverride({torch.float32: tol(atol=1e-04, rtol=1e-04)})
    @opsToleranceOverride('TestOperators', 'test_vmapjvpall', (
        tol1('nn.functional.conv_transpose3d',
             {torch.float32: tol(atol=2e-04, rtol=9e-3)}, device_type='cuda'),
        tol1('linalg.householder_product',
             {torch.float32: tol(atol=2e-04, rtol=9e-3)}),
    ))
    @skipOps('TestOperators', 'test_vmapjvpall', vmapjvpall_fail.union({
        decorate('linalg.det', 'singular', decorator=expectedFailureIf(IS_MACOS and IS_X86)),
    }))
    # This is technically a superset of test_vmapjvp. We should either delete test_vmapjvp
    # or figure out if we can split vmapjvpall. It's useful to keep test_vmapjvp intact
    # because that coresponds to "batched forward-mode AD" testing in PyTorch core
    def test_vmapjvpall(self, device, dtype, op):
        if is_inplace(op, op.get_op()):
            # TODO: test in-place
            self.skipTest("Skipped! NYI: inplace-testing not supported.")
            return

        samples = op.sample_inputs(device, dtype, requires_grad=False)

        if not op.supports_forward_ad:
            self.skipTest("Skipped! Forward AD not supported.")
            return

        for sample in samples:
            arg_values = [sample.input] + list(sample.args)
            kwarg_values = sample.kwargs
            args = tuple(arg_values) + tuple(kwarg_values)
            fn, args = get_jvp_variant_primals_tangents(op, sample)
            is_batch_norm_and_training = is_batch_norm_training(op.name, kwarg_values)
            generator = get_fallback_and_vmap_exhaustive(
                fn, args, {}, is_batch_norm_and_training=is_batch_norm_and_training)
            for loop_out, batched_out in generator:
                self.assertEqual(loop_out, batched_out)

    @_set_autograd_function_extension_enabled()
    @ops(op_db + additional_op_db + autograd_function_db, allowed_dtypes=(torch.float,))
    @skipOps('TestOperators', 'test_vmapjvpall_has_batch_rule', vmapjvpall_fail.union({
        skip('to'),  # RuntimeError: required rank 4 tensor to use channels_last format
        xfail('cdouble'),  # RuntimeError: required rank 4 tensor to use channels_last format
        xfail('nn.functional.huber_loss'),
        xfail('lu'),
        xfail('cumprod'),
        xfail('masked_fill'),
        xfail('copysign'),
        xfail('complex'),
        xfail('fill'),
        skip('masked.mean'),  # ???
        xfail('masked_scatter'),
        xfail('put'),
        xfail('take'),
        xfail('nn.functional.max_pool3d'),
        xfail('vdot'),
        xfail('nn.functional.feature_alpha_dropout', 'without_train'),
        xfail('linalg.lu_factor', ''),
        xfail('nn.functional.dropout2d', ''),
        xfail('pca_lowrank', ''),
        xfail('svd_lowrank', ''),
        xfail('linalg.lu_factor_ex', ''),
        xfail('nn.functional.feature_alpha_dropout', 'with_train'),
        xfail('special.log_ndtr', ''),
        xfail('fft.ihfft2'),  # conj_physical fallback
        xfail('fft.ihfftn'),  # conj_physical fallback
        xfail('polar'),  # complex fallback
        xfail('nn.functional.max_unpool3d', 'grad'),
        xfail('nn.functional.smooth_l1_loss', ''),
        xfail('nn.functional.max_unpool2d', 'grad'),
        xfail('nn.functional.soft_margin_loss', ''),
        xfail('nn.functional.max_unpool1d', 'grad'),
        xfail('nn.functional.embedding', ''),
        xfail('scatter_reduce', "sum"),   # aten::scatter_reduce.two hit the vmap fallback
        xfail('scatter_reduce', "mean"),  # aten::scatter_reduce.two hit the vmap fallback
        xfail('scatter_reduce', "amin"),  # aten::scatter_reduce.two hit the vmap fallback
        xfail('scatter_reduce', "amax"),  # aten::scatter_reduce.two hit the vmap fallback
        xfail('lu_unpack'),
        xfail('nn.functional.glu'),
        xfail('nn.functional.bilinear'),  # trilinear doesn't have batching rule
        xfail('linalg.lu', ''),
        xfail('linalg.lu_solve', ''),
        xfail('nn.functional.dropout3d', ''),
        xfail('as_strided_scatter', ''),
        xfail('masked.cumprod', ''),
        xfail('linalg.vecdot', ''),
    }))
    @toleranceOverride({torch.float32: tol(atol=1e-04, rtol=1e-04)})
    def test_vmapjvpall_has_batch_rule(self, device, dtype, op):
        if is_inplace(op, op.get_op()):
            # TODO: test in-place
            self.skipTest("Skipped! NYI: inplace-testing not supported.")
            return

        samples = op.sample_inputs(device, dtype, requires_grad=False)

        if not op.supports_forward_ad:
            self.skipTest("Skipped! Forward AD not supported.")
            return

        def test():
            for sample in samples:
                arg_values = [sample.input] + list(sample.args)
                kwarg_values = sample.kwargs
                args = tuple(arg_values) + tuple(kwarg_values)
                fn, args = get_jvp_variant_primals_tangents(op, sample)
                is_batch_norm_and_training = is_batch_norm_training(op.name, kwarg_values)
                for loop_out, batched_out in get_fallback_and_vmap_exhaustive(
                        fn, args, {}, is_batch_norm_and_training=is_batch_norm_and_training, compute_loop_out=False):
                    pass
        check_vmap_fallback(self, test, op, dry_run=False)

    @_set_autograd_function_extension_enabled()
    @ops(op_db + additional_op_db + autograd_function_db, allowed_dtypes=(torch.float,))
    @toleranceOverride({torch.float32: tol(atol=1e-04, rtol=1e-04)})
    @skipOps('TestOperators', 'test_vmapvjp_has_batch_rule', vmapvjp_fail.union({
        skip('to'),  # RuntimeError: required rank 4 tensor to use channels_last format
        xfail('view_as_complex'),
        xfail('complex'),
        xfail('copysign'),
        xfail('cummax'),
        xfail('cummin'),
        xfail('cumprod'),
        xfail('fill'),
        xfail('narrow'),  # Batching rule not implemented for `narrow.Tensor` (and view op)
        xfail('special.log_ndtr'),
<<<<<<< HEAD
        xfail('linalg.eig'),
=======
        xfail('index_copy'),
        xfail('index_fill'),
>>>>>>> 08a47549
        xfail('linalg.householder_product'),
        xfail('lu'),
        xfail('lu_solve'),
        xfail('lu_unpack'),
        xfail('masked_fill'),
        xfail('masked_scatter'),
        xfail('masked_select'),
        xfail('nanquantile'),
        xfail('ormqr'),
        xfail('put'),
        xfail('scatter_reduce', "sum"),   # aten::scatter_reduce.two hit the vmap fallback
        xfail('scatter_reduce', "mean"),  # aten::scatter_reduce.two hit the vmap fallback
        xfail('scatter_reduce', "amin"),  # aten::scatter_reduce.two hit the vmap fallback
        xfail('scatter_reduce', "amax"),  # aten::scatter_reduce.two hit the vmap fallback
        xfail('quantile'),
        xfail('renorm'),
        xfail('take'),
        xfail('tensor_split'),
        xfail('to_sparse'),
        xfail('unfold'),
        xfail('unfold_copy'),
        xfail('vdot'),
        xfail('nn.functional.dropout'),
        xfail('fft.ihfft2'),
        xfail('fft.ihfftn'),
        xfail('nn.functional.gaussian_nll_loss'),
        xfail('nn.functional.huber_loss'),
        xfail('nn.functional.bilinear'),
        xfail('nn.functional.fractional_max_pool3d'),
        xfail('nn.functional.ctc_loss'),
        xfail('as_strided'),
        xfail('stft'),
        xfail('nn.functional.rrelu'),
        xfail('nn.functional.embedding_bag'),
        xfail('nn.functional.max_pool3d'),
        xfail('nn.functional.fractional_max_pool2d'),
        xfail('linalg.lu_factor', ''),
        xfail('nn.functional.feature_alpha_dropout', 'with_train'),
        xfail('pca_lowrank', ''),
        xfail('nn.functional.dropout2d', ''),
        xfail('nn.functional.feature_alpha_dropout', 'without_train'),
        xfail('svd_lowrank', ''),
        xfail('linalg.lu_factor_ex', ''),

        xfail('nn.functional.max_unpool2d', ''),
        xfail('nn.functional.multi_margin_loss', ''),
        xfail('nn.functional.multilabel_margin_loss', ''),
        xfail('nn.functional.pdist', ''),
        xfail('nn.functional.smooth_l1_loss', ''),
        xfail('scatter_reduce', 'prod'),
        xfail('nn.functional.max_unpool1d', ''),
        xfail('nn.functional.max_unpool3d', ''),
        xfail('nn.functional.max_unpool3d', 'grad'),
        xfail('nn.functional.soft_margin_loss', ''),
        xfail('nn.functional.max_unpool1d', 'grad'),
        xfail('nn.functional.max_unpool2d', 'grad'),
        xfail('linalg.lu', ''),
        xfail('linalg.lu_solve', ''),
        xfail('cdouble', ''),
        xfail('cfloat', ''),
        xfail('chalf', ''),
        xfail('index_reduce', ''),
        xfail('linalg.vander', ''),
        xfail('nn.functional.dropout3d', ''),
        xfail('as_strided_scatter', ''),
        xfail('segment_reduce', 'offsets'),
        xfail('masked.cumprod', ''),
        xfail('linalg.vecdot', ''),
        xfail('segment_reduce', 'lengths'),
        xfail('sparse.sampled_addmm', ''),
        xfail("native_batch_norm"),
        xfail("_native_batch_norm_legit"),
        xfail("native_dropout_backward"),
    }))
    def test_vmapvjp_has_batch_rule(self, device, dtype, op):
        if not op.supports_autograd:
            self.skipTest("Skipped! Autograd not supported.")
            return

        samples = op.sample_inputs(device, dtype, requires_grad=True)

        # TODO: test in-place
        if is_inplace(op, op.get_op()):
            self.skipTest("Skipped! NYI: inplace-testing not supported.")
            return

        def test():
            for sample in samples:
                cotangents = get_sample_cotangents(op, sample)
                fn, args = get_vjp_fn_and_args_with_cotangents(op, sample, cotangents)
                is_batch_norm_and_training = is_batch_norm_training(op.name, sample.kwargs)
                for loop_out, batched_out in get_fallback_and_vmap_exhaustive(
                        fn, args, {}, is_batch_norm_and_training=is_batch_norm_and_training, compute_loop_out=False):
                    pass
                for a_op in op.aliases:
                    fn, args = get_vjp_fn_and_args_with_cotangents(a_op, sample, cotangents)
                    for loop_out, batched_out in get_fallback_and_vmap_exhaustive(
                            fn, args, {}, is_batch_norm_and_training=is_batch_norm_and_training, compute_loop_out=False):
                        pass

        check_vmap_fallback(self, test, op, dry_run=False)

    @_set_autograd_function_extension_enabled()
    @ops(op_db + additional_op_db + autograd_function_db, allowed_dtypes=(torch.float,))
    @skipOps('TestOperators', 'test_vjpvmap', vjp_fail.union({
        skip('bernoulli', ''),  # vjpvmap testing can't handle randomness
        skip('normal', ''),  # vjpvmap testing can't handle randomness
        skip('normal', 'number_mean'),  # vjpvmap testing can't handle randomness
        skip('nn.functional.rrelu'),  # randomness
        skip('nn.functional.feature_alpha_dropout', 'with_train'),  # randomness
        skip('nn.functional.feature_alpha_dropout', 'without_train'),  # randomness
        skip('nn.functional._scaled_dot_product_attention', device_type='cuda'),
        skip('nn.functional.alpha_dropout'),  # randomness
        skip('to'),  # RuntimeError: required rank 4 tensor to use channels_last format
        skip('to_sparse', ''),  # non-dense output
        skip('ormqr', ''),  # takes too long
        xfail("NumpyCubeNotComposableAutogradFunction"),  # Not composable autograd.Function

        # fallback path doesn't work
        # All of the following are bugs and need to be fixed
        xfail('__getitem__', ''),
        xfail('index_put', ''),
        xfail('view_as_complex'),
        xfail('nn.functional.gaussian_nll_loss'),
        xfail('masked_select'),
        xfail('narrow'),  # Batching rule not implemented for `narrow.Tensor` (and view op)
        skip('nn.functional.fractional_max_pool3d'),  # generator works on cpu, fails on cuda
        xfail('__rpow__'),  # https://github.com/pytorch/functorch/issues/617
        skip('nn.functional.fractional_max_pool2d'),  # generator works on cpu, fails on cuda
        xfail('column_stack', ''),
        xfail('nn.functional.dropout2d', ''),
        xfail('svd_lowrank', ''),
        xfail('pca_lowrank', ''),
        xfail('clamp'),
        # something weird happening with channels_last
        xfail('bfloat16'),
        xfail('double'),
        xfail('float'),
        xfail('half'),
        xfail('cdouble'),
        xfail('cfloat'),
        xfail('nn.functional.dropout3d', ''),
        xfail('as_strided_scatter', ''),
        xfail('sparse.sampled_addmm', ''),
        xfail("native_batch_norm"),
        xfail("_native_batch_norm_legit"),
        xfail('as_strided', 'partial_views'),
        xfail('nn.functional.prelu'),
    }))
    def test_vjpvmap(self, device, dtype, op):
        # NB: there is no vjpvmap_has_batch_rule test because that is almost
        # certainly redundant with the vmap_has_batch_rule test in test_vmap.py

        # one-off skip
        if op.name == 'nn.functional.dropout':
            self.skipTest("Skipped!")

        if not op.supports_autograd:
            # If the op doesn't support autograd, vmap(op) won't either
            self.skipTest("Skipped! Autograd not supported.")
            return

        # TODO: test in-place
        if is_inplace(op, op.get_op()):
            self.skipTest("Skipped! NYI: inplace-testing not supported.")
            return

        samples = op.sample_inputs(device, dtype, requires_grad=True)
        batch_norm_fns = ("nn.functional.batch_norm", "nn.functional.instance_norm")  # instance norm calls batch norm
        is_batch_norm = op.name in batch_norm_fns

        for sample in samples:
            args = [sample.input] + list(sample.args)
            kwargs = sample.kwargs

            is_batch_norm_and_training = is_batch_norm and is_batch_norm_training(op.name, kwargs)
            generator = generate_vmap_inputs(args, kwargs,
                                             is_batch_norm_and_training=is_batch_norm_and_training)

            for batched_args, in_dims, kwargs in generator:
                vmapped_op = vmap(op, in_dims)
                fn, primals = normalize_op_input_output2(vmapped_op, batched_args, kwargs,
                                                         sample.output_process_fn_grad)
                result = fn(*primals)
                cotangents = tree_map(lambda x: torch.randn_like(x), result)

                _, vjp_fn = vjp(fn, *primals)
                result_vjps = vjp_fn(cotangents)

                _, vjp_fn = ref_vjp(fn, *primals)
                expected_vjps = vjp_fn(cotangents)

                self.assertEqual(result_vjps, expected_vjps)

    def _compare_jacobians_of_vjp(self, fn, cotangents_and_primals, argnums=None, atol_rtol=None):
        if argnums is None:
            argnums = tuple(range(len(cotangents_and_primals)))

        def get_vjp(cotangents, *primals):
            _, vjp_fn = vjp(fn, *primals)
            return vjp_fn(cotangents)

        jacobian_jvp = jacfwd(get_vjp, argnums)(*cotangents_and_primals)
        jacobian_vjp = jacrev(get_vjp, argnums)(*cotangents_and_primals)

        # For dtype changing operations, the jacobians have different dtype.
        jacobian_jvp = tree_map(lambda x: x.to(torch.float), jacobian_jvp)
        jacobian_vjp = tree_map(lambda x: x.to(torch.float), jacobian_vjp)

        if atol_rtol is not None:
            (atol, rtol) = atol_rtol
            self.assertEqual(jacobian_jvp, jacobian_vjp, atol=atol, rtol=rtol)
        else:
            self.assertEqual(jacobian_jvp, jacobian_vjp)

    @_set_autograd_function_extension_enabled()
    @ops(op_db + additional_op_db + autograd_function_db, allowed_dtypes=(torch.float,))
    @skipOps('TestOperators', 'test_jvpvjp', vjp_fail.union({
        xfail('to_sparse', ''),  # NYI
        # RuntimeError: Trying to set a forward gradient that has a different size than that of the original Tensor,
        # this is not supported. Tensor is of size [5, 2, 3] while the given forward gradient is of size [1, 2, 3].
        xfail('normal', ''),
        xfail('cdist', ''),  # NYI: forward-AD for _cdist_forward
        xfail('cholesky', ''),  # NYI: forward-AD for cholesky
        xfail('logcumsumexp', ''),  # NYI: forward-AD for logcumsumexp
        xfail('nn.functional.embedding_bag', ''),  # NYI: forward-AD for _embedding_bag
        xfail('nn.functional.grid_sample', ''),  # NYI: forward AD for grid_sampler_2d
        xfail('grid_sampler_2d', ''),  # NYI: forward AD for grid_sampler_2d
        xfail('nn.functional.hardsigmoid', ''),  # NYI: forward AD for hardsigmoid_backward
        xfail('nn.functional.huber_loss', ''),  # NYI: forward AD for huber_loss_backward
        xfail('nn.functional.logsigmoid', ''),  # not differentiable w.r.t. buffer
        xfail('NumpyCubeNotComposableAutogradFunction'),  # not composable
        xfail('renorm', ''),  # NYI: forward AD for renorm
        xfail('ormqr', ''),  # NYI: forward AD for ormqr
        xfail('symeig', ''),  # NYI: forward AD for symeig
        xfail('nn.functional.multilabel_margin_loss', ''),  # NYI: multilabel_margin_loss_forward
        xfail('nn.functional.multilabel_soft_margin_loss', ''),  # NYI: log_sigmoid_backward
        xfail('nn.functional.soft_margin_loss', ''),  # NYI: forward-AD for log_sigmoid_backward
        xfail('nn.functional.ctc_loss', ''),  # NYI: forward-AD for _ctc_loss
        xfail('nn.functional.pdist', ''),  # NYI: forward-AD with _pdist_forward
        skip('nn.functional._scaled_dot_product_attention', device_type='cuda'),
        xfail('nn.functional.multi_margin_loss', ''),  # NYI: forward AD with multi_margin_loss
        skip('linalg.householder_product', '', device_type='cuda'),  # flaky, I'm not sure why
        xfail('sparse.sampled_addmm', ''),  # Sparse tensors have no strides
        xfail('segment_reduce', 'offsets'),  # NYI: forward-AD for segment_reduce
        xfail('index_reduce', ''),  # NYI: forward-AD for index_reduce
        xfail('segment_reduce', 'lengths'),  # NYI: forward-AD for segment_reduce
        xfail('native_dropout_backward'),  # NYI

    }))
    @opsToleranceOverride('TestOperators', 'test_jvpvjp', (
        tol1('masked.prod',
             {torch.float32: tol(atol=1e-04, rtol=1.3e-05)}),
        tol1('masked.cumprod',
             {torch.float32: tol(atol=1e-04, rtol=5e-04)}),
        tol1('cumprod',
             {torch.float32: tol(atol=1e-04, rtol=1.3e-05)}, device_type='cuda'),
        tol1('linalg.vander',
             {torch.float32: tol(atol=1e-04, rtol=1.3e-05)}, device_type='cuda'),
        tol1('nn.functional.group_norm',
             {torch.float32: tol(atol=1e-03, rtol=1e-03)}),
        tol2('linalg.pinv', 'hermitian',
             {torch.float32: tol(atol=5e-03, rtol=5e-03)}),
    ))
    def test_jvpvjp(self, device, dtype, op):
        if not op.supports_autograd:
            self.skipTest("Skipped! Autograd not supported.")
            return

        samples = op.sample_inputs(device, dtype, requires_grad=True)

        # TODO: test in-place
        if is_inplace(op, op.get_op()):
            self.skipTest("Skipped! NYI: inplace-testing not supported.")
            return

        for sample in samples:
            fn, primals = normalize_op_input_output(op, sample)
            result = fn(*primals)
            cotangents = tree_map(lambda x: torch.randn_like(x), result)

            primals_tangents = tree_map(lambda x: torch.randn_like(x), primals)
            cotangents_tangents = tree_map(lambda x: torch.randn_like(x), cotangents)

            def push_vjp(primals, cotangents):
                _, vjp_fn = vjp(fn, *primals)
                return vjp_fn(cotangents)

            result = jvp(push_vjp, (primals, cotangents), (primals_tangents, cotangents_tangents))
            self.assertEqual(len(result), 2)

            def tree_map2(fn, first, second):
                flat_first, spec_first = tree_flatten(first)
                flat_second, spec_second = tree_flatten(second)
                assert spec_first == spec_second
                flat_result = [fn(f, s) for f, s in zip(flat_first, flat_second)]
                return tree_unflatten(flat_result, spec_first)

            def reference(primals, cotangents, primals_tangents, cotangents_tangents):
                with fwAD.dual_level():
                    primal_duals = tree_map2(fwAD.make_dual, primals, primals_tangents)
                    _, vjp_fn = ref_vjp(fn, *primal_duals)

                    cotangent_duals = tree_map2(fwAD.make_dual, cotangents, cotangents_tangents)
                    result = vjp_fn(cotangent_duals)

                    flat_result, spec = tree_flatten(result)
                    primals_out, tangents_out = zip(*[fwAD.unpack_dual(r) for r in flat_result])
                    tangents_out = [t if t is not None else torch.zeros_like(p)
                                    for p, t in zip(primals_out, tangents_out)]
                    expected = (tree_unflatten(primals_out, spec), tree_unflatten(tangents_out, spec))
                return expected

            expected = reference(primals, cotangents, primals_tangents, cotangents_tangents)
            self.assertEqual(result, expected)

    @_set_autograd_function_extension_enabled()
    @with_tf32_off  # https://github.com/pytorch/pytorch/issues/86798
    @skipOps('TestOperators', 'test_vmapjvpvjp', vjp_fail.union({
        # Following operatos take too long, hence skipped
        skip('atleast_1d'),
        skip('atleast_2d'),
        skip('atleast_3d'),
        skip('meshgrid', 'list_of_tensors'),
        skip('meshgrid', 'variadic_tensors'),
        skip('broadcast_tensors'),
        skip('linalg.lstsq'),
        skip('nn.functional.bilinear'),
        skip('native_layer_norm'),
        skip('ormqr'),

        # Not actually a problem
        xfail('NumpyCubeNotComposableAutogradFunction'),  # not composable
        xfail('NumpyExpMarkDirtyAutogradFunction'),  # vmap: inplace into a regular tensor

        # Potential bugs/errors
        xfail('as_strided'),  # AssertionError: Tensor-likes are not close!
        xfail('as_strided', 'partial_views'),  # AssertionError: Tensor-likes are not close!
        xfail('as_strided_scatter'),  # AssertionError: Tensor-likes are not close!
        xfail('bernoulli'),  # calls random op
        xfail('bfloat16'),  # required rank 4 tensor to use channels_last format
        xfail('cdist'),  # Forward AD not implemented and no decomposition
        xfail('cdouble'),  # required rank 4 tensor to use channels_last format
        xfail('cfloat'),  # required rank 4 tensor to use channels_last format
        xfail('chalf'),  # required rank 4 tensor to use channels_last format
        xfail('cholesky'),  # Forward AD not implemented and no decomposition
        xfail('ormqr'),  # Forward AD not implemented and no decomposition
        xfail('double'),  # required rank 4 tensor to use channels_last format
        xfail('float'),  # required rank 4 tensor to use channels_last format
        xfail('half'),  # required rank 4 tensor to use channels_last format
        xfail('index_reduce'),  # Forward AD not implemented and no decomposition
        xfail('logcumsumexp'),  # Forward AD not implemented and no decomposition
        xfail('mvlgamma', 'mvlgamma_p_1'),  # vmap: inplace into a regular tensor
        xfail('mvlgamma', 'mvlgamma_p_3'),  # vmap: inplace into a regular tensor
        xfail('mvlgamma', 'mvlgamma_p_5'),  # vmap: inplace into a regular tensor
        xfail('nanquantile'),  # Batching rule not implemented for aten::equal
        # RuntimeError: Batch norm got a batched tensor as input while the
        # running_mean or running_var, which will be updated in place,
        # were not batched.
        xfail('nn.functional.batch_norm'),
        xfail('nn.functional.batch_norm', 'without_cudnn'),
        xfail('nn.functional.binary_cross_entropy'),  # vmap: inplace into a regular tensor
        xfail("nn.functional.ctc_loss"),  # ForwardAD not implemented and no decomposition
        xfail('nn.functional.dropout2d'),  # calls random op
        xfail('nn.functional.dropout3d'),  # calls random op
        xfail('nn.functional.dropout'),  # calls random op
        xfail('nn.functional._scaled_dot_product_attention'),  # randomness
        xfail('nn.functional.embedding_bag'),  # Forward AD not implemented and no decomposition
        xfail('nn.functional.alpha_dropout'),  # calls randomn op
        xfail('nn.functional.feature_alpha_dropout', 'with_train'),  # calls random op
        xfail('nn.functional.fractional_max_pool2d'),  # calls random op
        xfail('nn.functional.fractional_max_pool3d'),  # calls random op
        xfail('nn.functional.gaussian_nll_loss'),  # data depenedant flow
        xfail('nn.functional.grid_sample'),  # Forward AD not implemented and no decomposition
        xfail('grid_sampler_2d'),  # Forward AD not implemented and no decomposition
        xfail('nn.functional.hardsigmoid'),  # Forward AD not implemented and no decomposition
        xfail('nn.functional.hinge_embedding_loss'),  # vmap: inplace into a regular tensor
        xfail('nn.functional.huber_loss'),  # Forward AD not implemented and no decomposition
        # RuntimeError: Batch norm got a batched tensor as input while the
        # running_mean or running_var, which will be updated in place,
        # were not batched.
        xfail('nn.functional.instance_norm'),
        xfail('nn.functional.logsigmoid'),  # Forward AD not implemented and no decomposition
        # NYI: Tensor.clone(memory_format) inside vmap is only supported with
        # memory_format torch.preserve_format or torch.contiguous_format (got ChannelsLast)
        xfail('nn.functional.max_unpool2d'),
        xfail('nn.functional.max_unpool2d', 'grad'),
        xfail('nn.functional.multi_margin_loss'),  # Forward AD not implemented and no decomposition
        xfail('nn.functional.multilabel_margin_loss'),  # Forward AD not implemented and no decomposition
        xfail('nn.functional.multilabel_soft_margin_loss'),  # Forward AD not implemented and no decomposition
        xfail('nn.functional.pdist'),  # Forward AD not implemented and no decomposition
        xfail('nn.functional.rrelu'),  # vmap: we do not yet support aten::rrelu_with_noise.
        xfail('nn.functional.soft_margin_loss'),  # Forward AD not implemented and no decomposition
        xfail('normal'),  # calls random op
        xfail('normal', 'number_mean'),  # calls random op
        xfail('pca_lowrank'),  # calls random op
        xfail('quantile'),  # Batching rule not implemented for aten::equal
        xfail('renorm'),  # Forward AD not implemented and no decomposition
        xfail('scatter_reduce', 'prod'),  # Forward AD not implemented and no decomposition
        xfail('segment_reduce', 'lengths'),  # Forward AD not implemented and no decomposition
        xfail('segment_reduce', 'offsets'),  # Forward AD not implemented and no decomposition
        xfail('sparse.sampled_addmm'),  # RuntimeError: Sparse CSR tensors do not have strides
        xfail('svd_lowrank'),  # calls random op
        xfail('symeig'),  # Forward AD not implemented and no decomposition
        xfail('take'),  # vmap: inplace into regular tensor
        xfail('to'),  # RuntimeError: required rank 4 tensor to use channels_last format
        xfail('to_sparse'),  # Forward AD not implemented and no decomposition
        xfail('view_as_complex'),  # RuntimeError: Tensor must have a last dimension with stride 1
        # RuntimeError: Batch norm got a batched tensor as
        # input while the running_mean or running_var, which will be updated in
        # place, were not batched.
        xfail("native_batch_norm"),
        xfail("_native_batch_norm_legit"),
        xfail('native_dropout_backward'),
        xfail('nn.functional.prelu'),
    }))
    @ops(op_db + additional_op_db + autograd_function_db, allowed_dtypes=(torch.float,))
    @toleranceOverride({torch.float32: tol(atol=1e-04, rtol=1e-04)})
    @opsToleranceOverride('TestOperators', 'test_vmapjvpvjp', (
        tol1('linalg.svd',
             {torch.float32: tol(atol=5e-04, rtol=5e-04)}),
        tol1('linalg.householder_product',
             {torch.float32: tol(atol=5e-03, rtol=5e-03)}),
        tol1('linalg.multi_dot',
             {torch.float32: tol(atol=5e-04, rtol=5e-04)}),
        tol2('linalg.pinv', 'hermitian',
             {torch.float32: tol(atol=5e-04, rtol=5e-04)}),
        tol1('svd',
             {torch.float32: tol(atol=5e-04, rtol=5e-04)}),
    ))
    def test_vmapjvpvjp(self, device, dtype, op):
        # Since we test `jvpvjp` seperately,
        # in this we just check that vmap of `jvpvjp`
        # is correct.
        if not op.supports_autograd:
            self.skipTest("Skipped! Autograd not supported.")
            return

        samples = op.sample_inputs(device, dtype, requires_grad=True)

        # TODO: test in-place
        if is_inplace(op, op.get_op()):
            self.skipTest("Skipped! NYI: inplace-testing not supported.")
            return

        for sample in samples:
            fn, primals = normalize_op_input_output(op, sample)
            result = fn(*primals)
            cotangents = tree_map(lambda x: torch.randn_like(x), result)

            primals_tangents = tree_map(lambda x: torch.randn_like(x), primals)
            cotangents_tangents = tree_map(lambda x: torch.randn_like(x), cotangents)

            def push_vjp(primals, cotangents):
                _, vjp_fn = vjp(fn, *primals)
                return vjp_fn(cotangents)

            args, spec = tree_flatten(((primals, cotangents), (primals_tangents, cotangents_tangents)))

            def jvp_of_vjp(*args):
                (primals, tangents) = tree_unflatten(args, spec)
                primals_out, tangents_out = jvp(push_vjp, primals, tangents)

                flat_primals_out, _ = tree_flatten(primals_out)
                flat_tangents_out, _ = tree_flatten(tangents_out)
                return tuple(flat_primals_out + flat_tangents_out)

            is_batch_norm_and_training = is_batch_norm_training(op, sample.kwargs)
            generator = get_fallback_and_vmap_exhaustive(
                jvp_of_vjp, args, {}, is_batch_norm_and_training=is_batch_norm_and_training)
            for loop_out, batched_out in generator:
                self.assertEqual(loop_out, batched_out)


    def _make_extremal_inputs(self, shape, device):
        if shape is None:
            return (None,)
        return (
            torch.full(shape, -1000., device=device),
            torch.zeros(shape, device=device),
            torch.full(shape, 1000., device=device),
        )

    def _arg_and_kwarg_options(self, args_options, kwargs_options):
        return itertools.product(*args_options, kwargs_options)

    def test_extremal_numerics_nll_loss(self, device):
        N, C = 3, 4
        d1, d2, d3 = 5, 6, 7
        shapes = (
            ((N, C), (N,), (C,)),
            ((N, C), (N,), None),
            ((N, C, d1, d2, d3), (N, d1, d2, d3), (C,)),
            ((N, C, d1, d2, d3), (N, d1, d2, d3), None),
        )
        kwargs_options = ({'ignore_index': 0, 'reduction': 'mean'}, {'reduction': 'sum'}, {'reduction': 'none'}, {})
        for input_shape, target_shape, weight_shape in shapes:
            input_options = self._make_extremal_inputs(input_shape, device)
            for input, kwargs in self._arg_and_kwarg_options((input_options,), kwargs_options):
                if weight_shape is None:
                    weight = None
                else:
                    weight = torch.randn(weight_shape, device=device)
                target = torch.randint(0, C, target_shape, device=device)
                target[0] = 1  # since we're ignoring index 0, at least one element must be non-zero

                fn = functools.partial(torch.nn.functional.nll_loss, target=target, weight=weight, **kwargs)
                result = fn(input)
                cotangents = torch.randn_like(result, device=device)
                self._compare_jacobians_of_vjp(fn, (cotangents, input))

    def test_extremal_numerics_l1_loss(self, device):
        N, C, H, W = 3, 4, 5, 6
        shapes = ((N, C), (N, C, H), (N, C, H, W))
        kwargs_options = ({'reduction': 'sum'}, {'reduction': 'none'}, {})
        for shape in shapes:
            input_options = self._make_extremal_inputs(shape, device)
            target_options = self._make_extremal_inputs(shape, device)
            for input, target, kwargs in self._arg_and_kwarg_options((input_options, target_options), kwargs_options):
                result = torch.nn.functional.l1_loss(input, target)
                cotangents = torch.randn_like(result, device=device)
                self._compare_jacobians_of_vjp(torch.nn.functional.l1_loss, (cotangents, input, target))

    def test_extremal_numerics_mse_loss(self, device):
        N, C, H, W = 3, 4, 5, 6
        shapes = ((N, C), (N, C, H), (N, C, H, W))
        kwargs_options = ({'reduction': 'sum'}, {'reduction': 'none'}, {})
        for shape in shapes:
            input_options = self._make_extremal_inputs(shape, device)
            target_options = self._make_extremal_inputs(shape, device)
            for input, target, kwargs in self._arg_and_kwarg_options((input_options, target_options), kwargs_options):
                result = torch.nn.functional.mse_loss(input, target)
                cotangents = torch.randn_like(result, device=device)
                self._compare_jacobians_of_vjp(torch.nn.functional.mse_loss, (cotangents, input, target))

    def test_extremal_numerics_softmax(self, device):
        N, C, H, W = 3, 4, 5, 6
        shapes = ((N, C), (N, C, H), (N, C, H, W))
        kwargs_options = ({'dim': 1}, {})
        for shape in shapes:
            input_options = self._make_extremal_inputs(shape, device)
            for input, kwargs in self._arg_and_kwarg_options((input_options,), kwargs_options):
                result = torch.nn.functional.softmax(input)
                cotangents = torch.randn_like(result, device=device)
                self._compare_jacobians_of_vjp(torch.nn.functional.softmax, (cotangents, input))


    def test_extremal_numerics_log_softmax(self, device):
        N, C, H, W = 3, 4, 5, 6
        shapes = ((N, C), (N, C, H), (N, C, H, W))
        kwargs_options = ({'dim': 1}, {})
        for shape in shapes:
            input_options = self._make_extremal_inputs(shape, device)
            for input, kwargs in self._arg_and_kwarg_options((input_options,), kwargs_options):
                result = torch.nn.functional.log_softmax(input)
                cotangents = torch.randn_like(result, device=device)
                self._compare_jacobians_of_vjp(torch.nn.functional.log_softmax, (cotangents, input))

    def test_extremal_numerics_cross_entropy(self, device):
        N, C = 3, 4
        d1, d2, d3 = 5, 6, 7
        shapes = (
            ((N, C), (N,), (C,)),
            ((N, C), (N,), None),
            ((N, C), (N, C), (C,)),
            ((N, C), (N, C), None),
            ((C,), (), (C,)),
            ((C,), (), None),
            ((C,), (C,), (C,)),
            ((C,), (C,), None),
            ((N, C, d1, d2, d3), (N, d1, d2, d3), (C,)),
            ((N, C, d1, d2, d3), (N, d1, d2, d3), None),
            ((N, C, d1, d2, d3), (N, C, d1, d2, d3), (C,)),
            ((N, C, d1, d2, d3), (N, C, d1, d2, d3), None),
        )
        for input_shape, target_shape, weight_shape in shapes:
            input_options = self._make_extremal_inputs(input_shape, device)
            kwargs_options = [{'reduction': 'sum'}, {'reduction': 'none'}, {}]
            if input_shape != target_shape:
                kwargs_options.append({'ignore_index': 0, 'reduction': 'mean'})

            for input, kwargs in self._arg_and_kwarg_options((input_options,), kwargs_options):
                if weight_shape is None:
                    weight = None
                else:
                    weight = torch.randn(weight_shape, device=device)

                if input_shape == target_shape:
                    target = torch.rand(target_shape, device=device)
                elif len(target_shape) == 0:
                    target = torch.tensor(1, device=device)  # must be non-zero since ignore_index may be 0
                else:
                    target = torch.randint(0, C, target_shape, device=device)

                fn = functools.partial(torch.nn.functional.cross_entropy, target=target, weight=weight, **kwargs)
                result = fn(input)
                cotangents = torch.randn_like(result, device=device)
                self._compare_jacobians_of_vjp(fn, (cotangents, input), atol_rtol=(1e-4, 1e-5))

    def test_extremal_numerics_binary_cross_entropy(self, device):
        N, C, H, W = 3, 4, 5, 6
        shapes = ((N, C), (N, C, H), (N, C, H, W))
        for shape in shapes:
            weight_options = self._make_extremal_inputs(shape, device)
            kwargs_options = [{'reduction': 'sum'}, {'reduction': 'none'}, {}]

            for weight, kwargs in self._arg_and_kwarg_options((weight_options,), kwargs_options):
                input = torch.rand(shape, device=device)
                target = torch.rand(shape, device=device)
                fn = functools.partial(torch.nn.functional.binary_cross_entropy, target=target, weight=weight, **kwargs)
                result = fn(input)
                cotangents = torch.randn_like(result, device=device)
                self._compare_jacobians_of_vjp(fn, (cotangents, input), atol_rtol=(1e-4, 2e-5))

    def test_extremal_numerics_layer_norm(self, device):
        N, C, H, W = 3, 4, 5, 6
        shapes = ((N, C), (N, C, H), (N, C, H, W))
        for shape in shapes:
            input_options = self._make_extremal_inputs(shape, device)
            normalized_shape = shape[1:]
            weight_options = self._make_extremal_inputs(normalized_shape, device)
            bias_options = self._make_extremal_inputs(normalized_shape, device)

            for input, bias, weight in self._arg_and_kwarg_options((input_options, bias_options, weight_options), ()):
                def fn(input, weight, bias):
                    return torch.nn.functional.layer_norm(input, normalized_shape, weight=weight, bias=bias)
                result = fn(input, weight, bias)
                cotangents = torch.randn_like(result, device=device)
                self._compare_jacobians_of_vjp(fn, (cotangents, input, weight, bias))

    @_set_autograd_function_extension_enabled()
    @with_tf32_off  # https://github.com/pytorch/pytorch/issues/86798
    @ops(op_db + additional_op_db + autograd_function_db, allowed_dtypes=(torch.float32, torch.double))
    @skipOps('TestOperators', 'test_vmap_autograd_grad', {
        # The size of tensor a (4) must match the size of tensor b (10) at non-singleton dimension 0
        xfail('masked_select'),
        xfail('nn.functional.max_unpool2d', 'grad'),  # contiguous call
        xfail('nn.functional.max_unpool2d'),  # contiguous call
        xfail('to_sparse'),  # dispatch key issue

        # numerical inconsistencies, look like bugs
        skip('matrix_exp', dtypes=(torch.float32,), device_type='cuda'),  # fails on linux, passes on windows
        skip('ldexp', dtypes=(torch.float32,), device_type='cpu'),  # fails on all but mac
        skip('__rmatmul__'),  # flaky needs investigation
        skip('matmul'),  # flaky needs investigation
        skip('nn.functional.conv_transpose3d'),  # flaky needs investigation
        skip('nn.functional.conv_transpose2d'),  # flaky needs investigation
        skip('nn.functional.conv_transpose1d'),  # flaky needs investigation
        skip('nn.functional.layer_norm', dtypes=(torch.float32,), device_type='cpu'),  # fails on windows
        skip('linalg.lu_factor', dtypes=(torch.float32,), device_type='cuda'),  # fails on all but windows
        skip('linalg.lu_factor_ex', dtypes=(torch.float32,), device_type='cuda'),  # fails on all but windows
        skip('linalg.multi_dot', '', device_type='cpu'),
        skip('sparse.sampled_addmm', ''),
        skip('native_layer_norm', '', device_type='cpu'),
        xfail('nn.functional.prelu'),
    })
    @opsToleranceOverride('TestOperators', 'test_vmap_autograd_grad', (
        tol1('linalg.householder_product',
             {torch.float32: tol(atol=5e-04, rtol=9e-03)}, device_type='cuda'),
        tol1('linalg.householder_product',
             {torch.float32: tol(atol=1e-04, rtol=1e-04)}, device_type='cpu'),
        tol1('linalg.multi_dot',
             {torch.float32: tol(atol=2e-04, rtol=1e-04)}, device_type='cuda'),
        tol2('linalg.pinv', 'hermitian',
             {torch.float32: tol(atol=5e-06, rtol=5e-06)}),
    ))
    def test_vmap_autograd_grad(self, device, dtype, op):
        def is_differentiable(inp):
            return isinstance(inp, Tensor) and (inp.grad_fn is not None or inp.requires_grad)

        def get_flat_differentiable(pytree):
            flattened = tree_flatten(pytree)[0]
            return tuple(i for i in flattened if is_differentiable(i))

        def get_differentiable_linked(list1, list2):
            paired_list = zip(list1, list2)
            paired_list = tuple((first, second) for (first, second) in paired_list if is_differentiable(first))
            return zip(*paired_list)

        def filter_none(out):
            flattened = tree_flatten(out)[0]
            return tuple(o for o in flattened if o is not None)

        if not op.supports_autograd:
            self.skipTest("Skipped! Autograd not supported.")
            return

        sample_inputs = op.sample_inputs(device, dtype, requires_grad=True)

        for sample_input in sample_inputs:
            fn, primals = normalize_op_input_output(op, sample_input)
            out = fn(*primals)
            cotangents = tree_map(torch.randn_like, out)

            def compute_grad(cotangents):
                out_flattened = out
                cotangents_flattened = cotangents
                if not isinstance(out_flattened, torch.Tensor):
                    out_flattened = tree_flatten(out)[0]
                    cotangents_flattened = tree_flatten(cotangents)[0]
                    out_flattened, cotangents_flattened = get_differentiable_linked(out_flattened, cotangents_flattened)

                return filter_none(
                    torch.autograd.grad(out_flattened, get_flat_differentiable(primals), cotangents_flattened,
                                        retain_graph=True, allow_unused=True))

            is_batch_norm_and_training = is_batch_norm_training(op, sample_input.kwargs)
            generator = get_fallback_and_vmap_exhaustive(
                compute_grad, (cotangents,), {}, is_batch_norm_and_training=is_batch_norm_and_training)
            for loop_out, batched_out in generator:
                self.assertEqual(loop_out, batched_out)

    def test_vmapvmapjvp_linalg_solve(self):
        ops = [op for op in op_db if op.name == "linalg.solve"]
        assert len(ops) > 0

        # this specializes a lot of code from the get_fallback_and_vmap_exhaustive test. If we need this more
        # generally, this could go for a refactor

        B0 = 2
        B1 = 3

        # we want to check the case where A will be seen as contiguous by jvp but during the vmap calls will become
        # non-contiguous because vmap will expand. This will happen during both levels of vmap
        A = torch.randn(4, 4)
        k = torch.randn(4, 5, B1, B0)
        fn, args = get_jvp_variant_primals_tangents(torch.linalg.solve, SampleInput(A, args=(k,)))

        in_dims_all = (None, -1, None, -1)
        batched_out = vmap(vmap(fn, in_dims=in_dims_all), in_dims=in_dims_all)(*args)
        loop_out = loop2(fn, in_dims_all, in_dims_all, 0, 0, B0, B1, *args)
        self.assertEqual(loop_out, batched_out)

    @ops(filter(lambda op: op.name in aliasing_ops, op_db + additional_op_db), allowed_dtypes=(torch.float,))
    @parametrize("grad_op", ["jvp", "vjp"])
    def test_view_then_inplace(self, device, dtype, op, grad_op):
        for sample_input in op.sample_inputs(device, dtype):
            def f(x):
                op(sample_input.input, *sample_input.args, **sample_input.kwargs).copy_(x)
                return x

            without_grad = op(sample_input.input, *sample_input.args, **sample_input.kwargs)
            if grad_op == "jvp":
                with self.assertRaisesRegex(RuntimeError, "During a grad .* attempted to call in-place operation"):
                    jvp(f, (torch.randn_like(without_grad),), (torch.randn_like(without_grad),))
            else:
                assert grad_op == "vjp"
                with self.assertRaisesRegex(RuntimeError, "During a grad .* attempted to call in-place operation"):
                    vjp(f, torch.randn_like(without_grad))

    @ops(filter(lambda op: op.name in aliasing_ops_list_return, op_db + additional_op_db), allowed_dtypes=(torch.float,))
    @parametrize("grad_op", ["jvp", "vjp"])
    def test_view_then_inplace_list_return(self, device, dtype, op, grad_op):
        for sample_input in op.sample_inputs(device, dtype):
            def f(x):
                op(sample_input.input, *sample_input.args, **sample_input.kwargs)[0].copy_(x)
                return x

            without_grad = op(sample_input.input, *sample_input.args, **sample_input.kwargs)[0]
            with self.assertRaisesRegex(RuntimeError, "During a grad .* attempted to call in-place operation"):
                if grad_op == "jvp":
                    jvp(f, (torch.randn_like(without_grad),), (torch.randn_like(without_grad),))
                else:
                    assert grad_op == "vjp"
                    vjp(f, torch.randn_like(without_grad))

    @parametrize("grad_op", ["jvp", "vjp"])
    def test_view_then_inplace_special(self, grad_op):
        # some things in __getitem__ use at::index, which doesn't alias, so this tests a subset of them that do alias
        ops = [
            lambda x: x[0],
            lambda x: x[0, 0, 0],
            lambda x: x[:1],
            lambda x: x[:, :1],
            lambda x: x[:, :1, :],
        ]

        for op in ops:
            def f(x):
                op(captured).copy_(x)
                return x

            captured = torch.randn(4, 3, 3)
            without_grad = op(captured)
            if grad_op == "jvp":
                with self.assertRaisesRegex(RuntimeError, "During a grad .* attempted to call in-place operation"):
                    jvp(f, (torch.randn_like(without_grad),), (torch.randn_like(without_grad),))
            else:
                assert grad_op == "vjp"
                with self.assertRaisesRegex(RuntimeError, "During a grad .* attempted to call in-place operation"):
                    vjp(f, torch.randn_like(without_grad))

    @_set_autograd_function_extension_enabled()
    @with_tf32_off  # https://github.com/pytorch/pytorch/issues/86798
    # NOTE: [three-transform testing]
    # We only test the autograd_function_db tests here.
    #
    # Usually testing the composition of two transforms is sufficient to convince
    # ourselves that an operator is correctly implemented. For the following cases,
    # we want to be extra sure, so we send those through some three-transform tests:
    # - autograd.Function. The mechanism is via PyDispatcher/PyOperator, not the
    #   regular PyTorch dispatcher, so it's good to exercise more caution.
    @ops(autograd_function_db, allowed_dtypes=(torch.float32,))
    @skipOps('TestOperators', 'test_vmapvjpvmap', {
        xfail('NumpyCubeNotComposableAutogradFunction'),  # Not composable
    })
    def test_vmapvjpvmap(self, device, dtype, op):
        samples = op.sample_inputs(device, dtype, requires_grad=True)
        B = 2
        for sample in samples:
            args = [sample.input] + list(sample.args)
            kwargs = sample.kwargs
            generator = generate_vmap_inputs(args, kwargs, batch_size=B)
            for batched_args, in_dims, kwargs in generator:
                inner_vmapped_op = vmap(op, in_dims)
                inner_mapped_op = functools.partial(loop, op, in_dims, 0, B)

                inner_vmapped_fn, primals = normalize_op_input_output2(
                    inner_vmapped_op, batched_args, kwargs, sample.output_process_fn_grad)
                inner_mapped_fn, _ = normalize_op_input_output2(
                    inner_mapped_op, batched_args, kwargs, sample.output_process_fn_grad)
                result = inner_mapped_fn(*primals)
                cotangents = tree_map(lambda x: torch.rand_like(x), result)

                def apply_vjp(fn):
                    def inner(primals, cotangents):
                        _, vjp_fn = vjp(fn, *primals)
                        return vjp_fn(cotangents)
                    return inner

                vjpvmap_fn = apply_vjp(inner_vmapped_fn)
                vjpmap_fn = apply_vjp(inner_mapped_fn)
                batched_args = (primals, cotangents)
                generator = generate_vmap_inputs(batched_args, {})

                for batched_args, in_dims, _ in generator:
                    # strategy: compare vmap(vjp(vmap(op)) vs map(vjp(map(op))
                    vmapvjpvmap_fn = vmap(vjpvmap_fn, in_dims)
                    mapvjpmap_fn = functools.partial(loop, vjpmap_fn, in_dims, 0, B)

                    result = vmapvjpvmap_fn(*batched_args)
                    expected = mapvjpmap_fn(*batched_args)
                    self.assertEqual(result, expected)

    # See NOTE: [three-transform testing]
    @_set_autograd_function_extension_enabled()
    @ops(autograd_function_db, allowed_dtypes=(torch.float32,))
    @skipOps('TestOperators', 'test_vjpvmapvmap', {
        xfail('NumpyCubeNotComposableAutogradFunction'),  # Not composable
    })
    def test_vjpvmapvmap(self, device, dtype, op):
        samples = op.sample_inputs(device, dtype, requires_grad=True)
        B = 2
        for sample in samples:
            args = [sample.input] + list(sample.args)
            kwargs = sample.kwargs
            generator = generate_vmap_inputs(args, kwargs, batch_size=B)
            for batched_args, inner_in_dims, kwargs in generator:
                inner_vmapped_op = vmap(op, inner_in_dims)
                inner_mapped_op = functools.partial(loop, op, inner_in_dims, 0, B)
                generator = generate_vmap_inputs(batched_args, kwargs)
                for batched_args, in_dims, kwargs in generator:
                    # strategy: compare vjp(vmap(vmap(op)) vs vjp(map(map(op))
                    vmapped_op = vmap(inner_vmapped_op, in_dims)
                    mapped_op = functools.partial(loop, inner_mapped_op, in_dims, 0, B)

                    vmapped_fn, primals = normalize_op_input_output2(
                        vmapped_op, batched_args, kwargs, sample.output_process_fn_grad)
                    mapped_fn, _ = normalize_op_input_output2(
                        mapped_op, batched_args, kwargs, sample.output_process_fn_grad)

                    result = mapped_fn(*primals)
                    cotangents = tree_map(lambda x: torch.rand_like(x), result)

                    _, vjp_fn = vjp(mapped_fn, *primals)
                    expected_vjps = vjp_fn(cotangents)

                    _, vjp_fn = vjp(vmapped_fn, *primals)
                    result_vjps = vjp_fn(cotangents)

                    self.assertEqual(result_vjps, expected_vjps)

    # See NOTE: [three-transform testing]
    @_set_autograd_function_extension_enabled()
    @ops(autograd_function_db, allowed_dtypes=(torch.float32,))
    @skipOps('TestOperators', 'test_vjpvjpvmap', {
        xfail('NumpyCubeNotComposableAutogradFunction'),  # Not composable
    })
    def test_vjpvjpvmap(self, device, dtype, op):
        samples = op.sample_inputs(device, dtype, requires_grad=True)
        B = 2
        for sample in samples:
            args = [sample.input] + list(sample.args)
            kwargs = sample.kwargs
            generator = generate_vmap_inputs(args, kwargs, batch_size=B)
            for batched_args, in_dims, kwargs in generator:
                inner_vmapped_op = vmap(op, in_dims)
                inner_mapped_op = functools.partial(loop, op, in_dims, 0, B)

                vjpmap_fn, args = get_vjpfull_variant2(inner_mapped_op, batched_args, kwargs)
                vjpvmap_fn, _ = get_vjpfull_variant2(inner_vmapped_op, batched_args, kwargs)

                vjpvjpvmap_fn, new_args = get_vjpfull_variant2(vjpvmap_fn, args, {})
                vjpvjpmap_fn, _ = get_vjpfull_variant2(vjpmap_fn, args, {})

                expected = vjpvjpmap_fn(*new_args)
                result = vjpvjpvmap_fn(*new_args)
                self.assertEqual(result, expected)

    # We're generally convinced that jvp x vmap works (vmap turns an operator
    # into another operator and we test jvp support for operators). So
    # we only test it on the things we're not sure about:
    # - the autograd.Function <> functorch interaction
    @_set_autograd_function_extension_enabled()
    @ops(autograd_function_db, allowed_dtypes=(torch.float32,))
    @skipOps('TestOperators', 'test_jvpvmap', {
        xfail('NumpyCubeNotComposableAutogradFunction'),  # Not composable
    })
    def test_jvpvmap(self, device, dtype, op):
        samples = op.sample_inputs(device, dtype, requires_grad=True)
        B = 2
        for sample in samples:
            args = [sample.input] + list(sample.args)
            kwargs = sample.kwargs
            generator = generate_vmap_inputs(args, kwargs, batch_size=B)
            for batched_args, in_dims, kwargs in generator:
                inner_vmapped_op = vmap(op, in_dims)
                inner_mapped_op = functools.partial(loop, op, in_dims, 0, B)

                jvpvmap_op, primals = get_jvp_variant_primals_tangents2(
                    inner_vmapped_op, batched_args, kwargs,
                    sample.output_process_fn_grad)
                jvpmap_op, _ = get_jvp_variant_primals_tangents2(
                    inner_mapped_op, batched_args, kwargs,
                    sample.output_process_fn_grad)

                expected = jvpmap_op(*primals)
                result = jvpvmap_op(*primals)
                self.assertEqual(result, expected)

    # See NOTE: [three-transform testing]
    @_set_autograd_function_extension_enabled()
    @ops(autograd_function_db, allowed_dtypes=(torch.float32,))
    @skipOps('TestOperators', 'test_jvpvmapvmap', {
        xfail('NumpyCubeNotComposableAutogradFunction'),  # Not composable
    })
    def test_jvpvmapvmap(self, device, dtype, op):
        samples = op.sample_inputs(device, dtype, requires_grad=True)
        B = 2
        for sample in samples:
            args = [sample.input] + list(sample.args)
            kwargs = sample.kwargs
            generator = generate_vmap_inputs(args, kwargs, batch_size=B)
            for batched_args, inner_in_dims, kwargs in generator:
                inner_vmapped_op = vmap(op, inner_in_dims)
                inner_mapped_op = functools.partial(loop, op, inner_in_dims, 0, B)
                generator = generate_vmap_inputs(batched_args, kwargs)
                for batched_args, in_dims, kwargs in generator:
                    # strategy: compare jvp(vmap(vmap(op)) vs jvp(map(map(op))
                    vmapped_op = vmap(inner_vmapped_op, in_dims)
                    mapped_op = functools.partial(loop, inner_mapped_op, in_dims, 0, B)

                    jvpvmapvmap_fn, primals = get_jvp_variant_primals_tangents2(
                        vmapped_op, batched_args, kwargs,
                        sample.output_process_fn_grad)
                    jvpmapmap_fn, _ = get_jvp_variant_primals_tangents2(
                        mapped_op, batched_args, kwargs,
                        sample.output_process_fn_grad)

                    expected = jvpmapmap_fn(*primals)
                    result = jvpvmapvmap_fn(*primals)
                    self.assertEqual(result, expected)

    # See NOTE: [three-transform testing]
    @_set_autograd_function_extension_enabled()
    @with_tf32_off  # https://github.com/pytorch/pytorch/issues/86798
    @ops(autograd_function_db, allowed_dtypes=(torch.float32,))
    @skipOps('TestOperators', 'test_vmapjvpvmap', {
        xfail('NumpyCubeNotComposableAutogradFunction'),  # Not composable
    })
    def test_vmapjvpvmap(self, device, dtype, op):
        samples = op.sample_inputs(device, dtype, requires_grad=True)
        B = 2
        for sample in samples:
            args = [sample.input] + list(sample.args)
            kwargs = sample.kwargs
            generator = generate_vmap_inputs(args, kwargs, batch_size=B)
            for batched_args, in_dims, kwargs in generator:
                inner_vmapped_op = vmap(op, in_dims)
                inner_mapped_op = functools.partial(loop, op, in_dims, 0, B)

                jvpvmap_fn, primals = get_jvp_variant_primals_tangents2(
                    inner_vmapped_op, batched_args, kwargs,
                    sample.output_process_fn_grad)
                jvpmap_fn, _ = get_jvp_variant_primals_tangents2(
                    inner_mapped_op, batched_args, kwargs,
                    sample.output_process_fn_grad)

                generator = generate_vmap_inputs(primals, {})

                for batched_args, in_dims, _ in generator:
                    # strategy: compare vmap(jvp(vmap(op)) vs map(jvp(map(op))
                    vmapjvpvmap_fn = vmap(jvpvmap_fn, in_dims)
                    mapjvpmap_fn = functools.partial(loop, jvpmap_fn, in_dims, 0, B)

                    result = vmapjvpvmap_fn(*batched_args)
                    expected = mapjvpmap_fn(*batched_args)
                    self.assertEqual(result, expected)

    # See NOTE: [three-transform testing]
    @_set_autograd_function_extension_enabled()
    @ops(autograd_function_db, allowed_dtypes=(torch.float32,))
    @skipOps('TestOperators', 'test_jvpjvpvmap', {
        xfail('NumpyCubeNotComposableAutogradFunction'),  # Not composable
    })
    def test_jvpjvpvmap(self, device, dtype, op):
        samples = op.sample_inputs(device, dtype, requires_grad=True)
        B = 2
        for sample in samples:
            args = [sample.input] + list(sample.args)
            kwargs = sample.kwargs
            generator = generate_vmap_inputs(args, kwargs, batch_size=B)
            for batched_args, in_dims, kwargs in generator:
                inner_vmapped_op = vmap(op, in_dims)
                inner_mapped_op = functools.partial(loop, op, in_dims, 0, B)

                jvpmap_fn, args = get_jvp_variant_primals_tangents2(
                    inner_mapped_op, batched_args, kwargs, sample.output_process_fn_grad)
                jvpvmap_fn, _ = get_jvp_variant_primals_tangents2(
                    inner_vmapped_op, batched_args, kwargs, sample.output_process_fn_grad)

                jvpjvpvmap_fn, new_args = get_jvp_variant_primals_tangents2(jvpvmap_fn, args, {})
                jvpjvpmap_fn, _ = get_jvp_variant_primals_tangents2(jvpmap_fn, args, {})

                expected = jvpjvpmap_fn(*new_args)
                result = jvpjvpvmap_fn(*new_args)
                self.assertEqual(result, expected)

    # See NOTE: [three-transform testing]
    @_set_autograd_function_extension_enabled()
    @ops(autograd_function_db, allowed_dtypes=(torch.float32,))
    @skipOps('TestOperators', 'test_jvpvjpvmap', {
        xfail('NumpyCubeNotComposableAutogradFunction'),  # Not composable
    })
    def test_jvpvjpvmap(self, device, dtype, op):
        samples = op.sample_inputs(device, dtype, requires_grad=True)
        B = 2
        for sample in samples:
            args = [sample.input] + list(sample.args)
            kwargs = sample.kwargs
            generator = generate_vmap_inputs(args, kwargs, batch_size=B)
            for batched_args, in_dims, kwargs in generator:
                inner_vmapped_op = vmap(op, in_dims)
                inner_mapped_op = functools.partial(loop, op, in_dims, 0, B)

                vjpmap_fn, args = get_vjpfull_variant2(inner_mapped_op, batched_args, kwargs)
                vjpvmap_fn, _ = get_vjpfull_variant2(inner_vmapped_op, batched_args, kwargs)

                jvpvjpvmap_fn, new_args = get_jvp_variant_primals_tangents2(vjpvmap_fn, args, {})
                jvpvjpmap_fn, _ = get_jvp_variant_primals_tangents2(vjpmap_fn, args, {})

                expected = jvpvjpmap_fn(*new_args)
                result = jvpvjpvmap_fn(*new_args)
                self.assertEqual(result, expected)



only_for = ("cpu", "cuda")
instantiate_device_type_tests(TestOperators, globals(), only_for=only_for)

if __name__ == '__main__':
    run_tests()<|MERGE_RESOLUTION|>--- conflicted
+++ resolved
@@ -1129,12 +1129,6 @@
         xfail('fill'),
         xfail('narrow'),  # Batching rule not implemented for `narrow.Tensor` (and view op)
         xfail('special.log_ndtr'),
-<<<<<<< HEAD
-        xfail('linalg.eig'),
-=======
-        xfail('index_copy'),
-        xfail('index_fill'),
->>>>>>> 08a47549
         xfail('linalg.householder_product'),
         xfail('lu'),
         xfail('lu_solve'),
