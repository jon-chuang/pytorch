--- conflicted
+++ resolved
@@ -911,8 +911,6 @@
             with self.assertRaisesRegex(pickle.UnpicklingError, "Unsupported class"):
                 torch.load(f, weights_only=True)
 
-<<<<<<< HEAD
-=======
     @parametrize('weights_only', (False, True))
     def test_serialization_math_bits(self, weights_only):
         t = torch.randn(1, dtype=torch.cfloat)
@@ -955,7 +953,6 @@
         with self.assertRaisesRegex(RuntimeError, err_msg):
             _save_load_check(t)
 
->>>>>>> 3c7f9666
     def run(self, *args, **kwargs):
         with serialization_method(use_zip=True):
             return super(TestSerialization, self).run(*args, **kwargs)
