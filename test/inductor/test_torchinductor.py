--- conflicted
+++ resolved
@@ -4677,7 +4677,22 @@
             [torch.randn((4, 2)), torch.randn((4))],
         )
 
-<<<<<<< HEAD
+    @patch.object(config, "profiler_mark_wrapper_call", True)
+    def test_profiler_mark_wrapper_call(self):
+        from torch.profiler import profile
+
+        @torch._dynamo.optimize("inductor", nopython=True)
+        def fn(a, b):
+            return a + b
+
+        a = torch.rand((100,))
+        b = torch.rand((100,))
+        with profile() as prof:
+            fn(a, b)
+        assert "inductor_wrapper_call" in (
+            e.name for e in prof.profiler.function_events
+        )
+
     @patch.object(config, "cpp_wrapper", True)
     def test_cpp_wrapper(self):
         device = "cpu"
@@ -4693,23 +4708,6 @@
             func = getattr(self, test_name)
             assert callable(func), "not a callable"
             func()
-=======
-    @patch.object(config, "profiler_mark_wrapper_call", True)
-    def test_profiler_mark_wrapper_call(self):
-        from torch.profiler import profile
-
-        @torch._dynamo.optimize("inductor", nopython=True)
-        def fn(a, b):
-            return a + b
-
-        a = torch.rand((100,))
-        b = torch.rand((100,))
-        with profile() as prof:
-            fn(a, b)
-        assert "inductor_wrapper_call" in (
-            e.name for e in prof.profiler.function_events
-        )
->>>>>>> 77df2ca9
 
 
 if HAS_CPU:
