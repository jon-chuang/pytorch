# Owner(s): ["module: inductor"]
import contextlib
import dataclasses
import functools
import importlib
import itertools
import os
import random
import sys
import typing
import unittest
import weakref
from typing import Any, Callable
from unittest.mock import patch

import numpy as np

import torch

import torch._dynamo
from torch._dynamo.debug_utils import same_two_models
from torch._dynamo.testing import rand_strided, same
from torch.fx.experimental.proxy_tensor import make_fx
from torch.fx.passes.shape_prop import ShapeProp
from torch.nn import functional as F
from torch.testing import make_tensor
from torch.testing._internal.common_utils import (
    TEST_WITH_ASAN,
    TEST_WITH_ROCM,
    TestCase as TorchTestCase,
)
from torch.utils._python_dispatch import TorchDispatchMode
from torch.utils._pytree import tree_flatten, tree_unflatten

try:
    import sympy

    importlib.import_module("functorch")
    importlib.import_module("filelock")

    import torch._inductor.config
    from functorch.compile import config as functorch_config
    from torch._decomp import get_decompositions
    from torch._inductor import codecache, config, metrics
    from torch._inductor.codegen.cpp import CppOverrides, CppVecOverrides
    from torch._inductor.compile_fx import compile_fx, complex_memory_overlap
    from torch._inductor.ir import IndexingDiv, ModularIndexing
    from torch._inductor.overrides import (
        linear_permute_fusion,
        linear_transpose,
        permute_linear_fusion,
        permute_matmul_fusion,
        transpose_linear,
        transpose_matmul,
    )
    from torch._inductor.sizevars import SizeVarAllocator
    from torch._inductor.utils import has_torchvision_roi_align, timed

    # This will only pass on pytorch builds newer than roughly 5/15/2022
    assert get_decompositions([torch.ops.aten.trace])
    # Requires functorch
    from torch._inductor.compile_fx import compile_fx_inner
except (ImportError, AssertionError) as e:
    sys.stderr.write(f"{type(e)}: {e}\n")
    if __name__ == "__main__":
        sys.exit(0)
    raise unittest.SkipTest("requires sympy/functorch/filelock")

from torch.testing._internal.inductor_utils import HAS_CPU, HAS_CUDA

aten = torch.ops.aten
requires_cuda = functools.partial(unittest.skipIf, not HAS_CUDA, "requires cuda")

torch._inductor.config.triton.autotune = False  # too slow


# For OneDNN bf16 path, OneDNN requires the cpu has intel avx512 with avx512bw,
# avx512vl, and avx512dq at least. So we will skip the test case if one processor
# is not meet the requirement.
@functools.lru_cache(maxsize=None)
def has_bf16_support():
    import sys

    if sys.platform != "linux":
        return False
    with open("/proc/cpuinfo", encoding="ascii") as f:
        lines = f.read()
    return all(word in lines for word in ["avx512bw", "avx512vl", "avx512dq"])


unary_list = [
    torch.nn.ReLU(),
    torch.nn.Sigmoid(),
    torch.nn.Tanh(),
    torch.nn.Hardswish(),
    torch.nn.LeakyReLU(0.1, inplace=False),
    torch.nn.Hardtanh(min_val=-0.5, max_val=4, inplace=False),
    torch.nn.GELU(approximate="none"),
    torch.nn.GELU(approximate="tanh"),
    torch.nn.ReLU6(),
    torch.nn.SiLU(),
]


binary_list = [
    lambda x, y: torch.add(x, y),  # call_function
    lambda x, y: torch.add(y, x),  # call_function
    lambda x, y: x.add(y),  # call_method
    lambda x, y: x.add_(y),  # call_method
    lambda x, y: torch.sub(x, y),  # call_function
    lambda x, y: x.sub(y),  # call_method
    lambda x, y: x.sub_(y),  # call_method
]


def requires_decomp(fn):
    """Decorator to disable test if a decomp is missing"""

    def wrap_test(test):
        @functools.wraps(test)
        def maybe_test(*args, **kwargs):
            if len(get_decompositions([fn])) == 0:
                raise unittest.SkipTest(f"requires decomp for {fn.__name__}")
            return test(*args, **kwargs)

        return maybe_test

    return wrap_test


PassFunc = Callable[[torch.fx.GraphModule, Any], torch.fx.GraphModule]


def chain_passes(*passes: PassFunc) -> PassFunc:
    def parent_pass(module: torch.fx.GraphModule, input: Any) -> torch.fx.GraphModule:
        for pass_ in passes:
            if isinstance(module, torch.fx.GraphModule):
                ShapeProp(module).propagate(*input)
            module = pass_(module)
        return module

    return parent_pass


def count_call_function(module: torch.fx.GraphModule, target_op: Any) -> int:
    return sum(
        [
            1 if (n.op == "call_function" and n.target == target_op) else 0
            for n in module.graph.nodes
        ]
    )


class TestCase(TorchTestCase):
    @classmethod
    def setUpClass(cls):
        super().setUpClass()
        cls._stack = contextlib.ExitStack()
        cls._stack.enter_context(patch.object(config, "debug", True))
        cls._stack.enter_context(patch.object(config.cpp, "min_chunk_size", 1))

    @classmethod
    def tearDownClass(cls):
        cls._stack.close()
        super().tearDownClass()


class ToTuple(torch.nn.Module):
    def forward(self, x):
        return (x,)


@dataclasses.dataclass
class InputGen:
    n: int
    device: str

    def dense(self):
        return torch.randn((self.n, self.n), device=self.device)

    def transposed(self):
        return self.dense().transpose(0, 1)

    def strided(self):
        return torch.randn((self.n * 2, self.n * 3), device=self.device)[
            self.n :, self.n :: 2
        ]

    def broadcast1(self):
        return torch.randn((self.n,), device=self.device)

    def broadcast2(self):
        return torch.randn((1, self.n, 1), device=self.device)

    def broadcast3(self):
        return torch.randn((1,), device=self.device)

    def double(self):
        return torch.randn((self.n, self.n), device=self.device, dtype=torch.double)

    def int(self):
        return torch.arange(self.n, device=self.device, dtype=torch.int32)


def compute_grads(args, kwrags, results, grads):
    def gather_leaf_tensors(args, kwargs):
        args, _ = tree_flatten(args)
        kwargs, _ = tree_flatten(kwargs)
        args = args + kwargs
        leaf_tensors = [
            arg for arg in args if isinstance(arg, torch.Tensor) and arg.requires_grad
        ]
        return leaf_tensors

    flat_results, _ = tree_flatten(results)
    flat_diff_results = [r for r in flat_results if r.requires_grad]
    assert len(flat_diff_results) > 0

    leaf_tensors = gather_leaf_tensors(args, kwrags)
    assert len(leaf_tensors) > 0
    return torch.autograd.grad(
        flat_diff_results,
        leaf_tensors,
        grads,
        allow_unused=True,
        retain_graph=True,
    )


def clone_preserve_strides(x):
    if not isinstance(x, torch.Tensor):
        return x
    buffer = torch.as_strided(x, (x.storage().size(),), (1,), 0).clone()
    out = torch.as_strided(buffer, x.size(), x.stride(), x.storage_offset())
    return out


@patch.object(torch._inductor.config.triton, "cudagraphs", False)
def check_model(
    self: TestCase,
    model,
    example_inputs,
    kwargs=None,
    *,
    atol=None,
    rtol=None,
    check_lowp=True,
    exact_dtype=True,
    nopython=True,
    copy_to_cuda=True,
    reference_in_float=True,
    assert_equal=True,
    check_gradient=False,
):
    kwargs = kwargs or {}
    torch._dynamo.reset()

    ref_inputs = [clone_preserve_strides(x) for x in example_inputs]
    ref_kwargs = kwargs
    has_lowp_args = False
    original_lowp_dtype = torch.half

    if reference_in_float:
        # check_lowp is ignored here, it's kept just to be able to call `common` with extra arg
        def upcast_fn(x):
            nonlocal has_lowp_args
            if isinstance(x, torch.Tensor) and (
                x.dtype == torch.float16 or x.dtype == torch.bfloat16
            ):
                has_lowp_args = True
                return x.float()
            else:
                return x

        def get_original_lowp_dtype(example_inputs):
            dtypes = [x.dtype for x in example_inputs if isinstance(x, torch.Tensor)]
            dtype_set = set(dtypes)
            return dtype_set.pop() if len(dtype_set) == 1 else torch.half

        ref_inputs = list(map(upcast_fn, example_inputs))
        ref_kwargs = {k: upcast_fn(v) for k, v in kwargs.items()}
        if has_lowp_args:
            original_lowp_dtype = get_original_lowp_dtype(example_inputs)
            if hasattr(model, "to"):
                model = model.to(torch.float)

    torch.manual_seed(0)

    correct = model(*ref_inputs, **ref_kwargs)
    # downcast the model back if needed
    if reference_in_float and has_lowp_args:
        if hasattr(model, "to"):
            model = model.to(original_lowp_dtype)

    torch._inductor.metrics.reset()

    called = False

    def compile_fx_wrapper(model_, example_inputs_):
        nonlocal called
        called = True
        return compile_fx(model_, example_inputs_)

    def run(*ex, **kwargs):
        return model(*ex, **kwargs)

    run = torch._dynamo.optimize(compile_fx_wrapper, nopython=nopython)(run)

    torch.manual_seed(0)
    actual = run(*example_inputs, **kwargs)
    # if not called:
    #     exp = torch._dynamo.explain(run, *example_inputs)
    #     print("Explain:", exp[0])
    #     for graph in exp[2]:
    #         print("Graph", graph)
    assert called, "Ran graph without calling compile_fx"
    assert type(actual) == type(correct)

    correct_flat, correct_spec = tree_flatten(correct)
    actual_flat, _ = tree_flatten(actual)
    if reference_in_float:
        correct_flat = tuple(
            y.to(x.dtype)
            if isinstance(y, torch.Tensor) and y.dtype.is_floating_point
            else y
            for x, y in zip(actual_flat, correct_flat)
        )
        correct = tree_unflatten(correct_flat, correct_spec)

    if assert_equal:
        self.assertEqual(
            actual,
            correct,
            atol=atol,
            rtol=rtol,
            equal_nan=True,
            exact_dtype=exact_dtype,
        )
        # In case of input mutations, check that inputs are the same
        self.assertEqual(
            ref_inputs,
            example_inputs,
            atol=atol,
            rtol=rtol,
            equal_nan=True,
            # our testing sometimes uses higher precision inputs for the reference
            exact_dtype=False,
        )
    else:
        for correct_val, actual_val in zip(correct_flat, actual_flat):
            if isinstance(correct_val, torch.Tensor):
                assert correct_val.device == actual_val.device
                assert correct_val.size() == actual_val.size()
                assert correct_val.stride() == actual_val.stride()
                assert correct_val.layout == actual_val.layout
                if exact_dtype:
                    assert correct_val.dtype == actual_val.dtype

    if check_gradient:

        # generate random unit norm gradients
        grads = [
            torch.rand(r.shape, device=r.device, dtype=r.dtype)
            for r in correct_flat
            if r.requires_grad
        ]
        for g in grads:
            g /= g.norm()

        correct_grad = compute_grads(ref_inputs, ref_kwargs, correct, grads)
        actual_grad = compute_grads(example_inputs, kwargs, actual, grads)

        self.assertEqual(
            actual_grad,
            correct_grad,
            atol=atol,
            rtol=rtol,
            equal_nan=True,
            exact_dtype=exact_dtype,
        )

    torch._dynamo.reset()


@patch.object(torch._inductor.config.triton, "cudagraphs", False)
def check_model_cuda(
    self: TestCase,
    model,
    example_inputs,
    kwargs=None,
    *,
    atol=None,
    rtol=None,
    check_lowp=True,
    exact_dtype=True,
    nopython=True,
    copy_to_cuda=True,
    reference_in_float=True,
    assert_equal=True,
    check_gradient=False,
):
    kwargs = kwargs or {}
    if hasattr(model, "to"):
        model = model.to("cuda")

    def copy_fn(x):
        # preserve strides of the input on the device
        if not isinstance(x, torch.Tensor):
            return x
        return torch.empty_strided(
            x.size(), x.stride(), device="cuda", dtype=x.dtype
        ).copy_(x)

    if copy_to_cuda:
        example_inputs = tuple(copy_fn(x) for x in example_inputs)

    check_model(
        self,
        model,
        example_inputs,
        kwargs,
        atol=atol,
        rtol=rtol,
        exact_dtype=exact_dtype,
        nopython=nopython,
        reference_in_float=reference_in_float,
        assert_equal=assert_equal,
        check_gradient=check_gradient,
    )

    if check_lowp:

        def downcast_fn(x):
            if not isinstance(x, torch.Tensor) or not x.dtype == torch.float:
                return x
            return torch.empty_strided(
                x.size(), x.stride(), device="cuda", dtype=torch.half
            ).copy_(x)

        example_inputs = list(map(downcast_fn, example_inputs))
        if hasattr(model, "to"):
            model = model.to(torch.half)
        check_model(
            self,
            model,
            example_inputs,
            kwargs,
            atol=atol,
            rtol=rtol,
            exact_dtype=exact_dtype,
            nopython=nopython,
            reference_in_float=reference_in_float,
            assert_equal=assert_equal,
            check_gradient=check_gradient,
        )


class SweepInputs2:
    input_gen_types1 = [
        "dense",
        "transposed",
        "strided",
        "broadcast1",
        "broadcast2",
        "broadcast3",
        "double",
        "int",
    ]
    input_gen_types2 = input_gen_types1
    gen = None

    @staticmethod
    def kernel(a, b):
        return (a + b,)

    @classmethod
    def gen_template(cls, name1, name2):
        def test(self):
            check_model(
                self,
                cls.kernel,
                (
                    getattr(cls.gen, name1)(),
                    getattr(cls.gen, name2)(),
                ),
            )

        test.__name__ = f"test_{cls.gen.device}_{name1}_{name2}"
        setattr(cls, test.__name__, test)

    @classmethod
    def populate(cls):
        for name1 in cls.input_gen_types1:
            for name2 in cls.input_gen_types2:
                cls.gen_template(name1, name2)


class TestIndexingSimplification(TorchTestCase):
    def test_indexing_simplification(self):
        sizevars = SizeVarAllocator()
        i0 = sympy.Symbol("i0")
        i1 = sympy.Symbol("i1")
        i2 = sympy.Symbol("i2")
        r3 = sympy.Symbol("r3")

        var_ranges = {i0: 3136, i1: 64, i2: 32, r3: 3}
        expr = (
            128 * i2
            + ModularIndexing(i1, 1, 64)
            + 64 * ModularIndexing(i1 + 64 * r3, 64, 2)
        )
        # check that `i1//64` is removed when i1 is always less than 64,
        # and the next simplificaton doesn't happen
        self.assertEqual(
            sizevars.simplify_with_ranges(expr, var_ranges),
            i1 + 128 * i2 + 64 * ModularIndexing(r3, 1, 2),
        )
        # all the modular indexing should be removed when the body cant be larger than the modulus
        var_ranges[r3] = 2
        self.assertEqual(
            sizevars.simplify_with_ranges(expr, var_ranges), i1 + 128 * i2 + 64 * r3
        )

        # small terms should be kept if the rest is not guaranteed to be divisible
        self.assertEqual(
            sizevars.simplify_with_ranges(IndexingDiv(r3 + i2 + i1, 32), var_ranges),
            IndexingDiv(r3 + i2 + i1, 32),
        )

        expr = ModularIndexing(2 * i2 + r3, 1, 64)
        # modular indexing is removed if base is smaller than modulo
        self.assertEqual(sizevars.simplify_with_ranges(expr, var_ranges), 2 * i2 + r3)

        # check the same thing but with symbolic divisor
        self.assertEqual(IndexingDiv(r3 * i0, r3), i0)
        self.assertEqual(ModularIndexing(r3 * i0, r3, 10), ModularIndexing(i0, 1, 10))

        # (10*i) % 10 is always zero and should get optimized away
        self.assertEqual(
            ModularIndexing(i0 + i1 * 10, 1, 10), ModularIndexing(i0, 1, 10)
        )

        # ((20*i)//2) % 10 is always zero and should get optimized away
        self.assertEqual(
            ModularIndexing(i0 + i1 * 20, 2, 10), ModularIndexing(i0, 2, 10)
        )

        # the same things happens with symbolic divisor
        self.assertEqual(
            ModularIndexing(i0 + i1 * i2 * r3, i2, r3), ModularIndexing(i0, i2, r3)
        )

        # Constant fold from divisor into base
        self.assertEqual(ModularIndexing(i0 * 4, 2, 10), ModularIndexing(i0 * 2, 1, 10))
        self.assertEqual(IndexingDiv(i0 * 4, 2), i0 * 2)

        # Nested modular indexing is correctly simplified
        var_ranges = {"i1": 13, "i2": 121}
        expr = ModularIndexing(ModularIndexing(121 * i1 + i2, 1, 784), 1, 28)
        self.assertEqual(sizevars.simplify_with_ranges(expr, var_ranges), expr)
        expr = ModularIndexing(ModularIndexing(121 * i1 + i2, 1, 784) + 1, 1, 28)
        self.assertEqual(sizevars.simplify_with_ranges(expr, var_ranges), expr)
        var_ranges = {"i2": 784}
        expr = ModularIndexing(ModularIndexing(i2, 1, 28), 7, 4)
        expected = IndexingDiv(ModularIndexing(i2, 1, 28), 7)
        self.assertEqual(sizevars.simplify_with_ranges(expr, var_ranges), expected)
        expr = ModularIndexing(ModularIndexing(i2, 1, 28) + 1, 7, 4)
        self.assertEqual(sizevars.simplify_with_ranges(expr, var_ranges), expr)

    def test_indexing_join(self):
        sizevars = SizeVarAllocator()
        i0 = sympy.Symbol("i0")
        i1 = sympy.Symbol("i1")
        i2 = sympy.Symbol("i2")

        # join two ModularIndexing calls into one larger one when possible
        expr1 = ModularIndexing(i0, 1, 32) + 32 * ModularIndexing(i0, 32, 4)
        self.assertEqual(
            sizevars.simplify_with_ranges(expr1, {}), ModularIndexing(i0, 1, 128)
        )

        # it should also work with a scale
        self.assertEqual(
            sizevars.simplify_with_ranges(2 * expr1, {}),
            2 * ModularIndexing(i0, 1, 128),
        )

        # it should work when divisor is not 1
        expr2 = ModularIndexing(i0, 3, 32) + 32 * ModularIndexing(i0, 32 * 3, 4)
        simplified = sizevars.simplify_with_ranges(expr2, {})
        self.assertEqual(simplified, ModularIndexing(i0, 3, 128))
        self.assertEqual(expr2.subs({i0: 39485}), simplified.subs({i0: 39485}))

        # it should not happen in this case as the modulus is wrong
        expr3 = ModularIndexing(i0, 1, 30) + 32 * ModularIndexing(i0, 32, 4)
        self.assertEqual(sizevars.simplify_with_ranges(expr3, {}), expr3)

        # check that it also works with a modulus>1
        expr4 = ModularIndexing(i0, 10, i1) + i1 * ModularIndexing(i0, i1 * 10, i2)
        res0 = expr4.subs({i0: 24056, i1: 13, i2: 19})
        simplified = sizevars.simplify_with_ranges(expr4, {})
        res1 = simplified.subs({i0: 24056, i1: 13, i2: 19})
        self.assertEqual(res0, res1)
        self.assertEqual(simplified, ModularIndexing(i0, 10, i1 * i2))

        # and also works with an offset
        self.assertEqual(
            sizevars.simplify_with_ranges(expr4 + 10, {}),
            ModularIndexing(i0, 10, i1 * i2) + 10,
        )

        # works for ModularIndexing + IndexingDiv
        expr5 = 197 * IndexingDiv(i0, 197) + ModularIndexing(i0, 1, 197)
        simplified = sizevars.simplify_with_ranges(expr5, {})
        self.assertEqual(simplified, i0)
        self.assertEqual(expr5.subs({i0: 39485}), simplified.subs({i0: 39485}))

        # works with a scale
        self.assertEqual(
            sizevars.simplify_with_ranges(2 * expr5, {}),
            2 * i0,
        )

        # divisor != 1
        expr6 = 197 * IndexingDiv(i0, 197 * 3) + ModularIndexing(i0, 3, 197)
        simplified = sizevars.simplify_with_ranges(expr6, {})
        self.assertEqual(simplified, IndexingDiv(i0, 3))
        self.assertEqual(expr6.subs({i0: 39485}), simplified.subs({i0: 39485}))


class CommonTemplate:
    @classmethod
    def install(my_cls, other_cls, suffix):  # noqa: B902
        for name, value in my_cls.__dict__.items():
            if name.startswith("test_"):
                setattr(other_cls, f"{name}_{suffix}", value)

    def test_bool(self):
        def fn(a, b):
            return (
                a + b,
                a * b,
                a & b,
                a | b,
                a ^ b,
                torch.logical_and(a, b),
                torch.logical_or(a, b),
                torch.logical_not(a),
                torch.sign(b),
            )

        self.common(
            fn,
            (
                torch.tensor([True, False, True, False]),
                torch.tensor([False, False, True, True]),
            ),
        )

    def test_add_const_int(self):
        def fn(a):
            return (a + 1,)

        self.common(fn, (torch.randn(32),))

    def test_add_const_float(self):
        def fn(a):
            return (a + 1.5,)

        self.common(fn, (torch.randn(32),))

    def test_add_inplace_permuted(self):
        def fn(x, y):
            return x.add_(y)

        x = torch.ones([2, 12, 13, 17]).transpose(1, 2)
        y = torch.randn([2, 13, 1, 17])

        self.common(fn, (x, y))

    def test_abs(self):
        def fn(a):
            return (a / (torch.abs(a) + 1),)

        self.common(fn, (torch.randn(17),))

    def test_sgn(self):
        def fn(a):
            return torch.sgn(a), torch.sgn(a + 1) - 1

        self.common(fn, [torch.linspace(-10, 10, 41)])

    def test_sgn_extremal(self):
        def fn(a):
            return (torch.sgn(a),)

        self.common(fn, [torch.tensor([np.nan, np.inf, -np.inf, 0])])

    def test_max_min(self):
        def fn(a, b):
            return (torch.maximum(a, b), torch.minimum(a, b))

        self.common(fn, (torch.randn(8), torch.randn(8)))
        t1 = torch.randn(8)
        t1[0] = float("nan")
        t2 = torch.randn(8)
        t2[1] = float("nan")
        self.common(fn, (t1, t2))

    def test_horizonal_fusion1(self):
        def fn(a, b, c):
            return (a + b, a - c, b * c)

        self.common(
            fn, (torch.randn(8, 16, 16), torch.randn(8, 16, 16), torch.randn(1, 16, 1))
        )

    def test_horizonal_fusion2(self):
        def fn(a, b, c):
            return a + 1, b + 2, c + 3

        self.common(fn, (torch.randn(8, 16, 8), torch.randn(8, 16), torch.randn(16, 8)))

    def test_vertical_fusion1(self):
        def fn(sa, ct, p):
            # From torchbench.pyhpc_equation_of_state
            v17 = -3.087032500374211e-7
            v18 = -1.988366587925593e-8
            v19 = -1.061519070296458e-11
            v20 = 1.550932729220080e-10
            t15 = v19 * ct
            t19 = v17 + ct * (v18 + t15) + v20 * sa
            t20 = 1.0 / t19
            t128 = t19 * p
            return t20 + t128

        self.common(
            fn,
            (
                torch.randn(204, 204, 26),
                torch.randn(204, 204, 26),
                torch.randn(26),
            ),
        )
        self.assertEqual(torch._inductor.metrics.generated_kernel_count, 1)

    def test_sum1(self):
        def fn(a, b):
            return ((a + b).sum(-1),)

        self.common(fn, (torch.randn(8, 8), torch.randn(8, 8)))

    def test_sum2(self):
        def fn(a, b):
            return ((a + b).sum([1, 2]), (a + b).sum(-1))

        self.common(fn, (torch.randn(8, 9, 3, 21), torch.randn(8, 9, 3, 21)))

    def test_sum3(self):
        def fn(a, b):
            r1 = a + b
            r2 = r1.sum(-1)
            r3 = torch.squeeze(b) + 10
            return (r1, r2, r3)

        # Mismatched elements: 2 / 10 (20.0%)
        # Greatest absolute difference: 0.0029296875 at index (8,) (up to 1e-05 allowed)
        # Greatest relative difference: 0.0017482517482517483 at index (6,) (up to 0.001 allowed)
        self.common(fn, (torch.randn(10, 10), torch.randn(1, 10)), atol=1e-5, rtol=2e-3)

    def test_sum4(self):
        def fn(a):
            b = a + 1
            c = b.sum(-1)
            d = c + 3
            e = d.sum(-1)
            f = e + 5
            return (f, e, d, c, b)

        self.common(fn, (torch.randn(1, 16, 8, 8),))

    def test_sum5(self):
        def fn(a):
            b = a + 1
            c = b.sum(-1)
            d = c + 3
            e = d.sum(-1)
            f = e + 5
            return (f,)

        self.common(fn, (torch.randn(1, 17, 8, 9),))

    def test_reduction1(self):
        def fn(a):
            return (a.sum(), a.max(), a.min(), a.argmax(), a.argmin())

        self.common(fn, (torch.tensor([float("-inf"), 0.0, float("inf")]),))

    def test_reduction2(self):
        def fn(a):
            # FIXME: a.argmax
            return (a.sum(), a.max(), a.min(), a.argmin())

        self.common(fn, (torch.full((4,), float("inf")),))

    def test_reduction3(self):
        def fn(a):
            # FIXME: a.argmin
            return (a.sum(), a.max(), a.min(), a.argmax())

        self.common(fn, (torch.full((4,), float("-inf")),))

    def test_reduction4(self):
        if self.device == "cpu":
            raise unittest.SkipTest("Non-deterministic CPU results")

        def fn(a):
            return (a.argmax(-1), a.argmin(-1))

        inputs = (torch.ones(128), torch.ones(4, 4, 1))
        for i in inputs:
            self.common(fn, (i,))

    @patch.object(config, "dynamic_shapes", False)
    def test_unroll_small_reduction(self):
        def fn(x):
            val1, index1 = x.min(-1)
            val2, index2 = x.max(-1)
            return (
                val1,
                index1,
                val2,
                index2,
                x.sum(-1),
                (x > 1).any(-1),
                (x > 0).all(-1),
                x.argmin(-1),
                x.argmax(-1),
                x.amin(-1),
                x.amax(-1),
            )

        with patch.object(config, "unroll_reductions_threshold", 8):
            # small sized reductions will get unrolled
            self.common(fn, (torch.randn(8, 3),))
        torch._dynamo.reset()
        with patch.object(config, "unroll_reductions_threshold", 1):
            # make sure things also work if they aren't unrolled
            self.common(fn, (torch.randn(8, 3),))

    def test_multilayer_low_prec(self):
        # fp16 nyi for cpu
        if self.device == "cpu":
            raise unittest.SkipTest("requires CUDA")

        def fn(a):
            return torch.mean(a)

        self.common(fn, ((torch.rand((10, 3, 352, 352), dtype=torch.float16),)))

    def test_expanded_reduction(self):
        if self.device == "cpu":
            raise unittest.SkipTest(
                "https://github.com/pytorch/torchdynamo/issues/1697"
            )

        def fn(x, y):
            z = x * y
            return z.sum((0, 1))

        self.common(fn, (torch.randn(2, 197, 256), torch.randn(2, 1, 256)))

    def test_min_max_reduction(self):
        def fn(a, b):
            return ((a + b).max(), (a + b).min(), torch.amax(a + 1, keepdim=True))

        self.common(fn, (torch.randn(8, 8), torch.randn(8, 8)))

    def test_sum_int(self):
        def fn(x):
            return 2 * x.sum(-1) + x.sum()

        dtypes = torch.bool, torch.uint8, torch.int
        inps = [torch.randint(2, (64,), dtype=dtype) for dtype in dtypes]
        for i in inps:
            self.common(fn, (i,), check_lowp=False)

    def test_sum_dtype(self):
        def fn(x):
            return x * x.sum(-1, dtype=torch.double) + x.sum(dtype=torch.double)

        self.common(fn, (torch.ones(32, 32) * 70,))

    def test_clamp(self):
        def fn(a, b):
            return (a.clamp(-0.1, 0.1), b.clamp(0), torch.clamp(a + b, max=0))

        self.common(fn, (torch.randn(8, 8), torch.randn(8, 8)))

    def test_arange1(self):
        def fn(x):
            rng1 = torch.arange(8 * 8, dtype=torch.float32, device=x.device).view(8, 8)
            rng2 = torch.arange(10, 18, device=x.device)
            tmp = x * rng1
            return tmp, tmp + rng2

        self.common(fn, (torch.randn(8, 8),))

    def test_arange2(self):
        def fn(x):
            rng1 = torch.arange(8, device=x.device)
            return (x + rng1,)

        self.common(fn, (torch.randint(4, (8, 8)),), check_lowp=False)

    def test_arange3(self):
        def fn(x):
            return x + torch.ops.aten.arange.start_step(
                0, 53, 4, dtype=torch.int64, device=x.device
            )

        self.common(fn, (torch.randn(14),))

    def test_arange4(self):
        def fn(x):
            return x - torch.arange(512, -512, -1.0, device=x.device)

        self.common(fn, (torch.randn(1024),))

    def test_linspace(self):
        def fn(x):
            return torch.linspace(0.125, 0.875, 7, device=x.device) + x

        self.common(fn, (torch.randn(1, 7),))

    def test_tensor1(self):
        def fn(x):
            return torch.tensor([1], device=x.device) + x, torch.tensor(
                5, device=x.device
            )

        self.common(fn, (torch.randn(10),))

    def test_tensor2(self):
        def fn(x):
            return torch.tensor(list(range(2, 40, 2)), device=x.device) + x

        self.common(fn, (torch.randn(1),))

    def test_tensor3(self):
        def fn(x):
            return (
                torch.tensor([], device=x.device),
                torch.tensor([1, 2], device=x.device) + 1,
                torch.tensor([1, 2, 3], device=x.device) + 2,
                torch.tensor([1, 2, 3, 4], device=x.device) + x,
            )

        self.common(fn, [torch.randn(4)])

    def test_views1(self):
        def fn1(x, y):
            return (x.view(size2) + y,)

        def fn2(x, y):
            return ((x + 1).view(size2) + y,)

        views = [
            ([5 * 7], [5, 7]),
            ([2 * 3 * 4 * 5 * 6 * 7], [2, 3, 4, 5, 6, 7]),
            ([2 * 3, 4, 5, 6 * 7], [2, 3, 4, 5, 6, 7]),
            ([10 * 5, 20], [10, 5, 20]),
            ([1, 10, 1], [10]),
            ([10, 1, 10, 1, 10], [10, 100]),
            ([2, 2, 2, 2], [4, 4]),
        ]
        for size1, size2 in views:
            self.common(fn1, (torch.randn(size1), torch.randn(size2)))
            self.common(fn2, (torch.randn(size1), torch.randn(size2)))

        for size2, size1 in views:
            self.common(fn1, (torch.randn(size1), torch.randn(size2)))
            self.common(fn2, (torch.randn(size1), torch.randn(size2)))

    def test_views2(self):
        def fn1(x):
            return (x.view(size2) + 1,)

        def fn2(x):
            return ((x * 2).view(size2) + 1,)

        for size1, size2 in [
            ([2, 2, 2, 2], [4, -1]),
            ([10, 1, 10, 1, 10], [-1, 100]),
            ([10 * 5, 20], [10, -1, 20]),
        ]:
            self.common(fn1, (torch.randn(size1),))
            self.common(fn2, (torch.randn(size1),))

    def test_views3(self):
        # example taken from hf_BigBird
        def forward(arg1, arg2):
            index = torch.ops.aten.index(arg1, [arg2])
            view_1 = torch.ops.aten.view(index, [1, 2232, 64])
            view_2 = torch.ops.aten.view(view_1, [1, 12, 62, 192])
            return view_2

        self.common(
            forward,
            (
                rand_strided((64, 64), (64, 1), torch.float32),
                rand_strided((2232,), (1,), torch.int64),
            ),
        )

    def test_relu(self):
        def fn(a, b):
            return (torch.relu(a), torch.relu(a + b) / 10)

        self.common(fn, (torch.randn(8, 8), torch.randn(8, 8)))

    def test_exp(self):
        def fn(a, b):
            return (torch.exp(a), torch.exp(a + b))

        self.common(fn, (torch.randn(8, 8), torch.randn(8, 8)))

    def test_sigmoid(self):
        def fn(a, b):
            return (torch.sigmoid(a), torch.sigmoid(a + b))

        self.common(fn, (torch.randn(8, 8), torch.randn(8, 8)))

    def test_round(self):
        def fn(a, b):
            return torch.round(a), torch.round(b + 1), torch.round(a, decimals=2)

        # without manual_seed, there is some chance this test fails due to:
        # https://github.com/openai/triton/issues/530
        torch.manual_seed(0)

        # with *100 we are always getting a number exactly at .5 which we don't do right in half
        self.common(fn, (torch.randn(8, 8) * 100, torch.randn(8, 8) * 10))

    def test_round_correctness(self):
        if self.device == "cuda":
            raise unittest.SkipTest("need to debug tl.libdevice on A100/V100")

        def fn(a):
            return torch.round(a)

        self.common(
            fn,
            [torch.arange(-10, 10, 0.1, dtype=torch.float64)],
            check_lowp=False,
        )

    def test_silu(self):
        def fn(a):
            return (torch.nn.functional.silu(a),)

        self.common(fn, (torch.randn(8, 8),))

    # TODO(voz): Re-enable this test ASAP https://github.com/pytorch/pytorch/issues/82763
    @unittest.skip("Skipping due to op bugs")
    def test_nan_to_num(self):
        def fn(a):
            return (
                torch.nan_to_num(a),
                torch.nan_to_num(a, nan=3.0),
                torch.nan_to_num(a, nan=None),
                torch.nan_to_num(a, posinf=4.0),
                torch.nan_to_num(a, neginf=5.0),
                torch.nan_to_num(a, nan=3.0, posinf=4.0, neginf=5.0),
            )

        self.common(
            fn,
            (torch.tensor((float("nan"), float("inf"), float("-inf"), 1.0)),),
            check_lowp=False,  # a much more elaborate test is required to match finfo max's for float and half
        )

    def test_div1(self):
        def fn(a, b):
            return (
                aten.div(a, b, rounding_mode=None),
                aten.div(a, b, rounding_mode="floor"),
                aten.div(a, b, rounding_mode="trunc"),
                a / b,
                a // b,
            )

        self.common(fn, (torch.randn(8, 8) * 100, torch.randn(8, 8) * 100))

    def test_div2(self):
        def fn(a, b):
            return (
                aten.div(a, b, rounding_mode=None),
                aten.div(a, b, rounding_mode="floor"),
                aten.div(a, b, rounding_mode="trunc"),
                a / b,
                a // b,
            )

        self.common(fn, (torch.randint(-100, 100, [8, 8]), 100 * torch.randn(8, 8)))

    def test_div3(self):
        def fn(a, b):
            return (
                aten.div(a, b, rounding_mode=None),
                aten.div(a, b, rounding_mode="floor"),
                aten.div(a, b, rounding_mode="trunc"),
                a / b,
                a // b,
            )

        a = torch.randint(1, 100, [8, 8])
        self.common(fn, (a * 2, a))

    def test_div4(self):
        def fn(a, b):
            return (
                aten.div(a, b, rounding_mode=None),
                aten.div(a, b, rounding_mode="floor"),
                aten.div(a, b, rounding_mode="trunc"),
                a / b,
                a // b,
            )

        self.common(
            fn,
            (torch.randint(-100, 0, [8, 8]), torch.randint(1, 10, [8, 8])),
        )

    def test_div5(self):
        def fn(a, b):
            return (
                aten.div(a, b, rounding_mode=None),
                aten.div(a, b, rounding_mode="floor"),
                aten.div(a, b, rounding_mode="trunc"),
                a / b,
                a // b,
            )

        # divide a scalar
        self.common(fn, (torch.randint(-100, 0, [8, 8]), 16))

    def test_div6(self):
        def fn(a, b):
            return (
                aten.div(a, b, rounding_mode=None),
                aten.div(a, b, rounding_mode="floor"),
                aten.div(a, b, rounding_mode="trunc"),
                a / b,
                a // b,
            )

        # treat boolean as integer
        self.common(
            fn,
            (torch.ones([8, 8], dtype=torch.bool), torch.randint(-100, -1, [8, 8])),
        )

    def test_div7(self):
        def fn(a, b):
            return (
                aten.div(a, b, rounding_mode=None),
                aten.div(a, b, rounding_mode="floor"),
                aten.div(a, b, rounding_mode="trunc"),
                a / b,
                a // b,
            )

        self.common(
            fn,
            (
                torch.randint(2**32, 2**40, [100, 100]),
                torch.randint(-10, -1, [100, 100]),
            ),
        )

    def test_div8(self):
        def fn(a, b):
            return (
                aten.div(a, b, rounding_mode=None),
                aten.div(a, b, rounding_mode="floor"),
                aten.div(a, b, rounding_mode="trunc"),
                a / b,
                a // b,
            )

        self.common(fn, (1024, 100))

    def test_div_zero_dim(self):
        def fn(a, b):
            return (
                aten.div(a, b, rounding_mode=None),
                aten.div(a, b, rounding_mode="floor"),
                aten.div(a, b, rounding_mode="trunc"),
                a / b,
                a // b,
            )

        for dtype in (torch.float32, torch.int64):
            self.common(
                fn,
                (
                    make_tensor(10, device="cpu", dtype=dtype),
                    make_tensor((), device="cpu", dtype=dtype, exclude_zero=True),
                ),
            )
            self.common(
                fn,
                (
                    make_tensor((), device="cpu", dtype=dtype),
                    make_tensor(10, device="cpu", dtype=dtype, exclude_zero=True),
                ),
            )

    def test_div_prim(self):
        def fn(a, b):
            return (torch.ops.prims.div(a, b),)

        for dtype in (torch.float32, torch.int64):
            self.common(
                fn,
                (
                    make_tensor(100, device="cpu", dtype=dtype),
                    make_tensor(100, device="cpu", dtype=dtype, exclude_zero=True),
                ),
            )

    def test_both_scalars(self):
        def fn(a, b):
            return (
                aten.add(a, b),
                aten.add(b, a),
                aten.sub(a, b),
                aten.sub(b, a),
                aten.mul(a, b),
                aten.mul(b, a),
            )

        self.common(fn, (4, 3.3), reference_in_float=False)

    def test_sum_keepdims(self):
        def fn(a, b):
            return (torch.sum(a + b, -1, keepdim=True),)

        self.common(fn, (torch.randn(8, 8), torch.randn(8, 8)))

    def test_softmax(self):
        def fn(a, b):
            return (torch.softmax(a + b, -1), torch.softmax(a, 0), torch.softmax(b, 1))

        self.common(fn, (torch.randn(8, 8), torch.randn(8, 8)))

    def test_log_softmax(self):
        def fn(a, b):
            return (F.log_softmax(a + b, -1), F.log_softmax(a, 0), F.log_softmax(b, 1))

        self.common(fn, (torch.randn(8, 8), torch.randn(8, 8)))

    def test_transpose(self):
        def fn(a, b):
            return (
                torch.t(a) + b,
                torch.transpose(b * 2, 0, 1) + 10,
            )

        self.common(fn, (torch.randn(8, 8), torch.randn(8, 8)))

    def test_permute(self):
        def fn(a):
            return (
                torch.permute(a + 1, [2, 1, 4, 0, 3]) + 2,
                torch.permute(a, [2, 1, 4, 0, 3]) + 2,
            )

        self.common(fn, (torch.randn(2, 2, 2, 2, 2),))

    def test_expand(self):
        def fn(a):
            return (
                (a + 1).expand(3, 4, 2, 3, 2) + 2,
                a.expand(2, 1, 2, 3, 2) + 2,
            ), a.expand(2, -1, 5, -1)

        self.common(fn, (torch.randn(2, 1, 2),))

    def test_squeeze1(self):
        def fn(a):
            return ((a + 1).squeeze() + 2, a.squeeze() + 2)

        self.common(fn, (torch.randn(1, 2, 1, 2, 2, 1, 1),))

    def test_squeeze2(self):
        def fn(a):
            return ((a + 1).squeeze(-1).squeeze(2) + 2, a.squeeze(0) + 2)

        self.common(fn, (torch.randn(1, 2, 1, 2, 2, 2, 1),))

    def test_simplify_loops(self):
        def fn(a, b):
            return a + b

        self.common(
            fn,
            (
                torch.randn(2, 3, 4, 5, 6),
                torch.randn(4, 2, 3, 5, 6).permute(1, 2, 0, 3, 4),
            ),
        )

    def test_unsqueeze(self):
        def fn(a):
            return (
                torch.unsqueeze(a + 1, -1) + 2,
                torch.unsqueeze(a, 2) + 2,
                torch.unsqueeze(a + 1, 0) + 2,
                torch.unsqueeze(a, -2) + 2,
            )

        self.common(
            fn,
            (
                torch.randn(
                    2,
                    2,
                    2,
                    2,
                ),
            ),
        )

    def test_unsqueeze_inplace(self):
        def fn(a):
            tmp1 = a + 1
            aten.unsqueeze_(tmp1, 2)
            tmp2 = aten.unsqueeze_(a + 1, 0) + 2
            return (tmp1, tmp2)

        self.common(
            fn,
            (
                torch.randn(
                    2,
                    2,
                    2,
                    2,
                ),
            ),
        )

    def test_addmm(self):
        def fn(a, b, c):
            return (torch.addmm(a + 1, b + 2, c + 3) + 4,)

        self.common(
            fn,
            (
                torch.randn(8, 8),
                torch.randn(8, 8),
                torch.randn(8, 8),
            ),
        )

    def test_linear1(self):
        mod = torch.nn.Sequential(
            torch.nn.Linear(8, 16),
            torch.nn.Sigmoid(),
            ToTuple(),
        )
        self.common(mod, (torch.randn(2, 8),))

    def test_linear2(self):
        mod = torch.nn.Sequential(
            torch.nn.Linear(8, 8),
            torch.nn.ReLU(),
            torch.nn.Linear(8, 8),
            torch.nn.ReLU(),
            torch.nn.Linear(8, 8),
            torch.nn.ReLU(),
            torch.nn.Linear(8, 8),
            torch.nn.ReLU(),
        )
        self.common(mod, (torch.randn(2, 8),))

    def test_bmm1(self):
        def fn(a, b):
            return (
                torch.bmm(a, b),
                torch.bmm(a + 1, b + 2) + 3,
            )

        self.common(
            fn,
            (
                torch.randn(2, 8, 8),
                torch.randn(2, 8, 8),
            ),
            check_lowp=False,
        )
        self.common(
            fn,
            (
                torch.randn(1, 16, 8),
                torch.randn(1, 8, 10),
            ),
            check_lowp=False,
        )

    def test_bmm2(self):
        def fn(a, b):
            return torch.bmm(a.permute(0, 2, 1), b)

        self.common(
            fn,
            (
                torch.randn(1, 8, 8),
                torch.randn(1, 8, 8),
            ),
            check_lowp=False,
        )

    # For gpu path, there has a accurcy issue,
    @unittest.skipIf(HAS_CUDA, "only support cpu conv  bn test")
    def test_conv_bn_fuse(self):
        input_shapes = {1: (112,), 2: (112, 112), 3: (55, 55, 55)}
        conv_modules = {1: torch.nn.Conv1d, 2: torch.nn.Conv2d, 3: torch.nn.Conv3d}
        bn_modules = {
            1: torch.nn.BatchNorm1d,
            2: torch.nn.BatchNorm2d,
            3: torch.nn.BatchNorm3d,
        }
        options = itertools.product(
            [1, 2, 3],
            [True, False],
            [1, 3],
            [1, 2],
            [1, 4],
        )

        for (
            dim,
            bias,
            kernel_size,
            dilation,
            groups,
        ) in options:
            oC = 32 * groups
            iC = 3 * groups
            x_shape = (1, iC) + input_shapes[dim]
            mod = torch.nn.Sequential(
                conv_modules[dim](
                    iC,
                    oC,
                    kernel_size=kernel_size,
                    dilation=dilation,
                    groups=groups,
                    bias=bias,
                ),
                bn_modules[dim](oC),
            ).eval()
            test_memory_format = [torch.contiguous_format]
            # TODO: GPU path doesn't support channels_last now.
            if not HAS_CUDA and dim > 1:
                channels_last = (
                    torch.channels_last if dim == 2 else torch.channels_last_3d
                )
                test_memory_format.append(channels_last)
            for memory_format in test_memory_format:
                v = torch.randn(x_shape, dtype=torch.float32).to(
                    memory_format=memory_format
                )
                with torch.no_grad():
                    self.common(
                        mod,
                        (v,),
                    )

    @unittest.skipIf(HAS_CUDA, "only support cpu conv2d unary test")
    def test_conv2d_packed(self):
        x_shape = (1, 3, 56, 56)
        mod = torch.nn.Sequential(torch.nn.Conv2d(3, 64, 3, 3)).eval()
        v = torch.randn(x_shape, dtype=torch.float32)
        with torch.no_grad():
            self.common(
                mod,
                (v,),
            )

    # For gpu path, there has a accurcy issue,
    # see https://github.com/pytorch/pytorch/issues/87745.
    @unittest.skipIf(HAS_CUDA, "only support cpu conv2d unary test")
    def test_conv2d_unary(self):
        test_memory_format = [torch.contiguous_format, torch.channels_last]
        options = itertools.product(
            unary_list,
            [True, False],
            [1, 3],
            [1, 2],
            [1, 4],
            ["same", 0],
            test_memory_format,
        )

        for (
            unary_fn,
            bias,
            kernel_size,
            dilation,
            groups,
            padding,
            memory_format,
        ) in options:
            oC = 32 * groups
            iC = 3 * groups
            x_shape = (1, iC, 112, 112)
            mod = torch.nn.Sequential(
                torch.nn.Conv2d(
                    iC,
                    oC,
                    kernel_size=kernel_size,
                    padding=padding,
                    dilation=dilation,
                    groups=groups,
                    bias=bias,
                ),
                unary_fn,
            ).eval()

            # TODO: add bf16 test for cpu path?
            # TODO: this test fails when requires_grad=False
            v = (
                torch.randn(x_shape, dtype=torch.float32, requires_grad=True)
                .add(1)
                .to(memory_format=memory_format)
            )
            with torch.no_grad():
                self.common(
                    mod,
                    (v,),
                )

    # For gpu path, there has a accurcy issue,
    # see https://github.com/pytorch/pytorch/issues/87745.
    @unittest.skipIf(HAS_CUDA, "only support cpu conv2d binary test")
    def test_conv2d_binary(self):
        class M(torch.nn.Module):
            def __init__(
                self,
                binary_fn,
                in_channels,
                out_channels,
                dilation,
                groups,
                padding,
                bias,
                has_relu,
                **kwargs,
            ):
                super(M, self).__init__()
                self.conv1 = torch.nn.Conv2d(
                    in_channels,
                    out_channels,
                    dilation=dilation,
                    groups=groups,
                    padding=padding,
                    bias=bias,
                    **kwargs,
                )
                self.conv2 = torch.nn.Sequential(
                    torch.nn.Conv2d(
                        in_channels,
                        out_channels,
                        dilation=dilation,
                        groups=groups,
                        padding=padding,
                        bias=bias,
                        **kwargs,
                    )
                )
                self.binary_fn = binary_fn
                self.relu = torch.nn.ReLU() if has_relu else torch.nn.Identity()

            def forward(self, x):
                x1 = self.conv1(x)
                x2 = self.conv2(x)
                return self.relu(self.binary_fn(x1, x2))

        test_memory_format = [torch.contiguous_format, torch.channels_last]
        options = itertools.product(
            binary_list,
            [True, False],
            [True, False],
            [1, 3],
            [1, 2],
            [1, 4],
            ["same", 0],
            test_memory_format,
        )

        for (
            binary_fn,
            has_relu,
            bias,
            kernel_size,
            dilation,
            groups,
            padding,
            memory_format,
        ) in options:
            oC = 32 * groups
            iC = 3 * groups
            x_shape = (1, iC, 112, 112)
            mod = M(
                binary_fn,
                iC,
                oC,
                dilation,
                groups,
                padding,
                bias,
                has_relu,
                kernel_size=kernel_size,
            ).eval()
            mod = mod.to(memory_format=memory_format)
            # TODO: add bf16 test
            v = torch.randn(x_shape, dtype=torch.float32).to(
                memory_format=memory_format
            )
            with torch.no_grad():
                self.common(
                    mod,
                    (v,),
                )

    def test_linear_packed(self):
        options = itertools.product([[2, 3, 10], [2, 10]], [True, False])
        for input_shape, bias in options:
            mod = torch.nn.Sequential(
                torch.nn.Linear(input_shape[-1], 30, bias=bias)
            ).eval()

            v = torch.randn(input_shape)
            with torch.no_grad():
                self.common(
                    mod,
                    (v,),
                )

    def test_linear_unary(self):
        options = itertools.product(unary_list, [[2, 3, 10], [2, 10]], [True, False])
        dtype = torch.bfloat16
        if has_bf16_support():
            for eltwise_fn, input_shape, bias in options:
                mod = torch.nn.Sequential(
                    torch.nn.Linear(input_shape[-1], 30, bias=bias), eltwise_fn
                ).eval()

                # only fuse for linear when the dtype is bf16
                mod = mod.to(dtype)
                v = torch.randn(input_shape).to(dtype)
                with torch.no_grad():
                    self.common(
                        mod,
                        (v,),
                    )

    def test_linear_binary(self):
        class M(torch.nn.Module):
            def __init__(self, eltwise_fn, in_channels, out_channels, bias, **kwargs):
                super(M, self).__init__()
                self.linear = torch.nn.Linear(
                    in_channels, out_channels, bias=bias, **kwargs
                )
                self.eltwise = eltwise_fn

            def forward(self, x, y):
                x = self.linear(x)
                x = self.eltwise(x, y)
                return x

        options = itertools.product(binary_list, [[2, 3, 10], [2, 10]], [True, False])
        dtype = torch.bfloat16
        out_feature = 30
        if has_bf16_support():
            for binary_ops, input_shape, bias in options:
                mod = M(binary_ops, input_shape[-1], out_feature, bias).eval()

                # only fuse for linear when the dtype is bf16
                mod = mod.to(dtype)
                v = torch.randn(input_shape).to(dtype)
                other = torch.randn(input_shape[:-1] + [out_feature]).to(dtype)
                with torch.no_grad():
                    self.common(mod, (v, other), atol=2e-3, rtol=0.016)

    def test_gather1(self):
        def fn(a, b):
            return (
                torch.gather(a.expand([4, 5, 10, 6]), 3, b + 1),
                torch.gather(a.expand([4, 5, 10, 6]), -1, b + 1),
            )

        self.common(
            fn,
            (
                torch.randn([1, 1, 10, 6]),
                torch.randint(5, [4, 5, 10, 1], dtype=torch.int64),
            ),
        )

    def test_gather2(self):
        # 0d tensor
        def fn(a, b):
            return torch.gather(a, 0, b) + torch.gather(a, -1, b)

        x = torch.tensor(123)
        y = torch.tensor(0)
        self.assertEqual(fn(x, y), x + x)

    def test_slice1(self):
        def fn(a):
            return (
                a[:, :10, 0] + a[:, 10:, 0],
                (a + 1)[:, :10, 0] + (a + 1)[:, 10:, 0],
            )

        self.common(
            fn,
            (torch.randn([2, 20, 2]),),
        )

    def test_slice2(self):
        def fn(a):
            return (
                a[:-1, ::2, -1] + a[-1:, 1::2, -2],
                (a + 1)[:-1, ::2, -1] + (a + 2)[-1:, 1::2, -2],
            )

        self.common(
            fn,
            (torch.randn([2, 20, 2]),),
        )

    def test_split_with_sizes(self):
        def fn(a, sizes):
            return [t + 1.0 for t in torch.split(a * 2.0, sizes, -1)]

        self.common(fn, (torch.randn(2, 2, 10), [3, 3, 4]))
        self.common(fn, (torch.randn(2, 2, 10), [4, 3, 3]))
        self.common(fn, (torch.randn(2, 2, 10), [1, 2, 3, 4]))

    def test_split(self):
        def fn(a):
            t = torch.split(a, 3, -1)
            return (t[0], t[1], t[2], t[3])

        def fn2(a):
            return fn(a + 1)

        self.common(
            fn,
            (torch.randn([2, 2, 10]),),
        )

        self.common(
            fn2,
            (torch.randn([2, 2, 10]),),
        )

    def test_to_dtype(self):
        def fn(a, b):
            return (
                aten._to_copy(a, dtype=6),
                aten._to_copy(b + 1, dtype=6),
                aten.to(b, torch.float64),
                aten.to(b, torch.bool),
            )

        self.common(
            fn,
            (
                torch.randn([2, 2, 10]),
                torch.randn([2, 2, 10], dtype=torch.float64),
            ),
        )

    @requires_cuda()
    def test_to_device(self):
        def fn(a):
            if a.device.type == "cpu":
                return aten._to_copy(a, device=torch.device("cuda"), dtype=6, layout=0)
            else:
                return aten._to_copy(a, device=torch.device("cpu"), dtype=6, layout=0)

        self.common(
            fn,
            (torch.randn([2, 2, 10]),),
        )

    @requires_cuda()
    def test_to_device_constant(self):
        def fn(a):
            d1 = a.device.type
            if d1 == "cpu":
                d2 = "cuda"
            else:
                d2 = "cpu"

            const1 = torch.as_tensor(list(range(64)), device=d2)
            return (
                torch.arange(10, device=d2).to(d1) + a,
                const1.to(d1),
                (const1 + 1).to(d1),
            )

        self.common(
            fn,
            (torch.randn([10]),),
        )

    @requires_cuda()
    def test_multi_device(self):
        def fn(x):
            x = x + 1
            x = x + 2
            x = x.cuda()
            x = x + 3
            x = x + 4
            x = x.cpu()
            x = x + 5
            x = x + 6
            x = x.cuda()
            x = x + 7
            x = x + 8
            x = x.cpu()
            x = x + 9
            x = x + 10
            return x

        self.common(
            fn,
            (torch.randn([2, 2, 10]),),
            check_lowp=False,  # cpu doesn't understand fp16, and there are explicit .cpu() calls
        )

    def test_unbind(self):
        def fn(a):
            return torch.unbind(a), torch.unbind(a, -1)

        self.common(
            fn,
            (torch.randn([4, 4, 4]),),
        )

    def test_convolution1(self):
        m = torch.nn.Sequential(
            torch.nn.Conv2d(5, 6, [3, 3]),
            torch.nn.ReLU(),
            ToTuple(),
        )

        self.common(
            m,
            (torch.randn([2, 5, 16, 16]),),
            # Mismatched elements: 10 / 2352 (0.4%)
            # Greatest absolute difference: 5.7220458984375e-05 at index (0, 3, 12, 12) (up to 1e-05 allowed)
            # Greatest relative difference: 0.06512477175897748 at index (0, 4, 11, 9) (up to 0.001 allowed)
            atol=6e-5,
            rtol=0.001,
        )

    def test_convolution2(self):
        def fn(x, w, b):
            # transposed conv
            return (aten.convolution(x, w, b, [4], [0], [1], True, [0], 1),)

        self.common(
            fn,
            (
                torch.randn([2, 32, 90]),
                torch.randn([32, 16, 8]),
                torch.randn([16]),
            ),
            check_lowp=False,
        )

    @unittest.skipIf(HAS_CUDA, "only support cpu channels_last")
    def test_conv2d_channels_last(self):
        m = torch.nn.Sequential(
            torch.nn.Conv2d(3, 3, 1, 1),
            ToTuple(),
        )
        # only weight is channels_last
        self.common(
            m.to(memory_format=torch.channels_last),
            (torch.randn([2, 3, 16, 16]),),
            check_lowp=False,
        )
        # only activation is channels_last
        self.common(
            m,
            (torch.randn([2, 3, 16, 16]).to(memory_format=torch.channels_last),),
            check_lowp=False,
        )
        # activation and weight are all channels_last
        self.common(
            m.to(memory_format=torch.channels_last),
            (torch.randn([2, 3, 16, 16]).to(memory_format=torch.channels_last),),
            check_lowp=False,
        )

    def test_conv2d_backward_channels_last(self):
        def fn(grad_output, inp, weight):
            convolution_backward_8 = torch.ops.aten.convolution_backward.default(
                grad_output,
                inp,
                weight,
                [320],
                [1, 1],
                [0, 0],
                [1, 1],
                False,
                [0, 0],
                1,
                [True, True, True],
            )
            return convolution_backward_8

        # only weight is channels_last
        self.common(
            fn,
            (
                torch.randn([2, 320, 8, 8]),
                torch.randn([2, 2048, 8, 8]),
                torch.randn([320, 2048, 1, 1]).to(memory_format=torch.channels_last),
            ),
            check_lowp=False,
        )

    @unittest.skipIf(HAS_CUDA, "only support cpu channels_last")
    def test_conv3d_channels_last(self):
        m = torch.nn.Sequential(
            torch.nn.Conv3d(3, 3, 1, 1),
            ToTuple(),
        )
        # only weight is channels_last
        self.common(
            m.to(memory_format=torch.channels_last_3d),
            (torch.randn([2, 3, 16, 16, 16]),),
        )
        # only activation is channels_last
        self.common(
            m,
            (torch.randn([2, 3, 16, 16, 16]).to(memory_format=torch.channels_last_3d),),
        )
        # activation and weight are all channels_last
        self.common(
            m.to(memory_format=torch.channels_last_3d),
            (torch.randn([2, 3, 16, 16, 16]).to(memory_format=torch.channels_last_3d),),
        )

    def test_adaptive_avg_pool2d1(self):
        def fn(x):
            return aten._adaptive_avg_pool2d(x, (6, 6)), aten._adaptive_avg_pool2d(
                x + 1, (2, 5)
            )

        self.common(
            fn,
            (torch.randn(2, 4, 16, 16),),
            check_lowp=False,
        )

        # lowering to avg_pool2d case
        self.common(
            fn,
            (torch.randn(2, 4, 3, 3),),
        )

        # no-op case
        self.common(
            fn,
            (torch.randn(2, 4, 6, 6),),
        )

    def test_adaptive_avg_pool2d2(self):
        # Big kernel size, use fallback
        def fn(x):
            return aten._adaptive_avg_pool2d(x, (4, 4))

        torch._inductor.metrics.generated_kernel_count = 0
        self.common(
            fn,
            (torch.randn(2, 4, 21, 21),),
            check_lowp=False,
        )
        self.assertEqual(torch._inductor.metrics.generated_kernel_count, 0)

    def test_max_pool2d1(self):
        def fn(x):
            return aten.max_pool2d_with_indices(x, [3, 3], [2, 2])

        self.common(
            fn,
            (torch.randn(2, 4, 16, 16),),
        )

    def test_max_pool2d2(self):
        def fn(x):
            return aten.max_pool2d_with_indices(x, [3, 3], [2, 2])

        self.common(
            fn,
            (torch.randn([16, 64, 55, 55]),),
        )

    def test_max_pool2d3(self):
        def fn(x):
            # with padding
            return aten.max_pool2d_with_indices(x, [3, 3], [2, 2], [1, 1])

        self.common(
            fn,
            (-torch.arange(1 * 8 * 8, dtype=torch.float32).view(1, 1, 8, 8),),
        )

    def test_max_pool2d4(self):
        def fn(x):
            # with padding
            return aten.max_pool2d_with_indices(x, [3, 3], [2, 2], [0, 0], [1, 1], True)

        self.common(
            fn,
            (torch.randn([2, 8, 111, 111]),),
        )

    def test_max_pool2d5(self):
        def fn(x):
            return aten.max_pool2d_with_indices(x, [3, 3], [])

        self.common(
            fn,
            (torch.randn([16, 64, 55, 55]),),
        )

    def test_max_pool2d6(self):
        # Too big kernel size, use fallback
        def fn(x):
            return aten.max_pool2d_with_indices(x, [13, 13], [])

        torch._inductor.metrics.generated_kernel_count = 0
        self.common(
            fn,
            (torch.randn([16, 64, 55, 55]),),
        )
        self.assertEqual(torch._inductor.metrics.generated_kernel_count, 0)

    def test_avg_pool2d1(self):
        def fn(x):
            return aten.avg_pool2d(x, [3, 3], [2, 2])

        self.common(
            fn,
            (torch.randn(2, 4, 16, 16),),
        )

    def test_avg_pool2d2(self):
        def fn(x):
            return aten.avg_pool2d(x, [3, 3], [2, 2])

        self.common(
            fn,
            (torch.randn([16, 64, 55, 55]),),
        )

    def test_avg_pool2d3(self):
        def fn(x):
            return aten.avg_pool2d(x, [3, 3], [2, 2], [1, 1])

        self.common(
            fn,
            (-torch.arange(1 * 8 * 8, dtype=torch.float32).view(1, 1, 8, 8),),
        )

    def test_avg_pool2d4(self):
        def fn(x):
            return aten.avg_pool2d(x, [3, 3], [2, 2], [0, 0], True)

        self.common(
            fn,
            (torch.randn([2, 8, 111, 111]),),
        )

    def test_avg_pool2d5(self):
        def fn(x):
            return aten.avg_pool2d(x, [3, 3], [2, 2], [1, 1], count_include_pad=False)

        self.common(
            fn,
            (-torch.arange(1 * 8 * 8, dtype=torch.float32).view(1, 1, 8, 8),),
        )

    def test_avg_pool2d6(self):
        def fn(x):
            return aten.avg_pool2d(x, [3, 3], [2, 2], [1, 1], divisor_override=3)

        self.common(
            fn,
            (-torch.arange(1 * 8 * 8, dtype=torch.float32).view(1, 1, 8, 8),),
        )

    def test_avg_pool2d7(self):
        # Large kernel size, use fallback
        def fn(x):
            return aten.avg_pool2d(x, [13, 13], [1, 1], [0, 0])

        torch._inductor.metrics.generated_kernel_count = 0
        self.common(
            fn,
            (-torch.arange(1 * 24 * 24, dtype=torch.float32).view(1, 1, 24, 24),),
        )
        self.assertEqual(torch._inductor.metrics.generated_kernel_count, 0)

    def test_alexnet_prefix(self):
        def forward(arg6, arg7, arg16):
            convolution = torch.ops.aten.convolution(
                arg16, arg7, arg6, [4, 4], [2, 2], [1, 1], False, [0, 0], 1
            )
            relu = torch.ops.aten.relu(convolution)
            max_pool2d_with_indices = torch.ops.aten.max_pool2d_with_indices(
                relu, [3, 3], [2, 2]
            )
            getitem = max_pool2d_with_indices[0]
            return (getitem,)

        self.common(
            forward,
            (
                rand_strided((64,), (1,), torch.float32, "cpu"),
                rand_strided((64, 3, 11, 11), (363, 121, 11, 1), torch.float32, "cpu"),
                rand_strided(
                    (16, 3, 224, 224), (150528, 50176, 224, 1), torch.float32, "cpu"
                ),
            ),
            # Mismatched elements: 127 / 746496 (0.0%)
            # Greatest absolute difference: 0.0009765625 at index (1, 62, 7, 16) (up to 1e-05 allowed)
            # Greatest relative difference: 0.05187467899332306 at index (14, 18, 11, 0) (up to 0.001 allowed)
            atol=1e-3,
            rtol=0.001,
        )

    def test_elu(self):
        def fn(x):
            return aten.elu(x, 1.6732632423543772, 1.0507009873554805) + 2, aten.elu(
                x + 1, 2, 3, 4
            )

        self.common(
            fn,
            (torch.randn([16, 16]),),
        )

    def test_tanh(self):
        def fn(x):
            return aten.tanh(x) + 2, aten.tanh(x + 1)

        self.common(
            fn,
            (torch.randn([16, 16]),),
        )

    def test_lgamma(self):
        def fn(x):
            return aten.lgamma(x) + 2, aten.cos(x + 1)

        self.common(
            fn,
            (torch.randn([16, 16]),),
        )

    def test_cos(self):
        def fn(x):
            return aten.cos(x) + 2, aten.cos(x + 1)

        self.common(
            fn,
            (torch.randn([16, 16]),),
        )

    def test_sin(self):
        def fn(x):
            return aten.sin(x) + 2, aten.sin(x + 1)

        self.common(
            fn,
            (torch.randn([16, 16]),),
        )

    def test_repeat(self):
        def fn(x):
            return (
                x.repeat(2, 2, 3, 1),
                x.repeat(8, 1, 1, 1),
                x.repeat(2, 1, 1, 1, 1, 1),
            )

        self.common(
            fn,
            (torch.randn([1, 2, 4, 8]),),
        )

    def test_embedding(self):
        m = torch.nn.Sequential(
            torch.nn.Embedding(10, 4, padding_idx=0),
            torch.nn.ReLU(),
            ToTuple(),
        )

        self.common(
            m,
            (torch.randint(10, [2, 8]),),
        )

    def test_mean(self):
        def fn(x):
            return (
                x.mean(),
                x.mean(-1),
                torch.mean(x, -2, keepdim=True),
                x.mean([0, 1]),
            )

        self.common(
            fn,
            (torch.randn([1, 2, 4, 8]),),
        )

    def test_var_mean(self):
        def fn(x):
            return (
                *torch.var_mean(x, -1),
                *torch.var_mean(x, [1, 3]),
            )

        self.common(
            fn,
            (torch.randn([1, 2, 4, 8]),),
        )

    @patch.object(config, "pick_loop_orders", True)
    def test_transposed_propagates(self):
        @torch._dynamo.optimize("inductor", nopython=True)
        def fn(x, y):
            return x + y

        a = torch.randn(1, 4, 4, 4, device=self.device).permute(0, 2, 3, 1)
        b = torch.randn(4, 4, 4, device=self.device).permute(1, 2, 0)
        c = fn(a, b)
        self.assertEqual(a.stride(), c.stride())
        self.assertEqual(c.stride()[2], 1)

    @requires_cuda()
    @patch.object(config.triton, "convolution", "triton")
    @patch.object(config.triton, "dense_indexing", "True")
    def test_triton_conv(self):
        @torch._dynamo.optimize("inductor", nopython=True)
        def triton_conv(
            x,
            w,
            bias,
            stride,
            padding,
            dilation,
            groups,
        ):
            y = torch.conv2d(x, w, bias, stride, padding, dilation, groups)
            return y

        stride, padding, dilation, groups = (1, 1), (0, 0), (1, 1), 1
        dtype = torch.float32
        x = torch.randn((32, 128, 32, 32), dtype=dtype, device=self.device)
        w = torch.randn((32, 128, 1, 1), dtype=dtype, device=self.device)
        bias = torch.randn((32), dtype=dtype, device=self.device)

        y = triton_conv(x, w, bias, stride, padding, dilation, groups)
        y_correct = torch.conv2d(x, w, bias, stride, padding, dilation, groups)
        self.assertTrue(same(y, y_correct, cos_similarity=True, tol=0.1))

    @requires_cuda()
    @patch.object(config.triton, "convolution", "autotune")
    @patch.object(config.triton, "dense_indexing", "True")
    def test_conv_autotune(self):
        @torch._dynamo.optimize("inductor", nopython=True)
        def triton_conv(
            x,
            w,
            bias,
            stride,
            padding,
            dilation,
            groups,
        ):
            y = torch.conv2d(x, w, bias, stride, padding, dilation, groups)
            return y

        stride, padding, dilation, groups = (1, 1), (0, 0), (1, 1), 1
        dtype = torch.float32
        x = torch.randn((32, 128, 32, 32), dtype=dtype, device=self.device)
        w = torch.randn((32, 128, 1, 1), dtype=dtype, device=self.device)
        bias = torch.randn((32), dtype=dtype, device=self.device)

        y = triton_conv(x, w, bias, stride, padding, dilation, groups)
        y_correct = torch.conv2d(x, w, bias, stride, padding, dilation, groups)
        self.assertTrue(same(y, y_correct, cos_similarity=True, tol=0.1))

    @patch.object(config.triton, "mm", "triton")
    def test_triton_mm2(self):
        @torch._dynamo.optimize("inductor", nopython=True)
        def fn(x, y):
            return torch.relu(torch.mm(x, y))

        N = 1024
        a = torch.randn([N, N], device=self.device, dtype=torch.float32)
        b = torch.randn([N, N], device=self.device, dtype=torch.float32)
        c1 = torch.relu(torch.mm(a, b))
        torch._inductor.metrics.reset()
        c = fn(a, b)
        assert torch.allclose(c1, c, atol=1e-3, rtol=1e-3)
        if self.device == "cuda":
            assert torch._inductor.metrics.generated_kernel_count == 1

    def test_std(self):
        def fn(x):
            return (
                torch.var(x, True),
                torch.var(x, False),
                torch.var(x, -1, True),
                torch.var(x, -1, False),
                torch.std(x, False),
                torch.std(x, [0, 1], True),
                torch.std(x, [0, 1], False),
                torch.std(x, -2, True, keepdim=True),
            )

        self.common(
            fn,
            (torch.randn([2, 4, 4, 8]),),
        )

    def test_embedding_bag(self):
        def fn(w, i, o):
            return aten._embedding_bag(w, i, o, False, 0, False, None)

        self.common(
            fn,
            (torch.randn([10, 4]), torch.randint(10, [8]), torch.tensor([0, 2, 6])),
        )

    def test_batch_norm_2d(self):
        m = torch.nn.Sequential(
            torch.nn.BatchNorm2d(10),
            torch.nn.ReLU(),
        )
        m.eval()
        self.common(m, (torch.randn([2, 10, 8, 8]),), check_lowp=False)
        self.common(
            m,
            (torch.randn([3, 10, 16, 16]),),
            check_lowp=False,  # too painful to match types of bn model
        )

    def test_layer_norm(self):
        m = torch.nn.Sequential(
            torch.nn.LayerNorm(32),
            torch.nn.ReLU(),
        )
        m.eval()
        self.common(m, (torch.randn([16, 32]),), check_lowp=False)
        if self.device != "cpu":
            self.assertEqual(torch._inductor.metrics.generated_kernel_count, 1)

    def test_transpose_add(self):
        def fn(a, b):
            return a.t() + b

        self.common(
            fn, (torch.randn([16, 32]), torch.randn([32, 16])), check_lowp=False
        )
        if self.device != "cpu":
            self.assertEqual(torch._inductor.metrics.generated_kernel_count, 1)

    def test_softmax_one_kernel(self):
        def fn(x):
            dim = 1
            x_max = torch.amax(x, dim, keepdim=True)
            unnormalized = torch.exp(x * x_max)
            result = unnormalized / torch.sum(unnormalized, dim, keepdim=True)
            return result

        self.common(fn, (torch.randn([16, 32]),), check_lowp=False)
        if self.device != "cpu":
            self.assertEqual(torch._inductor.metrics.generated_kernel_count, 1)

    def test_cauchy(self):
        def fn(x, y):
            return torch.sum(1 / (torch.unsqueeze(x, -1) - y))

        self.common(
            fn,
            (
                torch.randn(32),
                torch.randn(32),
            ),
            # Absolute difference: 0.0003662109375 (up to 0.0001 allowed)
            # Relative difference: 1.8804297408767818e-05 (up to 1e-05 allowed)
            atol=5 * 1e-4,
            rtol=5 * 1e-5,
            check_lowp=False,
        )
        if self.device != "cpu":
            self.assertEqual(torch._inductor.metrics.generated_kernel_count, 1)

    def test_gather_scatter(self):
        def fn(node_feat, edge_index):
            src_node_feat = node_feat[edge_index[0]]
            dst_node_feat = node_feat[edge_index[1]]
            edge_feat = src_node_feat - dst_node_feat + 1
            new_node_feat = torch.zeros_like(node_feat)
            new_node_feat.scatter_add_(
                0, edge_index[1].unsqueeze(-1).expand_as(edge_feat), edge_feat
            )
            return new_node_feat

        num_nodes = 16
        num_features = 32
        node_feat = torch.randn(num_nodes, num_features)
        edge_index = torch.randint(0, num_nodes, size=(2, num_nodes * 5))
        self.common(
            fn,
            (
                node_feat,
                edge_index,
            ),
            check_lowp=False,
        )
        if self.device != "cpu":
            self.assertEqual(torch._inductor.metrics.generated_kernel_count, 2)

    @patch.object(torch._inductor.config, "max_fusion_size", 1)
    def test_no_mega_fusion_during_lowering(self):
        n = 50

        def fn(*args):
            x = args[0]
            for i in range(n):
                x = torch.add(x, args[i])
            return x

        self.common(
            fn,
            [torch.randn(64) for _ in range(n)],
            check_lowp=False,
        )
        print("-->", torch._inductor.metrics.generated_kernel_count)
        if self.device != "cpu":
            self.assertTrue(torch._inductor.metrics.generated_kernel_count > 1)

    def test_move_arange(self):
        def fn(x):
            return torch.arange(len(x), device="cpu").to(x.device) + x

        self.common(fn, (torch.randn([32]),), check_lowp=False)
        # if we have a copy there will be more than 1 kernel
        self.assertEqual(torch._inductor.metrics.generated_kernel_count, 1)

    def test_leaky_relu(self):
        def fn(x):
            return aten.leaky_relu(x, 0.2) + 2, aten.leaky_relu(x + 1)

        self.common(
            fn,
            (torch.randn([16, 16]),),
        )

    def test_gelu(self):
        def fn(x):
            return aten.gelu(x) + 2, aten.gelu(x + 1)

        self.common(
            fn,
            (torch.randn([16, 16]),),
        )

    def test_clone(self):
        def fn(x):
            return aten.clone(x) + 2, aten.clone(x + 1)

        self.common(
            fn,
            (torch.randn([16, 16]),),
        )

    def test_masked_fill(self):
        def fn(mask, value):
            return aten.masked_fill(value, mask, -10000.0) + 2, aten.masked_fill(
                value / 2.0, torch.logical_not(mask), 667
            )

        self.common(
            fn,
            (
                torch.randint(0, 1, [1, 16], dtype=torch.bool),
                torch.randn([16, 16]),
            ),
        )

    def test_masked_fill_promotion(self):
        def fn(mask, value):
            return aten.masked_fill(value, mask, torch.tensor(3.5))

        opt_fn = torch._dynamo.optimize("inductor")(fn)
        for inp in (
            torch.randn(
                [16, 16],
                dtype=torch.float16 if self.device == "cuda" else torch.float32,
                device=self.device,
            ),
            torch.randint(16, (16, 16), device=self.device),
        ):

            inputs = (
                torch.randint(0, 1, [1, 16], dtype=torch.bool, device=self.device),
                inp,
            )
            self.assertEqual(fn(*inputs), opt_fn(*inputs))

    def test_fill1(self):
        def fn(x):
            tmp = torch.ones_like(x)
            return tmp, aten.fill.Scalar(tmp, 2)

        self.common(
            fn,
            (torch.randn([16, 16]),),
        )

    def test_fill2(self):
        def fn(x):
            tmp = torch.ones_like(x)
            return tmp, aten.fill.Tensor(tmp, torch.tensor(3.0))

        self.common(
            fn,
            (torch.randn([16, 16]),),
        )

    def test_pow1(self):
        def fn(x):
            return [aten.pow(x, e) for e in range(-8, 9)]

        self.common(
            fn,
            (torch.randn([16, 16]),),
        )

    def test_pow2(self):
        def fn(x):
            return aten.pow(1000, x), aten.pow(x, 1000)

        self.common(
            fn,
            (torch.randn([16, 16]),),
            # Mismatched elements: 9 / 256 (3.5%)
            # Greatest absolute difference: 2.491354329061828e+28 at index (6, 6) (up to 1e-05 allowed)
            # Greatest relative difference: 2.9793410720160818e-05 at index (4, 5) (up to 1.3e-06 allowed)
            atol=1e-5,
            rtol=3e-05,
        )

    def test_pow3(self):
        # power of 0.5 is special-cased, arbitrary power would still produce triton codegen error
        def fn(x):
            z = torch.tensor(0.123, device=self.device)
            w = z + x
            return torch.pow(w, 0.5)

        opt = torch._dynamo.optimize("inductor")(fn)
        input = torch.rand(())
        self.assertTrue(same(opt(input), fn(input)))

    def test_glu(self):
        def fn(x):
            return aten.glu(x, -1), aten.glu(x, 1), aten.glu(x, 2)

        self.common(
            fn,
            (torch.randn([8, 16, 8, 8]),),
        )

    def test_cat(self):
        def fn(a):
            tmp = a * 2
            return (
                torch.cat((a, a[:, :4] + 1, a + 2), -1),
                torch.cat((tmp, tmp), 0),
                torch.cat((tmp, tmp.double()), 0),
            )

        self.common(
            fn,
            (torch.randn([8, 16]),),
        )

    def test_cat_upcasting(self):
        def fn(arg4_1, slice_7):
            cat_1 = aten.cat.default([arg4_1, slice_7], 1)
            return (cat_1,)

        self.common(
            fn,
            (
                torch.randn([8, 16], dtype=torch.float32),
                torch.randn([8, 20], dtype=torch.float16),
            ),
        )

    def test_cat_extern_kernel(self):
        def fn(x1, x2, x3, x4):
            x = torch.mm(x2, x3)
            s = torch.narrow(x, 1, 0, 100)
            x = torch.mm(s, x4)
            c = torch.cat((x, x1), 1)
            return (c,)

        self.common(
            fn,
            (
                torch.randn(256, 256),
                torch.randn(256, 1024),
                torch.randn(1024, 1600),
                torch.randn(100, 256),
            ),
            check_lowp=False,  # accuracy issues with relatively large matmuls
        )

    def test_stack(self):
        def fn(a, b):
            return torch.stack(
                [
                    a.expand(12, 16),
                    b.expand(12, 16),
                ],
                2,
            )

        self.common(fn, (torch.randn([1, 16]), torch.randn([12, 1])))

    def test_hardtanh(self):
        def fn(x):
            return F.hardtanh(x), F.hardtanh(x + 1), F.hardtanh(x - 1)

        self.common(
            fn,
            (torch.randn([64]),),
        )

    def test_hardsigmoid(self):
        def fn(x):
            return F.hardsigmoid(x), F.hardsigmoid(x + 3), F.hardsigmoid(x - 3)

        self.common(
            fn,
            (torch.randn([64]),),
        )

    def test_hardswish(self):
        def fn(x):
            return F.hardswish(x), F.hardswish(x + 3), F.hardswish(x - 3)

        self.common(
            fn,
            (torch.randn([64]),),
        )

    def test_rsqrt(self):
        def fn(x):
            return torch.rsqrt(x), torch.rsqrt(x + 1) - 2

        self.common(
            fn,
            (torch.randn([64]),),
        )

    def test_flip(self):
        def fn(x):
            return torch.flip(x, (-1,)), torch.flip(x, (0, 2)) - 2

        self.common(
            fn,
            (torch.randn([1, 2, 6, 6]),),
        )

    def test_signbit(self):
        def fn(x):
            return torch.signbit(x), ~torch.signbit(-x) & 1

        self.common(
            fn,
            (torch.randn([1, 2, 6, 6]),),
        )

    def test_fmod(self):
        def fn(a, b):
            return torch.fmod(a, b), torch.fmod(3.0 * a, b) - 2.0

        shape = [1, 2, 6, 6]
        self.common(fn, (torch.randn(shape), torch.randn(shape)))

    def test_fmod_zero_dim(self):
        def fn(a, b):
            return (torch.fmod(a, b),)

        self.common(
            fn,
            (
                make_tensor(10, device="cpu", dtype=torch.float32),
                make_tensor((), device="cpu", dtype=torch.float32),
            ),
        )
        self.common(
            fn,
            (
                make_tensor((), device="cpu", dtype=torch.float32),
                make_tensor(10, device="cpu", dtype=torch.float32),
            ),
        )

    def test_log2(self):
        def fn(x):
            return torch.log2(x), torch.log2(x + 1) - 2

        self.common(
            fn,
            (torch.randn([64]) + 10,),
        )

    def test_logsumexp(self):
        def fn(x):
            return torch.logsumexp(x, -1), torch.logsumexp(x, 0) - 2

        self.common(
            fn,
            (torch.randn([8, 8]) + 10,),
        )

    def test_log_fp64(self):
        def fn(x):
            return torch.log(x), torch.log2(x)

        self.common(
            fn,
            (torch.randn([1024], dtype=torch.float64) + 10,),
        )

    def test_bitwise(self):
        def fn(x, y):
            return (
                torch.bitwise_not(x),
                torch.bitwise_or(x, y),
                torch.bitwise_xor(x, y),
                torch.bitwise_and(x, y),
            )

        self.common(
            fn,
            (
                torch.randint(0, 2**30, [64], dtype=torch.int32),
                torch.randint(0, 2**30, [64], dtype=torch.int32),
            ),
        )

    def test_bitwise2(self):
        # again with bool types
        def fn(x, y):
            return (
                torch.bitwise_not(x),
                torch.bitwise_or(x, y),
                torch.bitwise_xor(x, y),
                torch.bitwise_and(x, y),
            )

        self.common(
            fn,
            (
                torch.randint(0, 2, (2, 20), dtype=torch.bool),
                torch.randint(0, 2, (2, 20), dtype=torch.bool),
            ),
        )

    def test_inf(self):
        def fn(a):
            return a + float("inf"), a + float("-inf"), a * -float("inf")

        self.common(fn, (torch.randn(8),))

    def test_remainder(self):
        def fn(a, b):
            return (
                torch.remainder(a, b),
                torch.remainder(a + 1, b - 1),
                torch.remainder(a - 1, b + 1),
            )

        self.common(fn, (torch.randn(64), torch.randn(64)))

    def test_zeros(self):
        def fn(a):
            return (
                a + 1,
                torch.zeros(
                    (1, 8, 64, 64),
                    dtype=torch.float32,
                    device=a.device,
                ),
                torch.zeros(
                    1,
                    8,
                    64,
                    64,
                    dtype=torch.float32,
                    device=a.device,
                ),
                torch.zeros(2, 3, names=None),
                a + torch.ones(8, device=a.device),
                torch.full((2, 3), 3.1416, device=a.device),
            )

        self.common(fn, (torch.randn(8),))

    def test_new_ones(self):
        def fn(a):
            return (
                aten.new_ones(
                    a, [], device=a.device, dtype=6, layout=0, pin_memory=False
                ),
                aten.new_zeros(
                    a, [], device=a.device, dtype=6, layout=0, pin_memory=False
                ),
            )

        self.common(fn, (torch.randn(8),))

    def test_full_like(self):
        def fn(a):
            return torch.full_like(a, 7.777) - 1

        self.common(fn, (torch.randn(8),))

    def test_index1(self):
        def fn(a, b, c):
            return aten.index(a, [b, c])

        self.common(
            fn,
            (
                torch.randn(8, 8, 12),
                torch.tensor([0, 0, 2, 2], dtype=torch.int64),
                torch.tensor([3, 4, 4, 3], dtype=torch.int64),
            ),
        )
        self.common(
            fn,
            (
                torch.randn(8, 8, 12),
                torch.tensor([[0, 0, 2, 2]], dtype=torch.int64),
                torch.tensor([[3], [4], [4], [3]], dtype=torch.int64),
            ),
        )

    def test_index2(self):
        def fn(a, b):
            return (
                aten.index(a, [b]),
                aten.index(a, [None, b]),
            )

        self.common(
            fn,
            (
                torch.randn(8, 8, 8),
                torch.tensor([[0, 0, 2, 2]], dtype=torch.int64),
            ),
        )

    def test_index_select(self):
        def fn(a, b):
            return (
                torch.index_select(a, 0, b),
                torch.index_select(a, 1, b),
                torch.index_select(torch.index_select(a, 2, b), 1, b),
            )

        for ind_dtype in (torch.int32, torch.int64):
            self.common(
                fn,
                (
                    torch.randn(8, 8, 8),
                    torch.tensor([0, 0, 2, 1], dtype=ind_dtype),
                ),
            )

    def test_cudnn_rnn(self):
        if self.device == "cpu":
            raise unittest.SkipTest("requires CUDA")

        def fn(
            a0,
            b0,
            b1,
            b2,
            b3,
            b4,
            b5,
            b6,
            b7,
            b8,
            b9,
            b10,
            b11,
            b12,
            b13,
            b14,
            b15,
            a3,
            a4,
            a5,
        ):
            a1 = [
                b0,
                b1,
                b2,
                b3,
                b4,
                b5,
                b6,
                b7,
                b8,
                b9,
                b10,
                b11,
                b12,
                b13,
                b14,
                b15,
            ]
            return aten._cudnn_rnn(
                a0,
                a1,
                4,
                a3,
                a4,
                a5,
                2,
                2048,
                0,
                2,
                False,
                0.0,
                False,
                True,
                [],
                None,
            )

        self.common(
            fn,
            (
                torch.randn([92, 8, 2048]),
                torch.randn([8192, 2048]),
                torch.randn([8192, 2048]),
                torch.randn([8192]),
                torch.randn([8192]),
                torch.randn([8192, 2048]),
                torch.randn([8192, 2048]),
                torch.randn([8192]),
                torch.randn([8192]),
                torch.randn([8192, 4096]),
                torch.randn([8192, 2048]),
                torch.randn([8192]),
                torch.randn([8192]),
                torch.randn([8192, 4096]),
                torch.randn([8192, 2048]),
                torch.randn([8192]),
                torch.randn([8192]),
                torch.randn([167837696]),
                torch.randn([4, 8, 2048]),
                torch.randn([4, 8, 2048]),
            ),
            check_lowp=False,  # difference in rnn is too large between half and float inputs
        )

    def test_upsample_nearest1d(self):
        def fn(a):
            return (
                aten.upsample_nearest1d(a, [74], None),
                aten.upsample_nearest1d(a, [70], None),
                aten.upsample_nearest1d(a, [45], None),
                aten.upsample_nearest1d(a, [36], None),
                aten.upsample_nearest1d(a, None, [2.0]),
            )

        self.common(fn, (torch.randn([2, 4, 37]),))

    def test_upsample_nearest2d(self):
        def fn(a):
            return (
                aten.upsample_nearest2d(a, [74, 76]),
                aten.upsample_nearest2d(a, [70, 75]),
                aten.upsample_nearest2d(a, [45, 74]),
                aten.upsample_nearest2d(a, [36, 39]),
                aten.upsample_nearest2d(a, None, [2.0, 2.0]),
            )

        self.common(fn, (torch.randn([2, 4, 37, 38]),))

    def test_upsample_nearest3d(self):
        def fn(a):
            return (
                aten.upsample_nearest3d(a, [74, 76, 78], None),
                aten.upsample_nearest3d(a, [70, 75, 80], None),
                aten.upsample_nearest3d(a, [45, 74, 103], None),
                aten.upsample_nearest3d(a, [36, 39, 40], None),
                aten.upsample_nearest3d(a, None, [2.0, 2.0, 2.0]),
            )

        self.common(fn, (torch.randn([2, 4, 37, 38, 39]),))

    def test_upsample_nearest2d_backward(self):
        func = torch.ops.aten.upsample_nearest2d_backward

        def fn(a):
            return (
                func(a, output_size=[6, 12], input_size=[3, 3, 3, 6]),
                func(a, output_size=[6, 12], input_size=[3, 3, 4, 5]),
                func(a, output_size=[6, 12], input_size=[3, 3, 2, 8]),
                func(a, output_size=[6, 12], input_size=[3, 3, 2, 8]),
                func(a, output_size=[6, 12], input_size=[3, 3, 4, 7]),
            )

        self.common(fn, (torch.randn([3, 3, 6, 12]),))

    def test_upsample_bilinear2d_a(self):
        def fn(a):
            return (
                aten.upsample_bilinear2d(a, [45, 45], False, None),
                aten.upsample_bilinear2d(a, None, True, [2.0, 2.0]),
            )

        self.common(fn, (torch.randn([2, 4, 37, 38]),))

    def test_upsample_bilinear2d_b(self):
        def fn(a):
            return aten.upsample_bilinear2d(a, None, True, [2.0, 2.0])

        self.common(
            fn,
            [
                torch.randn([1, 2, 40, 59]),
            ],
        )

    def test_reflection_pad2d(self):
        def fn(a):
            return (
                aten.reflection_pad2d(a, [1, 1, 1, 1]),
                aten.reflection_pad2d(a, [1, 2, 3, 4]),
            )

        self.common(
            fn, (torch.randint(0, 999, size=[1, 1, 8, 8], dtype=torch.float32),)
        )

    def test_reflection_pad2d_backward(self):
        def template(size, padding):
            def fn(grad_output, x):
                return aten.reflection_pad2d_backward(grad_output, x, padding)

            x = torch.randint(0, 999, size=size, dtype=torch.float32)
            result = aten.reflection_pad2d(x, padding)
            grad_output = torch.randn_like(result)

            self.common(fn, (grad_output, x))

        template([1, 1, 8, 8], [0, 0, 0, 0])
        template([1, 1, 8, 8], [1, 1, 1, 1])
        template([1, 1, 8, 8], [1, 2, 3, 4])

    def test_grid_sampler_2d(self):
        def fn(a, b):
            return (
                aten.grid_sampler_2d(a, b, 0, 0, True),
                aten.grid_sampler_2d(a, b, 0, 1, False),
            )

        self.common(
            fn,
            (
                torch.randn([4, 3, 352, 352], dtype=torch.float32),
                torch.rand([4, 352, 352, 2], dtype=torch.float32) * 2 - 1,
            ),
            check_lowp=False,
            # Mismatched elements: 154697 / 1486848 (10.4%)
            # Greatest absolute difference: 0.0001976490020751953 at index (0, 0, 101, 243) (up to 1e-05 allowed)
            # Greatest relative difference: 7.332530120481928 at index (1, 1, 258, 301) (up to 1.3e-06 allowed)
            atol=0.0002,
            rtol=1.3e-06,
        )

    def test_upsample_bicubic2d(self):
        def fn(a):
            return (
                aten.upsample_bicubic2d(a, (128, 128), True),
                aten.upsample_bicubic2d(a, (128, 256), False),
            )

        # Mismatched elements: 10 / 196608 (0.0%)
        # Greatest absolute difference: 1.3869255781173706e-05 at index (2, 1, 88, 65) (up to 1e-05 allowed)
        # Greatest relative difference: 0.0033082996811011046 at index (3, 1, 88, 91) (up to 1.3e-06 allowed)
        self.common(
            fn,
            (torch.randn([4, 3, 64, 32], dtype=torch.float32),),
            atol=2e-5,
            rtol=1e-3,
        )

    def test_sort(self):
        def fn(a):
            return torch.sort(a)

        self.common(
            fn, (torch.randint(0, 999, size=[1, 1, 8, 8], dtype=torch.float32),)
        )

    def test_topk(self):
        def fn(a):
            return torch.topk(a, 2, -1)

        self.common(
            fn, (torch.randint(0, 999, size=[1, 1, 8, 8], dtype=torch.float32),)
        )

    def test_long_tensor(self):
        def fn(a):
            return (
                torch.LongTensor([294]).to(a.device) - a,
                torch.as_tensor([295]).to(a.device) + a,
            )

        self.common(fn, (torch.randint(0, 999, size=[8, 8]),))

    def test_constant_pad_1d(self):
        def fn(a):
            return (
                aten.constant_pad_nd(a, [0, 1], 6.0),
                aten.constant_pad_nd(a, [2, 3], 99.0),
            )

        self.common(fn, (torch.randint(0, 999, size=[2, 16, 31], dtype=torch.float32),))

    def test_constant_pad_2d(self):
        def fn(a):
            return (
                aten.constant_pad_nd(a, [1, 1, 1, 1], 6.0),
                aten.constant_pad_nd(a, [1, 2, 3, 4], 99.0),
            )

        self.common(
            fn, (torch.randint(0, 999, size=[1, 1, 8, 8], dtype=torch.float32),)
        )

    def test_constant_pad_3d(self):
        def fn(a):
            return (
                aten.constant_pad_nd(a, [1, 2, 3, 4, 5, 6], 6.0),
                aten.constant_pad_nd(a, [0, 0, 3, 4, 0, 0], 6.0),
            )

        self.common(
            fn, (torch.randint(0, 999, size=[2, 4, 4, 4], dtype=torch.float32),)
        )

    def test_l1_loss(self):
        def fn(a, b):
            return torch.nn.functional.l1_loss(a, b), torch.nn.functional.mse_loss(a, b)

        self.common(
            fn,
            (
                torch.randn([2, 3, 16, 16]),
                torch.randn([2, 3, 16, 16]),
            ),
            check_lowp=False,
        )

    def test_triu(self):
        def fn(a):
            return aten.triu(a, 1), aten.triu(a, 0), aten.triu(a, 2)

        self.common(fn, (torch.randn([2, 10, 10]),))

    def test_no_op_reduction(self):
        def fn(a):
            return a.sum(-1), torch.amax(a + 1, 1, keepdim=True)

        self.common(fn, (torch.randn([8, 1, 1]),))

    def test_inplace_add(self):
        @torch._dynamo.optimize("inductor")
        def fn(x, y):
            return x.add_(y)

        inputs = (
            rand_strided((4, 4), (4, 1), device=self.device),
            rand_strided((4, 4), (4, 1), device=self.device),
        )
        inp_clone = inputs[0].clone()
        out = fn(*inputs)
        self.assertTrue(same(out, inp_clone + inputs[1]))
        self.assertTrue(out is inputs[0])

    def test_inplace_mixed_dtype_ops(self):
        @torch._dynamo.optimize("inductor")
        def fn(x, y):
            z = x + y.float()
            w = z.add_(y)
            return w.mul_(y)

        inputs = (
            rand_strided((4, 4), (4, 1), device=self.device, dtype=torch.float),
            rand_strided((4, 4), (4, 1), device=self.device, dtype=torch.double),
        )
        out = fn(*inputs)
        out_eager = (inputs[0] + inputs[1].float()).add_(inputs[1]).mul_(inputs[1])
        self.assertTrue(same(out, out_eager))

    @patch.object(config.triton, "ordered_kernel_names", True)
    @patch.object(config.triton, "descriptive_kernel_names", False)
    def test_kernel_names(self):
        @torch._dynamo.optimize("inductor")
        def fn(x):
            return 2 * x

        inputs = (rand_strided((8,), (1,), device=self.device),)
        self.assertTrue(same(fn(*inputs), 2 * inputs[0]))

    @patch.object(config.triton, "cudagraphs", True)
    def test_strided_inputs(self):
        @torch._dynamo.optimize("inductor")
        def fn(x, y):
            return x + y

        inputs = (
            rand_strided((8, 16), (32, 2), device=self.device),
            rand_strided((8, 16), (16, 1), device=self.device),
        )
        self.assertTrue(same(fn(*inputs), inputs[0] + inputs[1]))

    @patch.object(config.triton, "cudagraphs", True)
    @patch.object(functorch_config, "use_fake_tensor", True)
    def test_input_mutation1(self):
        def fn(a):
            b = a + 1
            a.copy_(b)
            c = a + 2
            return a * b / c

        arg1 = torch.randn(64, device=self.device)
        arg2 = arg1.clone()
        arg3 = torch.randn(64, device=self.device)
        arg4 = arg3.clone()
        correct1 = fn(arg1)
        correct2 = fn(arg3)
        opt_fn = torch._dynamo.optimize_assert(compile_fx)(fn)
        actual1 = opt_fn(arg2)
        actual2 = opt_fn(arg4)

        self.assertTrue(same(actual1, correct1))
        self.assertTrue(same(actual2, correct2))
        self.assertTrue(same(arg1, arg2))
        self.assertTrue(same(arg3, arg4))

    @patch.object(functorch_config, "use_fake_tensor", True)
    def test_input_mutation2(self):
        def fn(a):
            b = a + 1
            a.view(64).copy_(torch.tensor([66.0], device=a.device))
            c = a + 2
            return b, c

        # NOTE: this test fails when none of the inputs require grad.
        # That seems like an inductor bug.
        arg1 = torch.randn([1, 64], device=self.device).requires_grad_(True).add(1)
        arg2 = arg1.clone()
        correct1 = fn(arg1)
        opt_fn = torch._dynamo.optimize_assert(compile_fx)(fn)
        actual1 = opt_fn(arg2)

        self.assertTrue(same(actual1, correct1))
        self.assertTrue(same(arg1, arg2))

    @patch.object(functorch_config, "use_fake_tensor", True)
    def test_input_mutation3(self):
        def fn(a):
            a += 1
            a *= 2
            aten.sigmoid_(a)
            a = a.view(64)
            a += 3
            a *= 4
            aten.relu_(a)
            return a

        arg1 = torch.randn([1, 64], device=self.device)
        arg2 = arg1.clone()
        correct1 = fn(arg1)
        opt_fn = torch._dynamo.optimize_assert(compile_fx)(fn)
        actual1 = opt_fn(arg2)

        self.assertTrue(same(actual1, correct1))
        self.assertTrue(same(arg1, arg2))

    def test_input_mutation4(self):
        def fn(a):
            torch.relu_(a)
            return a

        arg1 = torch.randn([1, 64], device=self.device)
        arg2 = arg1.clone()
        correct1 = fn(arg1)
        opt_fn = torch._dynamo.optimize_assert(compile_fx)(fn)
        actual1 = opt_fn(arg2)

        self.assertTrue(same(actual1, correct1))
        self.assertTrue(same(arg1, arg2))

    @patch.object(functorch_config, "use_fake_tensor", True)
    def test_slice_mutation1(self):
        def fn(a):
            x = torch.zeros_like(a)
            b = x + 1
            x[:, 3] = 3.0
            c = torch.clone(x)
            x[4, :] = 4.0
            d = x + 1
            return x, b, c, d

        self.common(fn, (torch.randn([8, 8]),))

    @patch.object(functorch_config, "use_fake_tensor", True)
    def test_slice_mutation2(self):
        def fn(a):
            a[:, 20:40] = a[:, 20:40] + 1
            a[:, 2:11] = a[:, 1:10] + 2

        arg1 = torch.randn([1, 64], device=self.device)
        arg2 = arg1.clone()
        fn(arg1)
        opt_fn = torch._dynamo.optimize_assert(compile_fx)(fn)
        opt_fn(arg2)

        self.assertTrue(same(arg1, arg2))

    def test_indirect_load_broadcast(self):
        def fn(in_ptr0, in_ptr1, in_ptr2):
            return torch.gather(in_ptr1, 0, in_ptr2) + in_ptr0

        arg190 = rand_strided((32, 21), (1, 32), device=self.device, dtype=torch.int64)
        arg190.fill_(0)
        arg111 = rand_strided(
            (9521, 512), (512, 1), device=self.device, dtype=torch.float32
        )
        self.common(
            fn,
            (
                torch.randn(32, 1),
                arg111,
                arg190,
            ),
        )

    @unittest.skipIf(not has_torchvision_roi_align(), "requires torchvision")
    def test_roi_align(self):
        def fn(a, b):
            return torch.ops.torchvision.roi_align(a, b, 0.25, 7, 7, 2, False)

        self.common(fn, (torch.zeros([4, 256, 296, 304]), torch.zeros([2292, 5])))

    @requires_decomp(aten.nll_loss_forward)
    def test_nll_loss_forward(self):
        def fn(a, b):
            return aten.nll_loss_forward(a, b, None, 1, -100)

        self.common(
            fn,
            (
                torch.randn([5, 5]),
                torch.zeros([5], dtype=torch.int64),
            ),
        )

    def test_isinf(self):
        def fn(x):
            return x.isinf(), x.isnan()

        self.common(
            fn, [torch.tensor([1, float("inf"), 2, float("-inf"), float("nan")])]
        )
        self.common(
            fn,
            [
                torch.tensor(
                    [1, float("inf"), 2, float("-inf"), float("nan")],
                    dtype=torch.float64,
                )
            ],
        )

    def test_isinf2(self):
        def fn(x):
            y = torch.tensor(
                [1, float("inf"), 2, float("-inf"), float("nan")], device=self.device
            )
            return x == y

        self.common(
            fn, (torch.tensor([1, float("inf"), 2, float("-inf"), float("nan")]),)
        )

    def test_any(self):
        def fn(x):
            return (
                x.any(-1),
                x.isinf().any(),
                torch.all(x.isinf(), dim=0),
                torch.all(torch.logical_not(x.isinf())),
            )

        self.common(fn, [-torch.rand(64)])
        tmp = torch.randn(16, 8)
        tmp[1, 1] = float("inf")
        self.common(fn, [tmp])

    def test_inplace_activations(self):
        def fn(x):
            a = aten.hardswish_(x + 1)
            b = aten.hardtanh_(x + 1)
            c = aten.leaky_relu_(x + 1)
            d = aten.silu_(x + 1)
            e = aten.log1p(x + 1)
            f = aten.masked_fill_(x + 1, torch.zeros_like(x, dtype=torch.bool), 99.0)
            h = aten.masked_fill_(x + 1, torch.ones_like(x, dtype=torch.bool), 99.0)
            return (a, b, c, d, e, f, h)

        self.common(fn, [torch.randn(64) * 10])

    def test_baddbmm(self):
        def fn(a, b, c):
            return aten.baddbmm(a, b, c)

        self.common(
            fn,
            [
                torch.randn(6, 1, 100),
                torch.randn(6, 128, 64),
                torch.randn(6, 64, 100),
            ],
            # Mismatched elements: 1212 / 76800 (1.6%)
            # Greatest absolute difference: 0.001953125 at index (0, 0, 93) (up to 1e-05 allowed)
            # Greatest relative difference: 1.0 at index (3, 19, 4) (up to 0.001 allowed)
            atol=0.002,
            rtol=0.001,
        )

    @patch.object(config.triton, "max_tiles", 2)
    def test_fuse_tiled(self):
        def fn(a, b, c):
            return a + b, c + 1

        self.common(
            fn, [torch.randn(128, 1), torch.randn(1, 128), torch.randn(128, 128)]
        )

    def test_expand_as(self):
        def fn(a, b):
            return aten.expand_as(a, b), aten.expand_as(a + 1, b + 1) + 1

        self.common(
            fn,
            [
                torch.randn(6, 1, 100),
                torch.randn(6, 128, 100),
            ],
        )

    def test_index_put1(self):
        def fn(a, b, c):
            return (
                torch.index_put(a, [b], c),
                torch.index_put_(a + 1, [b + 1], c + 1) + 1,
            )

        self.common(
            fn,
            [
                torch.randn([800, 256, 7, 7]),
                torch.randperm(601),
                torch.randn([601, 256, 7, 7]),
            ],
        )
        self.common(
            fn, [torch.randn(1024, 4, 2), torch.arange(4), torch.randn(4, 1, 1)]
        )

    def test_index_put2(self):
        def fn(a, b, c):
            return torch.index_put(a, [b], c, True)

        self.common(
            fn,
            [
                torch.randn([100, 256, 7, 7]),
                torch.randint(0, 100, size=[600], dtype=torch.int64),
                torch.randn([600, 256, 7, 7]),
            ],
            # workaround for https://github.com/openai/triton/issues/558
            check_lowp=False,
        )

    def test_index_put3(self):
        def fn(a, b, c):
            torch.ops.aten.index_put_(a, (None, b, None), c)
            a1 = a + 1
            torch.ops.aten.index_put_(a1, (None, b + 1, None), c + 1)
            return (a, a1)

        self.common(
            fn,
            [
                torch.randn([1024, 4, 2]),
                torch.arange(3),
                torch.randn([1024, 1, 2]),
            ],
        )

    def test_index_put_as_masked_fill(self):
        def fn(a, b, c, d):
            a = a.clone()
            torch.ops.aten.index_put_(a, [b], c, d)
            return a

        self.common(
            fn,
            (
                torch.randn([1024, 4, 2]),
                torch.randn([1024, 4, 2]) > 0,
                torch.randn([]),
                False,
            ),
        )

        self.common(
            fn,
            (
                torch.randn([1024, 4, 2]),
                torch.randn([1024, 4, 2]) > 0,
                torch.randn([]),
                True,
            ),
        )

    def test_index_put_fallback1(self):
        def fn(a, b, c, d):
            a = a.clone()
            torch.ops.aten.index_put_(a, [b], c, d)
            return a

        self.common(
            fn,
            (
                torch.randn([3]),
                torch.as_tensor([True, True, False]),
                torch.randn([2]),
                False,
            ),
        )

        self.common(
            fn,
            (
                torch.randn([3]),
                torch.as_tensor([True, True, False]),
                torch.randn([2]),
                True,
            ),
        )

    def test_index_put_fallback2(self):
        def fn(a, b, c, d, e):
            a = a.clone()
            torch.ops.aten.index_put_(a, [None, b, c], d, e)
            return a

        self.common(
            fn,
            (
                torch.randn([1, 2, 3]),
                torch.as_tensor([0, 1]),
                torch.as_tensor([True, True, False]),
                torch.randn([]),
                False,
            ),
        )
        self.common(
            fn,
            (
                torch.randn([1, 2, 3]),
                torch.as_tensor([0, 1]),
                torch.as_tensor([True, True, False]),
                torch.randn([]),
                True,
            ),
        )

    @patch.object(config, "fallback_random", True)
    def test_bernoulli1(self):
        def fn(a):
            b = torch.empty_like(a)
            return aten.bernoulli_(b), b

        self.common(
            fn,
            [
                torch.randn([100]),
            ],
        )

    def test_bernoulli2(self):
        def fn(a):
            return aten.bernoulli(a)

        self.common(
            fn,
            [torch.tensor([1.0, 1.0, 0.0, 0.0, 1.0, 0.0, 1.0, 1.0])],
        )

    def test_narrow(self):
        def fn(x):
            return aten.narrow(x, 1, 10, 16), aten.narrow(x + 2, 0, 10, 16) + 1

        self.common(fn, [torch.randn(64, 64)])

    def test_as_strided(self):
        def fn(x):
            return (
                aten.as_strided(x, (8, 8, 64), (8 * 64, 64, 1), 0),
                aten.as_strided(x + 1, (8, 8, 64), (8 * 64, 64, 1), 0) + 2,
            )

        self.common(fn, [torch.randn(64, 64)])

    def test_as_strided_scatter(self):
        def fn(a, b):
            return aten.as_strided_scatter(
                a * 8 + 10,
                b * 2 - 4,
                size=(a.shape[0], a.shape[1] // 2),
                stride=(a.shape[1], 2),
                storage_offset=0,
            )

        self.common(fn, [torch.randn(10, 1024), torch.randn(10, 512)])

    def test_select_scatter(self):
        def fn(x, a, b):
            return (
                aten.select_scatter(x, a, 1, 0),
                aten.select_scatter(x, b, 0, 1),
            )

        self.common(
            fn,
            [
                torch.randn(8, 197, 38),
                torch.randn(8, 38),
                torch.randn(197, 38),
            ],
        )

    def test_slice_scatter(self):
        def fn(x, a):
            return (
                aten.slice_scatter(x, a, 2, 10, -10),
                aten.slice_scatter(x, a[:, :, :40], 2, 10, -10, 2),
            )

        self.common(
            fn,
            [
                torch.randn(4, 8, 100),
                torch.randn(4, 8, 80),
            ],
        )

    def test_slice_scatter2(self):
        def fn(a, b):
            return aten.slice_scatter(a, b, 0, 0, 9223372036854775807)

        self.common(
            fn,
            [
                torch.randn([8, 197, 384]),
                torch.randn([8, 197, 384]),
            ],
        )

    def test_scatter1(self):
        def fn(a, dim, index, b):
            return aten.scatter(a, dim, index, b)

        self.common(
            fn,
            [
                torch.zeros(2, 3),
                -1,
                torch.tensor([[0]]),
                torch.ones(2, 3),
            ],
        )

    def test_scatter2(self):
        if self.device == "cuda":
            raise unittest.SkipTest("unstable on sm86")

        def fn(a, dim, index, b):
            return aten.scatter.reduce(a, dim, index, b, reduce="add")

        self.common(
            fn,
            [
                torch.zeros(64, 512),
                0,
                torch.zeros((64, 512), dtype=torch.int64),
                torch.ones(64, 512),
            ],
        )

    def test_scatter3(self):
        def fn(a, dim, index, b):
            return aten.scatter(a, dim, index, b, reduce="add")

        self.common(
            fn,
            [
                torch.randn(5, 29, 13),
                2,
                torch.tensor([[[3, 5, 7, 9]]]),
                0.8,  # src can be a scalar
            ],
            # Mismatched elements: 1 / 1885 (0.1%)
            # Greatest absolute difference: 0.00018310546875 at index (0, 0, 3) (up to 1e-05 allowed)
            # Greatest relative difference: 0.0022371364653243847 at index (0, 0, 3) (up to 0.001 allowed)
            atol=2e-4,
            rtol=1e-3,
        )

    def test_scatter4(self):
        def fn(x, ind, src):
            return torch.scatter(x, 0, ind, src)

        self.common(
            fn,
            (torch.randn(196, 992), torch.randint(196, (1, 992)), torch.randn(1, 992)),
        )

    @unittest.skip("Flaky test, needs debugging")
    def test_scatter_add1(self):
        def fn(a, dim, index, b):
            return aten.scatter_add(a, dim, index, b)

        self.common(
            fn,
            [
                torch.randn(2, 3),
                0,
                torch.tensor([[0]]),
                torch.randn(2, 3),
            ],
        )

    def test_scatter_add2(self):
        def fn(a, dim, index, b):
            return aten.scatter_add(a, dim, index, b)

        self.common(
            fn,
            [
                torch.randn(2, 3),
                0,
                torch.tensor([[0, 0, 0], [1, 1, 1]]),
                torch.randn(2, 3),
            ],
        )

    def test_scatter_add3(self):
        def fn(a, dim, index, b):
            return aten.scatter_add(a, dim, index, b)

        self.common(
            fn,
            [
                torch.randn(5, 29, 13),
                2,
                torch.tensor([[[3, 5, 7, 9]]]),
                torch.randn(1, 1, 10),
            ],
        )

    def test_scatter_reduce1(self):
        def fn(a, dim, index, b):
            return aten.scatter_reduce(a, dim, index, b, "sum")

        self.common(
            fn,
            [
                torch.randn(5, 29, 13),
                2,
                torch.tensor([[[3, 5, 7, 9]]]),
                torch.randn(1, 1, 10),
            ],
        )

    def test_scatter_reduce2(self):
        def fn(a, dim, index, b):
            return aten.scatter_reduce(a, dim, index, b, "sum", include_self=False)

        self.common(
            fn,
            [
                torch.randn(2, 3),
                0,
                torch.zeros((2, 3), dtype=torch.int64),
                torch.randn(2, 3),
            ],
        )

    # issue #1150
    def test_dense_mask_index(self):
        if self.device == "cpu":
            raise unittest.SkipTest(
                "https://github.com/pytorch/torchdynamo/issues/1697"
            )

        def fn(x, y):
            y = torch.ops.aten.select.int(y, 0, 2)
            z = x * y
            return z.sum()

        self.common(fn, [torch.randn(102400), torch.randn(3)])

    def test_new_empty_strided(self):
        def fn(a):
            return aten.new_empty_strided(a, [1, 128, 128], [16384, 128, 1]).fill_(123)

        self.common(fn, [torch.randn(55)])

    @patch.object(torch._inductor.config.triton, "cudagraphs", True)
    def test_dropout(self):
        random.seed(1234)
        torch.manual_seed(1234)

        @torch._dynamo.optimize("inductor")
        def fn1(a):
            return torch.nn.functional.dropout(a)

        x = torch.ones(1000, device=self.device, dtype=torch.float32)
        result1 = fn1(x)
        self.assertTrue(400 < result1.nonzero().shape[0] < 600)
        self.assertTrue(0.9 < result1.mean().item() < 1.1)

        random.seed(1234)
        torch.manual_seed(1234)

        @torch._dynamo.optimize("inductor")
        def fn2(a):
            return torch.nn.functional.dropout(a, 0.5, True)

        result2 = fn2(x)
        self.assertTrue(400 < result2.nonzero().shape[0] < 600)
        self.assertTrue(0.9 < result2.mean().item() < 1.1)

    def test_dropout_deterministic(self):
        @torch._dynamo.optimize("inductor")
        def fn(a):
            return torch.nn.functional.dropout(a, 0.55, True)

        for cg in (False, True):
            with patch.object(torch._inductor.config.triton, "cudagraphs", cg):
                torch._dynamo.reset()

                x = torch.ones(1024, device=self.device, dtype=torch.float32)

                torch.manual_seed(1234)
                a0 = fn(x).clone()
                a1 = fn(x).clone()
                a2 = fn(x).clone()

                torch.manual_seed(1234)
                b0 = fn(x).clone()
                b1 = fn(x).clone()
                b2 = fn(x).clone()

                # same seed, same values
                self.assertTrue(torch.allclose(a0, b0))
                self.assertTrue(torch.allclose(a1, b1))
                self.assertTrue(torch.allclose(a2, b2))

                # different calls, different values
                self.assertFalse(torch.allclose(a0, a1))
                self.assertFalse(torch.allclose(a1, a2))

    def test_rand_like_deterministic(self):
        @torch._dynamo.optimize("inductor")
        def fn(a):
            return torch.rand_like(a), torch.rand_like(a)

        x = torch.ones(1024, device=self.device, dtype=torch.float32)

        torch.manual_seed(1234)
        a0 = fn(x)[0].clone()
        a1 = fn(x)[0].clone()
        a2 = fn(x)[0].clone()

        torch.manual_seed(1234)
        b0 = fn(x)[0].clone()
        b1 = fn(x)[0].clone()
        b2 = fn(x)[0].clone()

        # same seed, same values
        self.assertTrue(torch.allclose(a0, b0))
        self.assertTrue(torch.allclose(a1, b1))
        self.assertTrue(torch.allclose(a2, b2))

        # different calls, different values
        self.assertFalse(torch.allclose(a0, a1))
        self.assertFalse(torch.allclose(a1, a2))

        c, d = fn(x)
        self.assertFalse(torch.allclose(c, d))
        self.assertTrue((c >= 0).all())
        self.assertTrue((c < 1).all())
        self.assertTrue((d >= 0).all())
        self.assertTrue((d < 1).all())

    def test_max_pool2d_with_indices_backward(self):
        def fn(a, b, c):
            return aten.max_pool2d_with_indices_backward(
                a, b, [2, 2], [2, 2], [0, 0], [1, 1], False, c
            )

        x = torch.randn([2, 4, 18, 14])
        result, indices = aten.max_pool2d_with_indices(
            x,
            [2, 2],
            [2, 2],
            [0, 0],
            [1, 1],
            False,
        )

        self.common(
            fn,
            [
                torch.randn_like(result),
                x,
                indices,
            ],
        )

    def test_max_pool2d_with_indices_backward2(self):
        def fn(a, b, c):
            return aten.max_pool2d_with_indices_backward(
                a, b, [3, 3], [2, 2], [1, 1], [1, 1], True, c
            )

        x = torch.randn([2, 4, 40, 56])
        result, indices = aten.max_pool2d_with_indices(
            x,
            [3, 3],
            [2, 2],
            [1, 1],
            [1, 1],
            True,
        )

        self.common(
            fn,
            [
                torch.randn_like(result),
                x,
                indices,
            ],
        )

    # From https://github.com/pytorch/torchdynamo/issues/1200
    def test_max_pool2d_with_indices_backward3(self):
        def fn(a, b, c):
            return aten.max_pool2d_with_indices_backward(
                a, b, [1, 1], [2, 2], [0, 0], [1, 1], False, c
            )

        x = torch.randn([32, 256, 37, 38])
        result, indices = aten.max_pool2d_with_indices(
            x,
            [1, 1],
            [2, 2],
            0,
            1,
            False,
        )
        self.common(
            fn,
            [
                torch.randn_like(result),
                x,
                indices,
            ],
        )

    # From https://github.com/pytorch/torchdynamo/issues/1352
    def test_max_pool2d_with_indices_backward4(self):
        def fn(a, b, c):
            return aten.max_pool2d_with_indices_backward(
                a, b, [5, 5], [1, 1], [2, 2], [1, 1], False, c
            )

        torch._inductor.metrics.generated_kernel_count = 0
        x = torch.randn([2, 64, 3, 4])
        result, indices = aten.max_pool2d_with_indices(
            x,
            [5, 5],
            [1, 1],
            2,
            1,
            False,
        )
        self.common(
            fn,
            [
                torch.randn_like(result),
                x,
                indices,
            ],
        )
        self.assertEqual(torch._inductor.metrics.generated_kernel_count, 1)

    def test_max_pool2d_with_indices_backward5(self):
        # Window size is too big. Should fallback
        def fn(a, b, c):
            return aten.max_pool2d_with_indices_backward(
                a, b, [13, 13], [1, 1], [2, 2], [1, 1], False, c
            )

        torch._inductor.metrics.generated_kernel_count = 0
        x = torch.randn([2, 64, 20, 20])
        result, indices = aten.max_pool2d_with_indices(
            x,
            [13, 13],
            [1, 1],
            2,
            1,
            False,
        )
        self.common(
            fn,
            [
                torch.randn_like(result),
                x,
                indices,
            ],
        )
        self.assertEqual(torch._inductor.metrics.generated_kernel_count, 0)

    def test_avg_pool2d_backward(self):
        def fn(a, b):
            return aten.avg_pool2d_backward(
                a,
                b,
                [2, 2],
                [2, 2],
                [0, 0],
                True,
                False,
                None,
            )

        self.common(
            fn,
            [
                torch.randn([2, 4, 7, 7]),
                torch.randn([2, 4, 14, 14]),
            ],
        )

    def test_avg_pool2d_backward2(self):
        def fn(a, b):
            return aten.avg_pool2d_backward(
                a,
                b,
                [3, 3],
                [1, 1],
                [1, 1],
                True,
                False,
                None,
            )

        self.common(
            fn,
            [
                torch.randn([1, 1, 20, 15]),
                torch.randn([1, 1, 20, 15]),
            ],
        )

    def test_avg_pool2d_backward3(self):
        def fn(a, b):
            return aten.avg_pool2d_backward(
                a,
                b,
                [1, 1],
                [2, 2],
                [0, 0],
                False,
                False,
                None,
            )

        torch._inductor.metrics.generated_kernel_count = 0
        self.common(
            fn,
            [
                torch.randn([1, 2016, 11, 11]),
                torch.randn([1, 2016, 21, 21]),
            ],
        )
        self.assertEqual(torch._inductor.metrics.generated_kernel_count, 1)

    def test_avg_pool2d_backward4(self):
        def fn(a, b):
            return aten.avg_pool2d_backward(
                a,
                b,
                [13, 13],
                [1, 1],
                [0, 0],
                True,
                False,
                None,
            )

        torch._inductor.metrics.generated_kernel_count = 0
        self.common(
            fn,
            [
                torch.randn([1, 16, 12, 12]),
                torch.randn([1, 16, 24, 24]),
            ],
            check_lowp=False,
        )
        self.assertEqual(torch._inductor.metrics.generated_kernel_count, 0)

    def test_mm_views(self):
        def fn(a, b):
            return torch.mm(a.view(32, 32), b.view(32, 32))

        self.common(
            fn,
            (
                torch.randn([32, 32]).transpose(0, 1),
                torch.randn([1, 32, 32]).transpose(0, 1),
            ),
            check_lowp=False,
        )
        expected_kernel = 0
        # codegen mm kernel from template
        if config.triton.mm != "aten" and self.device == "cuda":
            expected_kernel = 1
        if config.triton.mm == "autotune":
            self.assertLessEqual(
                torch._inductor.metrics.generated_kernel_count, expected_kernel
            )
        self.assertEqual(
            torch._inductor.metrics.generated_kernel_count, expected_kernel
        )

    @patch.object(config.triton, "cudagraphs", False)
    def test_lowmem_dropout1(self):
        n = 100000
        weight = torch.ones(
            n, device=self.device, dtype=torch.float32, requires_grad=True
        )
        ones = torch.ones(n, device=self.device, dtype=torch.float32)

        @torch._dynamo.optimize_assert("inductor")
        def run(x, train=True):
            return F.dropout(x * weight, 0.33, train)

        def check(r, g):
            rmean = r.mean().item()
            gmean = g.mean().item()
            rcount = len(r.nonzero())
            gcount = len(g.nonzero())

            # dropped elements should match
            self.assertTrue(same(r.nonzero(), g.nonzero()))
            self.assertEqual(rcount, gcount)

            # dropped should be close to 0.33
            self.assertGreater(rcount, 0.64 * n)
            self.assertGreater(0.68 * n, rcount)

            self.assertAlmostEqual(rmean, gmean)
            self.assertAlmostEqual(rmean, 1.0, places=2)

        r1 = run(ones, train=False)
        r1.sum().backward()
        g1 = weight.grad.clone()
        # eval mode should be all ones
        self.assertTrue(same(r1, torch.ones_like(r1)))
        self.assertTrue(same(g1, torch.ones_like(g1)))

        torch.manual_seed(1234)
        weight.grad.zero_()
        r2 = run(ones)
        r2.sum().backward()
        g2 = weight.grad.clone()
        check(r2, g2)

        torch.manual_seed(1234)
        weight.grad.zero_()
        r3 = run(ones)
        r3.sum().backward()
        g3 = weight.grad.clone()
        check(r3, g3)

        # second run is same result as first
        self.assertTrue(same(r2, r3))
        self.assertTrue(same(g2, g3))

    def test_lowmem_dropout2(self):
        m = torch.nn.Sequential(
            torch.nn.Linear(32, 32, bias=False),
            torch.nn.Dropout(),
            torch.nn.Linear(32, 32, bias=False),
            torch.nn.Dropout(),
        ).to(self.device)

        @torch._dynamo.optimize_assert("inductor")
        def run(x):
            return m(x)

        torch._inductor.metrics.generated_kernel_count = 0
        result = run(torch.randn([8, 32], device=self.device))
        result.sum().backward()

        expected_kernel = 4
        if config.triton.mm != "aten" and self.device == "cuda":
            # fwd: 2 * (mm+dropout) kernels = 2 kernels
            # bwd: dropout + (mm) + 2 * (mm+dropout) kernels = 4 kernels
            # expect 2 + 4 = 6 kernels
            expected_kernel = 6
        if config.triton.mm == "autotune":
            self.assertLessEqual(
                torch._inductor.metrics.generated_kernel_count, expected_kernel
            )
        self.assertEqual(
            torch._inductor.metrics.generated_kernel_count, expected_kernel
        )

    def test_roll(self):
        def fn(a):
            return (
                aten.roll(a, [-3, 10], [1, 2]),
                aten.roll(a, [5]),
            )

        self.common(
            fn,
            [
                torch.randn([2, 56, 56, 16]),
            ],
        )

    def test_argmax_argmin1(self):
        def fn(x):
            return (aten.argmax(x), aten.argmin(x))

        self.common(
            fn,
            [
                torch.randn([8, 256, 256]),
            ],
        )

    def test_argmax_argmin2(self):
        def fn(x):
            return (
                aten.argmax(x, 0),
                aten.argmin(x, 0),
                aten.argmax(x, 1),
                aten.argmin(x, 1),
            )

        self.common(
            fn,
            [
                torch.randn([144, 144]),
            ],
            # Mismatched elements: 1 / 144 (0.7%)
            # Greatest absolute difference: 26 at index (71,)
            # Greatest relative difference: 0.4126984179019928 at index (71,)
            atol=1e-5,
            rtol=0.5,
        )

    def test_conv_backward(self):
        def fn(rank4_inps, rank3_inps, rank5_inps):

            out1 = aten.convolution_backward(
                *rank4_inps,
                [C],
                [1, 1],
                [0, 0],
                [1, 1],
                False,
                [0, 0],
                1,
                [True, True, True],
            )
            out2 = aten.convolution_backward(
                *rank4_inps,
                [C],
                [1, 1],
                [0, 0],
                [1, 1],
                False,
                [0, 0],
                1,
                [True, False, False],
            )
            out3 = aten.convolution_backward(
                *rank3_inps,
                [C],
                [1],
                [0],
                [1],
                False,
                [0],
                1,
                [True, True, True],
            )
            out4 = aten.convolution_backward(
                *rank5_inps,
                [C],
                [1, 1, 1],
                [0, 0, 0],
                [1, 1, 1],
                False,
                [0, 0, 0],
                1,
                [True, True, True],
            )
            return (out1, out2, out3, out4)

        B = 3
        C = 4
        H = 5
        grad_out = torch.randn(B, C, H - 2, H - 2, H - 2)
        inp = torch.randn(B, C, H, H, H)
        weight = torch.randn(C, C, 3, 3, 3)

        def shrink_rank(x, rank):
            res = x
            while res.dim() > rank:
                res = torch.select(res, -1, 0)
            return res.contiguous()

        rank4_inps = [shrink_rank(x, 4) for x in [grad_out, inp, weight]]
        rank3_inps = [shrink_rank(x, 4) for x in [grad_out, inp, weight]]
        rank5_inps = [shrink_rank(x, 5) for x in [grad_out, inp, weight]]

        with torch.backends.cudnn.flags(allow_tf32=False):
            self.common(
                fn,
                [rank4_inps, rank3_inps, rank5_inps],
            )

    @unittest.skip(
        """
        FIXME: In the case of having equally max/min elements, our implementation returns
        the last index instead of the first one
        """
    )
    def test_argmax_argmin3(self):
        def fn(x):
            return (
                aten.argmax(x, 0),
                aten.argmin(x, 0),
                aten.argmax(x, -1),
                aten.argmin(x, -1),
            )

        self.common(
            fn,
            [torch.randint(0, 5, [10, 10])],
        )

    def test_vdd_clamp(self):
        def fn(x):
            return torch.clamp_min(x, 3)

        self.common(
            fn,
            [
                torch.randn([16], requires_grad=True) * 10,
            ],
        )

    def test_tmp_not_defined_issue1(self):
        def forward(
            primals_3,
            primals_4,
            add_tensor,
            convert_element_type_default,
            div_default,
            reciprocal_default,
        ):
            var_default = torch.ops.prims.var.default(
                convert_element_type_default, [2], correction=0
            )
            sub_tensor = torch.ops.aten.sub.Tensor(add_tensor, div_default)
            mul_tensor_1 = torch.ops.aten.mul.Tensor(sub_tensor, reciprocal_default)
            mul_tensor_2 = torch.ops.aten.mul.Tensor(mul_tensor_1, primals_3)
            add_tensor_2 = torch.ops.aten.add.Tensor(mul_tensor_2, primals_4)
            convert_element_type_default_1 = (
                torch.ops.prims.convert_element_type.default(
                    add_tensor_2, torch.float32
                )
            )
            convert_element_type_default_2 = (
                torch.ops.prims.convert_element_type.default(
                    convert_element_type_default_1, torch.float32
                )
            )
            var_default_1 = torch.ops.prims.var.default(
                convert_element_type_default_2, [2], correction=0
            )
            broadcast_in_dim_default_2 = torch.ops.prims.broadcast_in_dim.default(
                var_default_1, [1, 512, 1], [0, 1]
            )
            sum_default_1 = torch.ops.prims.sum.default(
                convert_element_type_default_2, [2]
            )
            add_tensor_3 = torch.ops.aten.add.Tensor(broadcast_in_dim_default_2, 1e-05)
            return (var_default, sum_default_1, add_tensor_3)

        inps = [
            (torch.Size([1024]), torch.float32),
            (torch.Size([1024]), torch.float32),
            (torch.Size([1, 512, 1024]), torch.float32),
            (torch.Size([1, 512, 1024]), torch.float32),
            (torch.Size([1, 512, 1]), torch.float32),
            (torch.Size([1, 512, 1]), torch.float32),
        ]
        inps = [torch.randn(shape, dtype=dtype) for (shape, dtype) in inps]
        self.common(forward, inps, atol=1e-05, rtol=2e-05)

    @unittest.skipIf(
        TEST_WITH_ASAN
        or os.environ.get("BUILD_ENVIRONMENT", "").startswith("parallelnative"),
        "TODO: debug this with asan",
    )
    def test_tmp_not_defined_issue2(self):
        def forward(arg38_1, arg81_1, getitem_17, new_zeros_default_4):
            div_tensor_7 = torch.ops.aten.div.Tensor(getitem_17, arg81_1)
            mul_tensor_24 = torch.ops.aten.mul.Tensor(div_tensor_7, arg38_1)
            sum_default_7 = torch.ops.aten.sum.default(mul_tensor_24)
            return (new_zeros_default_4, sum_default_7)

        args = [
            ((1, 88, 40, 40), (140800, 1600, 40, 1), torch.float32),
            ((), (), torch.float32),
            ((1, 88, 40, 40), (140800, 1600, 40, 1), torch.float32),
            ((3,), (1,), torch.float32),
        ]
        args = [
            rand_strided(shape, stride, dtype).requires_grad_(True).add(1)
            for shape, stride, dtype in args
        ]
        self.common(forward, args)

    def test_misaligned_address_issue1(self):
        def forward(sub_tensor_1, unsqueeze_default):
            gather_default = torch.ops.aten.gather.default(
                sub_tensor_1, 1, unsqueeze_default
            )
            return gather_default

        args = [
            ((1, 1000), (1000, 1), torch.float32),
            ((1, 1), (1, 1), torch.int64),
        ]
        args = [rand_strided(shape, stride, dtype) for shape, stride, dtype in args]
        self.common(forward, args)

    def test_invalid_operand_issue1(self):
        def forward(arg0_1, arg1_1, arg3_1, squeeze, view_1, slice_1):
            slice_scatter = torch.ops.aten.slice_scatter.default(
                slice_1, arg3_1, 1, 1, 9223372036854775807
            )
            slice_scatter_1 = torch.ops.aten.slice_scatter.default(
                arg1_1, slice_scatter, 0, 0, 9223372036854775807
            )
            slice_2 = torch.ops.aten.slice.Tensor(
                slice_scatter_1, 0, 0, 9223372036854775807
            )
            select_scatter = torch.ops.aten.select_scatter.default(
                slice_2, squeeze, 1, 0
            )
            slice_scatter_2 = torch.ops.aten.slice_scatter.default(
                slice_scatter_1, select_scatter, 0, 0, 9223372036854775807
            )
            view = torch.ops.aten.view.default(slice_scatter_2, [-1, 128])
            embedding = torch.ops.aten.embedding.default(arg0_1, view, 1)
            return [embedding, view_1]

        args = [
            ((50005, 768), (768, 1), torch.float32),
            ((8, 128), (128, 1), torch.int64),
            ((8, 127), (127, 1), torch.int64),
            ((8,), (1,), torch.int64),
            ((1024,), (1,), torch.int64),
            ((8, 128), (128, 1), torch.int64),
        ]
        args = [rand_strided(shape, stride, dtype) for shape, stride, dtype in args]
        self.common(forward, args)

    def test_sizehint_issue1(self):
        def forward(x):
            return torch.nn.functional.unfold(
                x, kernel_size=[4, 4], dilation=1, padding=0, stride=[4, 4]
            )

        args = [((2, 24, 56, 56), (75264, 3136, 56, 1), torch.float32, False)]
        args = [
            rand_strided(sh, st, dt).requires_grad_(rg) for (sh, st, dt, rg) in args
        ]
        self.common(forward, args)

    def test_zero_dim_reductions(self):
        for kd in [True, False]:
            inps0 = (torch.zeros(2, 0, device=self.device, dtype=torch.float16), 1, kd)
            failed_ops = [aten.argmin, aten.argmax, aten.max, aten.min]
            for fo in failed_ops:
                with self.assertRaisesRegex(
                    IndexError, "Expected reduction dim 1 to have non-zero size"
                ):
                    mod = make_fx(fo)(*inps0)
                    _ = compile_fx_inner(mod, inps0)

            pass_ops = [
                lambda *x: fn(*x) for fn in [aten.sum, aten.prod, aten.any, aten.all]
            ]
            for po in pass_ops:
                compiled = torch._dynamo.optimize("inductor")(po)
                expected = po(*inps0)
                actual = compiled(*inps0)

            self.assertTrue(torch.allclose(actual, expected, atol=1e-3, rtol=1e-3))

    @requires_cuda()
    def test_unspec_inputs(self):
        def fn(x, y):
            return x + y, x * y, x / y

        opt = torch._dynamo.optimize("inductor")(fn)
        dtypes = [
            torch.float16,
            torch.bfloat16,
            torch.float32,
            torch.float64,
            torch.int32,
            torch.int64,
        ]

        for d in dtypes:
            inputs = (
                rand_strided((2, 3), (3, 1), dtype=torch.float32, device="cuda"),
                rand_strided((), (), dtype=d, device="cpu"),
            )
            self.assertTrue(same(opt(*inputs), fn(*inputs)))
            inputs = (inputs[1], inputs[0])
            self.assertTrue(same(opt(*inputs), fn(*inputs)))

    @patch.object(config.triton, "mm", "aten")
    def test_list_clearing(self):

        if self.device == "cpu":
            contexts = [contextlib.nullcontext]
        else:
            contexts = [
                contextlib.nullcontext,
                lambda: patch.object(config.triton, "cudagraphs", True),
            ]

        for context in contexts:
            with context():
                inps = [
                    torch.rand([5, 5]).to(self.device),
                    torch.rand([5, 5]).to(self.device),
                ]
                inp_refs = [weakref.ref(inp) for inp in inps]

                def fn(x, y):
                    a = x + y
                    return (a @ a,)

                fn_fx = make_fx(fn)(inps[0], inps[1])
                fn_compiled = compile_fx_inner(fn_fx, inps)

                test_self = self
                matmul_seen = False

                class TestRefMode(TorchDispatchMode):
                    def __torch_dispatch__(self, func, types, args=(), kwargs=None):
                        kwargs = kwargs if kwargs else {}

                        nonlocal inps
                        nonlocal inp_refs
                        nonlocal test_self
                        nonlocal matmul_seen

                        # by matmul, inputs should be deallocated
                        if func is aten.mm.out:
                            matmul_seen = True
                            test_self.assertEqual(len(inps), 0)
                            test_self.assertIsNone(inp_refs[0]())
                            test_self.assertIsNone(inp_refs[1]())

                        return func(*args, **kwargs)

                with TestRefMode():
                    fn_compiled(inps)

                # for some reason, TorchDispatch doesnt capture the
                # cuda mm call (even without cudagraphs)
                if self.device == "cpu":
                    self.assertTrue(matmul_seen)
                else:
                    self.assertEqual(len(inps), 0)

    def test_dtype_mismatch_issue(self):
        def fn(x):
            attn = torch.nn.functional.pad(x, [0, 1])
            return attn.softmax(dim=-1)

        x = torch.rand(128, 32, 63)
        res_ref = fn(x)
        res = torch._dynamo.optimize("inductor")(fn)(x)
        self.assertEqual(res, res_ref)

    @unittest.skipIf(HAS_CUDA, "histogramdd only supports cpu")
    def test_kwargs(self):
        def fn(x, y):
            return torch.histogramdd(
                x,
                bins=[3, 3],
                weight=y,
            )

        self.common(
            fn,
            [torch.randn((4, 2)), torch.randn((4))],
        )

    @patch.object(config, "profiler_mark_wrapper_call", True)
    def test_profiler_mark_wrapper_call(self):
        from torch.profiler import profile

        @torch._dynamo.optimize("inductor", nopython=True)
        def fn(a, b):
            return a + b

        a = torch.rand((100,))
        b = torch.rand((100,))
        with profile() as prof:
            fn(a, b)
        assert "inductor_wrapper_call" in (
            e.name for e in prof.profiler.function_events
        )

    @patch.object(config, "cpp_wrapper", True)
    @unittest.skipIf(HAS_CUDA, "cpp_wrapper only supports cpu")
    def test_cpp_wrapper(self):
        device = "cpu"
        for name in [
            "test_as_strided",  # buffer reuse
            "test_cat",  # alias
            "test_profiler_mark_wrapper_call",  # TODO: fallback to default wrapper for now
            "test_relu",  # multiple inputs
            "test_silu",  # single input, single output
            "test_transpose",  # multiple outputs, buffer clear
        ]:
            test_name = f"{name}_{device}"
            assert hasattr(self, test_name), "undefined function"
            func = getattr(self, test_name)
            assert callable(func), "not a callable"
            func()


if HAS_CPU:

    class SweepInputsCpuTest(SweepInputs2, TestCase):
        gen = InputGen(10, "cpu")

    SweepInputsCpuTest.populate()

    class CpuTests(TestCase):
        common = check_model
        device = "cpu"

    CommonTemplate.install(CpuTests, "cpu")

    class CPUReproTests(TestCase):
        def test_conv_stride_constraints(self):
            for fmt in [torch.channels_last, torch.contiguous_format]:
                # TorchDispatch doesn't work in our cuda invocation for some reason
                m = torch.nn.Conv2d(5, 6, [3, 3])

                def fn(inp, weight):
                    return (
                        F.conv2d(
                            inp, weight, None, m.stride, m.padding, m.dilation, m.groups
                        ),
                    )

                inp = torch.randn([2, 5, 16, 16])
                inps = [inp, m.weight.to(memory_format=fmt)]
                fn_fx = make_fx(fn)(*inps)
                fn_compiled = compile_fx_inner(fn_fx, inps)
                test_self = self
                conv_seen = False

                class RecordFunctions(TorchDispatchMode):
                    def __torch_dispatch__(self, func, types, args=(), kwargs=None):
                        kwargs = kwargs if kwargs else {}
                        if func == torch.ops.aten.convolution.default:
                            test_self.assertTrue(
                                args[0].is_contiguous(memory_format=fmt)
                            )
                            test_self.assertTrue(
                                args[1].is_contiguous(memory_format=fmt)
                            )
                            nonlocal conv_seen
                            conv_seen = True

                        return func(*args, **kwargs)

                with RecordFunctions():
                    out = fn_compiled(inps)

                self.assertTrue(conv_seen)

        def test_inplace_squeeze_needed(self):
            mod = torch.nn.Sequential(
                torch.nn.Linear(10, 10),
                torch.nn.LayerNorm(10),
                torch.nn.ReLU(),
            ).eval()

            @torch._dynamo.optimize("inductor")
            def fn(x):
                return mod(x)

            v = torch.randn(10)
            result = fn(v)
            # TODO: OMP parallel reduction order is not deterministic.
            # Hence, the accurarcy might vary up and down. For short term,
            # we increase the tolerance and will fix it later by using
            # aten parallel.
            assert same(result, mod(v), tol=5e-1)

        def test_inplace_add_alpha(self):
            def fn(x, y):
                aten.add_.Tensor(x, y, alpha=0.55)
                return (x,)

            x1 = torch.zeros(10)
            x2 = torch.zeros(10)
            x3 = torch.zeros(10)
            y = torch.randn(10)
            fn_fx = make_fx(fn)(x1, y)
            fn_compiled = compile_fx_inner(fn_fx, [x1, y])
            fn(x2, y)
            fn_compiled([x3, y])
            assert same(x2, x3)

        def test_no_op_squeeze(self):
            @torch._dynamo.optimize("inductor")
            def forward(arg0_1):
                return torch.ops.aten.squeeze.dim(arg0_1, 1)

            x = torch.randn((10, 20))
            assert same(x, forward(x))

        def test_parallel_num_threads(self):
            @torch._dynamo.optimize("inductor")
            def fn(x1, x2):
                return x1 + x2

            @contextlib.contextmanager
            def set_num_threads(num_threads):
                orig_num_threads = torch.get_num_threads()
                torch.set_num_threads(num_threads)
                yield
                torch.set_num_threads(orig_num_threads)

            x1 = torch.randn((10, 20))
            x2 = torch.randn((10, 20))
            with set_num_threads(1):
                assert same(x1 + x2, fn(x1, x2))
            with set_num_threads(4):
                assert same(x1 + x2, fn(x1, x2))

        @patch("torch.cuda.is_available", lambda: False)
        def test_timed_cpu_only(self):
            timed(lambda: torch.randn(10), ())

        def test_complex_memory_overlap(self):
            dense = torch.zeros(64, 32)
            self.assertFalse(complex_memory_overlap(dense))
            self.assertFalse(complex_memory_overlap(dense.t()))

            strided = dense.split(4, dim=1)
            self.assertFalse(complex_memory_overlap(strided[0]))
            self.assertFalse(complex_memory_overlap(strided[0].t()))

            unsqueezed = dense.unsqueeze(1)
            self.assertFalse(complex_memory_overlap(unsqueezed))
            self.assertFalse(complex_memory_overlap(unsqueezed.permute(1, 2, 0)))

            expanded = unsqueezed.expand(-1, 2, -1)
            self.assertTrue(complex_memory_overlap(expanded))
            self.assertTrue(complex_memory_overlap(expanded.permute(1, 2, 0)))

            gathered = dense.index_select(0, torch.IntTensor([1, 0, 1]))
            self.assertFalse(complex_memory_overlap(gathered))
            self.assertFalse(complex_memory_overlap(gathered.t()))

        @unittest.skipIf(
            not codecache.valid_vec_isa_list(), "Does not support vectorization"
        )
        @patch.object(config, "dynamic_shapes", True)
        @patch.object(torch._dynamo.config, "dynamic_shapes", True)
        @patch.object(functorch_config, "use_dynamic_shapes", True)
        def test_vec_dynamic_shapes(self):
            def fn(x):
                return torch.softmax(x, -1)

            value = torch.randn((2, 10))
            with patch.object(config.cpp, "simdlen", None):
                torch._dynamo.reset()
                metrics.reset()
                opt_fn = torch._dynamo.optimize("inductor")(fn)
                opt_fn(value)

                real_out = fn(value)
                compiled_out = opt_fn(value)
                assert same(real_out, compiled_out, equal_nan=True)
                assert metrics.generated_cpp_vec_kernel_count < 1

        @unittest.skipIf(
            not codecache.valid_vec_isa_list(), "Does not support vectorization"
        )
        @patch("torch.cuda.is_available", lambda: False)
        def test_auto_simd(self):
            vec_avx512 = codecache.supported_vec_isa_list[0]
            vec_avx2 = codecache.supported_vec_isa_list[1]
            self.assertTrue(vec_avx512.bit_width() == 512)
            self.assertTrue(vec_avx2.bit_width() == 256)
            self.assertTrue(vec_avx512.nelements() == 16)
            self.assertTrue(vec_avx2.nelements() == 8)
            self.assertTrue(vec_avx512.nelements(torch.bfloat16) == 32)
            self.assertTrue(vec_avx2.nelements(torch.bfloat16) == 16)

            with patch.object(config.cpp, "simdlen", None):
                isa = codecache.pick_vec_isa()
                if vec_avx512 in codecache.valid_vec_isa_list():
                    self.assertTrue(isa == vec_avx512)
                else:
                    self.assertTrue(isa == vec_avx2)

            with patch.object(config.cpp, "simdlen", 0):
                isa = codecache.pick_vec_isa()
                self.assertFalse(isa)

            with patch.object(config.cpp, "simdlen", 1):
                isa = codecache.pick_vec_isa()
                self.assertFalse(isa)

            with patch.object(config.cpp, "simdlen", 257):
                isa = codecache.pick_vec_isa()
                self.assertFalse(isa)

            with patch.object(config.cpp, "simdlen", 513):
                isa_list = codecache.valid_vec_isa_list()
                if vec_avx512 in isa_list:
                    self.assertFalse(isa)

            with patch.object(config.cpp, "simdlen", 512):
                isa_list = codecache.valid_vec_isa_list()
                if vec_avx512 in isa_list:
                    isa = codecache.pick_vec_isa()
                    self.assertTrue(isa == vec_avx512)

            with patch.object(config.cpp, "simdlen", 256):
                isa_list = codecache.valid_vec_isa_list()
                if vec_avx2 in isa_list:
                    isa = codecache.pick_vec_isa()
                    self.assertTrue(isa == vec_avx2)

        @unittest.skipIf(
            not codecache.valid_vec_isa_list(), "Does not support vectorization"
        )
        @patch("torch.cuda.is_available", lambda: False)
<<<<<<< HEAD
=======
        def test_masked_fill_softmax(self):
            def fn(value, mask):
                mask = mask.to(torch.bool)
                x = torch.masked_fill(value, mask, -33.0)
                return torch.softmax(x, -1)

            value = torch.randn((2, 17))
            mask = torch.randint(0, 1, size=(2, 17), dtype=torch.uint8)
            with patch.object(config.cpp, "simdlen", None):
                torch._dynamo.reset()
                metrics.reset()
                opt_fn = torch._dynamo.optimize("inductor")(fn)
                opt_fn(value, mask)

                real_out = fn(value, mask)
                compiled_out = opt_fn(value, mask)
                assert same(real_out, compiled_out, equal_nan=True)
                assert metrics.generated_cpp_vec_kernel_count >= 1

        def test_cpu_vec_cosim(self):
            cpp_vec_op_list = []
            cpp_op_list = []

            for k, v in CppVecOverrides.__dict__.items():
                if isinstance(v, staticmethod):
                    cpp_vec_op_list.append(k)
            for k, v in CppOverrides.__dict__.items():
                if isinstance(v, staticmethod):
                    cpp_op_list.append(k)

            self.assertEqual(cpp_op_list.sort(), cpp_vec_op_list.sort())

        @unittest.skipIf(
            not codecache.valid_vec_isa_list(), "Does not support vectorization"
        )
        @patch("torch.cuda.is_available", lambda: False)
        def test_erf_cpu_only(self):
            def fn(x):
                return (torch.erf(x),)

            x = torch.randn((2, 9))
            x[0, 0] = torch.nan
            x[1, -1] = torch.nan

            with patch.object(config.cpp, "simdlen", None):
                torch._dynamo.reset()
                metrics.reset()
                traced = make_fx(fn)(x)
                compiled = compile_fx_inner(traced, [x])
                assert same(fn(x)[0], compiled([x])[0], equal_nan=True)
                assert metrics.generated_cpp_vec_kernel_count == 1

        @unittest.skipIf(
            not codecache.valid_vec_isa_list(), "Does not support vectorization"
        )
        @patch("torch.cuda.is_available", lambda: False)
>>>>>>> 5a82c790
        def test_sign_cpu_only(self):
            def fn(x):
                return (torch.sign(x),)

            x = torch.randn((2, 9))
            x[0, 0] = torch.nan
            x[1, -1] = torch.nan

            with patch.object(config.cpp, "simdlen", None):
                torch._dynamo.reset()
                metrics.reset()
                traced = make_fx(fn)(x)
                compiled = compile_fx_inner(traced, [x])
                assert same(fn(x)[0], compiled([x])[0], equal_nan=True)
                assert metrics.generated_cpp_vec_kernel_count == 1

        # Currently, we enabled AVX2 and AVX512 for vectorization. If the platform is not
        # supported, the vectorization will not work and skip this test case. For ARM or
        # other platforms support, we just need to add the ISA info to the supported_vector_isa
        # and include proper aten vectorization head file.
        @unittest.skipIf(
            not codecache.valid_vec_isa_list(), "Does not support vectorization"
        )
        @patch("torch.cuda.is_available", lambda: False)
        def test_vec_kernel_cpu_only(self):
            def fn(x1, x2):
                # Current, there are some limitations as follows.
                #   rsqrt:
                #     assert [both a fallback and a decomp for same kernel: aten.rsqrt.default]
                #   round:
                #     couldn't find symbolic meta function/decomposition
                #   fmod/logical_and/logic_or:
                #     vec kernel has not support to_type
                x = torch.abs(x1)
                x = torch.sin(x)
                x = torch.neg(x)
                x = torch.square(x)
                x = torch.sigmoid(x)
                x = torch.relu(x)
                x = torch.cos(x)
                x = torch.exp(x)
                x = torch.sqrt(x)
                x = torch.add(x, x1)
                x = torch.sub(x, x2)
                x = torch.mul(x, x1)
                x = torch.div(x, x1)
                x = torch.pow(x, 10)
                x = torch.log(x)
                x = torch.floor(x)
                x = torch.ceil(x)
                x = torch.trunc(x)
                x = torch.lgamma(x)
                x = torch.fmod(x, x2)
                x = torch.sign(x)
                res = x + x2
                return (res,)

            x1 = torch.randn((10, 20))
            x2 = torch.randn((10, 20))

            with patch.object(config.cpp, "simdlen", 1):
                torch._dynamo.reset()
                metrics.reset()
                traced = make_fx(fn)(x1, x2)
                compiled = compile_fx_inner(traced, [x1, x2])
                assert same(fn(x1, x2)[0], compiled([x1, x2])[0], equal_nan=True)
                assert metrics.generated_cpp_vec_kernel_count == 0

            with patch.object(config.cpp, "simdlen", None):
                torch._dynamo.reset()
                metrics.reset()
                traced = make_fx(fn)(x1, x2)
                compiled = compile_fx_inner(traced, [x1, x2])
                assert same(fn(x1, x2)[0], compiled([x1, x2])[0], equal_nan=True)
                assert metrics.generated_cpp_vec_kernel_count == 1

                torch._dynamo.reset()
                metrics.reset()
                x1 = x1.permute(1, 0)
                x2 = torch.randn((20, 10))
                traced = make_fx(fn)(x1, x2)
                compiled = compile_fx_inner(traced, [x1, x2])
                assert same(fn(x1, x2)[0], compiled([x1, x2])[0], equal_nan=True)
                assert metrics.generated_cpp_vec_kernel_count == 1

                torch._dynamo.reset()
                metrics.reset()
                x1 = torch.randn((10, 7))
                x2 = torch.randn((10, 7))
                traced = make_fx(fn)(x1, x2)
                compiled = compile_fx_inner(traced, ([x1, x2]))
                assert same(fn(x1, x2)[0], compiled([x1, x2])[0], equal_nan=True)
                assert metrics.generated_cpp_vec_kernel_count == 1

        @unittest.skipIf(
            sys.platform != "linux", "cpp kernel profile only support linux now"
        )
        @patch("torch.cuda.is_available", lambda: False)
        @patch.object(config.cpp, "enable_kernel_profile", True)
        def test_cpp_kernel_profile(self):
            from torch.profiler import profile

            @torch._dynamo.optimize("inductor", nopython=True)
            def fn(a, b):
                return a + b

            a = torch.rand((100,))
            b = torch.rand((100,))
            with profile() as prof:
                fn(a, b)
            assert "kernel_cpp_0" in (e.name for e in prof.profiler.function_events)


if HAS_CUDA:
    import triton
    import triton.language as tl

    class SweepInputsCudaTest(SweepInputs2, TestCase):
        gen = InputGen(10, "cuda")

    SweepInputsCudaTest.populate()

    class CudaTests(TestCase):
        common = check_model_cuda
        device = "cuda"

        def test_simplify_dims(self):
            def fn(a):
                return (a + 1,)

            self.common(
                fn, (torch.randn(2, 3, 10, 5, 6, device="cuda")[:, :, 2::2, :, :],)
            )

        def test_linear_permute_fusion(self):
            class TestModule(torch.nn.Module):
                def __init__(self, k: int, n: int):
                    super().__init__()
                    self.weight = torch.nn.Parameter(torch.randn(n, k))
                    self.bias = torch.nn.Parameter(torch.randn(n))

                def forward(self, input: torch.Tensor):
                    a0 = torch.nn.functional.linear(input, self.weight, self.bias)
                    b0 = a0.permute(0, 2, 1)
                    return b0

            m, k, n = 16, 8, 4
            trace_func = chain_passes(torch.fx.symbolic_trace, linear_permute_fusion)
            module = TestModule(k, n).eval()
            input = torch.randn(6, m, k)
            traced = trace_func(module, [input])
            num_linear = count_call_function(traced, torch.nn.functional.linear)
            num_linear_transpose = count_call_function(traced, linear_transpose)
            self.assertEqual(num_linear, 0)
            self.assertEqual(num_linear_transpose, 1)

            self.assertTrue(torch.allclose(module(input), traced(input)))

        def test_permute_linear_fusion(self):
            class TestModule(torch.nn.Module):
                def __init__(self, k: int, n: int):
                    super().__init__()
                    self.weight = torch.nn.Parameter(torch.randn(n, k))
                    self.bias = torch.nn.Parameter(torch.randn(n))

                def forward(self, input: torch.Tensor):
                    input1 = input.permute(0, 2, 1)
                    output = torch.nn.functional.linear(input1, self.weight, self.bias)
                    return output

            m, k, n = 16, 8, 4

            trace_func = chain_passes(torch.fx.symbolic_trace, permute_linear_fusion)
            module = TestModule(k, n).eval()
            input = torch.randn(6, k, m)
            traced = trace_func(module, [input])
            num_linear = count_call_function(traced, torch.nn.functional.linear)
            num_transpose_linear = count_call_function(traced, transpose_linear)
            self.assertEqual(num_linear, 0)
            self.assertEqual(num_transpose_linear, 1)

            self.assertTrue(torch.allclose(module(input), traced(input)))

        def test_permute_bmm_fusion(self):
            class TestModule(torch.nn.Module):
                def __init__(self, batch: int, k: int, n: int):
                    super().__init__()
                    self.other = torch.randn(batch, k, n)

                def forward(self, input: torch.Tensor):
                    input1 = input.permute(0, 2, 1)
                    output = torch.bmm(input1, self.other)
                    return output

            batch, m, k, n = 6, 16, 8, 4

            trace_func = chain_passes(torch.fx.symbolic_trace, permute_matmul_fusion)
            module = TestModule(batch, k, n).eval()
            input = torch.randn(batch, k, m)
            traced = trace_func(module, [input])
            num_bmm = count_call_function(traced, torch.bmm)
            num_transpose_matmul = count_call_function(traced, transpose_matmul)
            self.assertEqual(num_bmm, 0)
            self.assertEqual(num_transpose_matmul, 1)

            self.assertTrue(torch.allclose(module(input), traced(input)))

    CommonTemplate.install(CudaTests, "cuda")

    class CudaReproTests(TestCase):
        common = check_model_cuda

        def test_index_put_issue(self):
            def forward(
                self,
                arg76_1,
                expand_default,
                full_like_default,
                _to_copy_default_67,
                zeros,
            ):
                sum_sym_int_19 = torch.ops.aten.sum(_to_copy_default_67, [0], True)
                view_default_57 = torch.ops.aten.view.default(
                    sum_sym_int_19, [512, 768]
                )
                where_self = torch.ops.aten.where.self(
                    expand_default, view_default_57, full_like_default
                )
                clone_default_12 = torch.ops.aten.clone.default(zeros)
                index_put__default = torch.ops.aten.index_put_.default(
                    clone_default_12, [arg76_1], where_self, True
                )
                return (index_put__default,)

            inps = [
                (torch.Size([512]), torch.int64),
                (torch.Size([512, 768]), torch.bool),
                (torch.Size([512, 768]), torch.float16),
                (torch.Size([4, 512, 768]), torch.float16),
                (torch.Size([512, 768]), torch.float16),
            ]
            inps = [torch.zeros(())] + [
                torch.ones(shape, dtype=dtype, device="cuda") for (shape, dtype) in inps
            ]
            mod = make_fx(forward)(*inps)
            compiled = compile_fx_inner(mod, inps)
            compiled(inps)

        @requires_cuda()
        def test_input_channels_last(self):
            m = torch.nn.Sequential(
                torch.nn.Conv2d(3, 3, 1, 1),
                ToTuple(),
            ).cuda()
            inp = (
                torch.randn([2, 3, 16, 16]).to(memory_format=torch.channels_last).cuda()
            )

            self.common(
                m,
                (inp,),
                check_lowp=False,
            )

            @torch._dynamo.optimize()
            def foo(m, inp):
                return m(inp)

            self.assertTrue(
                foo(m, inp)[0].is_contiguous(memory_format=torch.channels_last)
            )

        # https://github.com/pytorch/torchdynamo/issues/1681#issuecomment-1283433527
        @requires_cuda()
        def test_unspec_inputs_interop(self):
            class Repro(torch.nn.Module):
                def __init__(self):
                    super().__init__()

                def forward(self, x, y):
                    unsqueeze = torch.ops.aten.unsqueeze.default(x, 4)
                    permute = torch.ops.aten.permute.default(unsqueeze, [0, 1, 2, 4, 3])
                    add = torch.ops.aten.add.Tensor(y, 1)
                    return [permute, add]

            inps = [
                rand_strided(
                    (12, 3, 512, 64), (64, 196608, 768, 1), torch.float32, "cuda"
                ),
                rand_strided((), (), torch.int64, "cpu"),
            ]
            mod = make_fx(Repro().to(device="cuda"))(*inps)
            compiled = compile_fx_inner(mod, inps)
            compiled(inps)

        @patch.object(config, "fallback_random", True)
        def test_dtype_factory_issue(self):
            def forward():
                randn = torch.ops.aten.randn.default(
                    [12, 64, 1, 64],
                    dtype=torch.float32,
                    device=torch.device(type="cuda", index=0),
                    pin_memory=False,
                )
                unsqueeze_default_2 = torch.ops.aten.unsqueeze.default(randn, -1)
                return (unsqueeze_default_2,)

            mod = make_fx(forward)()
            compiled = compile_fx_inner(mod, ())
            assert compiled([])[0].device.type == "cuda"

        @patch.object(config.triton, "cudagraphs", True)
        def test_expanded_inputs_cudagraphs(self):
            @torch._dynamo.optimize("inductor")
            def fn(x, y):
                return x + y

            inputs = (
                rand_strided((5, 5, 5, 5), (0, 5, 0, 1), device="cuda"),
                rand_strided((5, 5, 5, 5), (0, 5, 0, 1), device="cuda"),
            )
            self.assertTrue(same(fn(*inputs), inputs[0] + inputs[1]))

        # TODO: Abstract this out, test more extensively
        @patch.object(config, "dynamic_shapes", True)
        @patch.object(torch._dynamo.config, "dynamic_shapes", True)
        @patch.object(functorch_config, "use_dynamic_shapes", True)
        def test_dynamic_shapes(self):
            torch._dynamo.reset()  # Needed since everywhere else uses "inductor"

            def f(x):
                return x.cos().view(x.shape).sin()

            cnts = torch._dynamo.testing.CompileCounterWithBackend("inductor")

            f2 = torch._dynamo.optimize(cnts)(f)

            f2(torch.randn(32))

            inp = torch.randn(16)
            real_out = f(inp)
            compiled_out = f2(inp)

            self.assertEqual(cnts.frame_count, 1)
            self.assertEqual(real_out, compiled_out)
            torch._dynamo.reset()

        @patch.object(config, "size_asserts", False)
        @patch.object(config.triton, "cudagraphs", True)
        def test_expanded_inputs_cudagraphs_no_size_asserts(self):
            @torch._dynamo.optimize("inductor")
            def fn(x, y):
                return x + y

            inputs = (
                rand_strided((5, 5, 5, 5), (0, 5, 0, 1), device="cuda"),
                rand_strided((5, 5, 5, 5), (0, 5, 0, 1), device="cuda"),
            )
            self.assertTrue(same(fn(*inputs), inputs[0] + inputs[1]))

        @patch.object(config.triton, "cudagraphs", True)
        def test_inplace_updates_cudagraphs(self):
            class Repro(torch.nn.Module):
                def __init__(self):
                    super(Repro, self).__init__()
                    self.weight1 = torch.nn.Parameter(
                        torch.randn(10, 20, requires_grad=True)
                    )

                def forward(self, x):
                    x = torch.matmul(x, self.weight1)
                    return x

            from copy import deepcopy

            model = Repro().cuda()
            model_ref = deepcopy(model)
            model_opt = torch._dynamo.optimize("inductor")(model)

            input = torch.randn(10, 10, device="cuda", requires_grad=True)

            for i in range(2):
                output_ref = model_ref(input)
                output_res = model_opt(input)
                output_ref.sum().backward()
                output_res.sum().backward()
                for (p_ref, p_res) in zip(
                    model_ref.parameters(), model_opt.parameters()
                ):
                    self.assertEqual(p_ref.grad, p_res.grad)
                with torch.no_grad():
                    for param in model_ref.parameters():
                        param.add_(1.0)
                    for param in model_opt.parameters():
                        param.add_(1.0)

        # https://github.com/pytorch/torchdynamo/issues/1850
        def test_inductor_output_aliases_intermediate(self):
            def foo(x):
                out = x + x
                return out.t()

            foo_opt = torch._dynamo.optimize("inductor")(foo)

            inpt = torch.randn(10, 10, device="cuda", requires_grad=True)
            # TODO: this is broken, fix later
            # out = foo_opt(inpt)
            # out.add_(2)

            out_ref = foo(inpt)
            out_ref.add_(2)
            # self.assertEqual(out_ref, out)

        def test_accuracy_issue1(self):
            class Repro(torch.nn.Module):
                def __init__(self):
                    super().__init__()
                    self.linear = torch.nn.Linear(
                        in_features=768, out_features=2, bias=True
                    )

                def forward(self, start_positions: torch.Tensor, x: torch.Tensor):
                    linear = self.linear(x)
                    split = linear.split(1, dim=-1)
                    getitem = split[0]
                    squeeze = getitem.squeeze(-1)
                    clamp = start_positions.clamp(0, 128)
                    cross_entropy = torch.nn.functional.cross_entropy(
                        squeeze, clamp, None, None, 128, None, "mean", 0.0
                    )
                    return cross_entropy

            mod = Repro().cuda()
            opt_mod = torch._dynamo.optimize("inductor")(mod)
            mod.eval()
            opt_mod.eval()

            args = [
                ((1,), (1,), torch.int64, "cuda", False),
                ((1, 128, 768), (98304, 768, 1), torch.float32, "cuda", True),
            ]
            args = [
                rand_strided(sh, st, dt, dev).requires_grad_(rg)
                for (sh, st, dt, dev, rg) in args
            ]
            with torch.cuda.amp.autocast(enabled=False):
                assert same_two_models(mod, opt_mod, args), "Dynamo failed"

        def test_autotune_inplace_kernel(self):
            """
            This UT tests autotune on an inplace kernel. The autotune should not contaminate
            the input buffers when tuning with multiple configs. For more details, refer to
            https://github.com/openai/triton/issues/781
            https://github.com/pytorch/torchdynamo/issues/1670
            """
            from torch._C import _cuda_getCurrentRawStream as get_cuda_stream
            from torch._inductor.triton_ops.autotune import CachingAutotuner, grid
            from torch._inductor.utils import instance_descriptor

            def autotune(configs, meta):
                def decorator(fn):
                    return CachingAutotuner(
                        # force autotune by setting save_cache_hook to False
                        fn,
                        meta=meta,
                        configs=configs,
                        save_cache_hook=False,
                    )

                return decorator

            @autotune(
                configs=[
                    triton.Config({"XBLOCK": 1}),
                    triton.Config({"XBLOCK": 2}),
                ],
                meta={
                    "signature": {0: "*fp32", 1: "*fp32", 2: "i32"},
                    "device": 0,
                    "configs": [
                        instance_descriptor(divisible_by_16=(0, 1), equal_to_1=())
                    ],
                    "constants": {},
                },
            )
            @triton.jit
            def kernel(in_out_ptr0, in_ptr0, xnumel, XBLOCK: tl.constexpr):
                pid = tl.program_id(0)
                block_start = pid * XBLOCK
                offsets = block_start + tl.arange(0, XBLOCK)
                mask = offsets < xnumel
                x = tl.load(in_out_ptr0 + offsets, mask=mask)
                y = tl.load(in_ptr0 + offsets, mask=mask)
                output = x + y
                tl.store(in_out_ptr0 + offsets, output, mask=mask)

            xnumel = 384
            in0 = rand_strided((xnumel,), (1,), device="cuda", dtype=torch.float32)
            inout1 = rand_strided((xnumel,), (1,), device="cuda", dtype=torch.float32)
            inout2 = inout1.clone()

            stream0 = get_cuda_stream(0)
            kernel.run(inout1, in0, xnumel, grid=grid(xnumel), stream=stream0)
            kernel.run(inout2, in0, xnumel, grid=grid(xnumel), stream=stream0)

            assert same(
                inout1, inout2, tol=0.001, equal_nan=True
            ), "failed autotune with inplace kernel"

        @requires_cuda()
        def test_sort_stride_issue(self):
            # This minified testcase comes from detectron2_maskrcnn_r_50_fpn
            # There was a false error from our size_assert code
            @torch._dynamo.optimize(nopython=True)
            def forward(pred_objectness_logits_3_: torch.Tensor):
                sort_3 = pred_objectness_logits_3_.sort(descending=True, dim=1)
                getitem_12 = sort_3[0]
                return getitem_12

            args = [((1, 100), (0, 1), torch.float16, "cuda", False)]
            args = [
                rand_strided(sh, st, dt, dev).requires_grad_(rg)
                for (sh, st, dt, dev, rg) in args
            ]
            result = forward(*args)
            assert same(result, torch.sort(args[0], descending=True, dim=1)[0])

        @requires_cuda()
        def test_scalar_triton_index(self):
            # The indirect indexing via a scalar like below used to lead to
            # bad triton code that made triton segfault when compiling.
            # See https://github.com/pytorch/torchdynamo/issues/1515
            def fn(a):
                zero = torch.zeros((16,), device=a.device, dtype=torch.int64)
                return (a[zero],)

            a = torch.randn((8,), dtype=torch.float32, device="cuda")

            fn_optimized = torch._dynamo.optimize("inductor")(fn)
            assert same(fn(a), fn_optimized(a))

        @requires_cuda()
        def test_indirect_indexing_dense_mask(self):
            def fn(x, y):
                ne = torch.ops.aten.ne.Scalar(x, 1)
                sum_1 = torch.ops.aten.sum.dim_IntList(ne, [1])
                sub = torch.ops.aten.sub.Tensor(sum_1, 1)
                unsqueeze = torch.ops.aten.unsqueeze.default(sub, -1)
                gather = torch.ops.aten.gather.default(x, 1, unsqueeze)
                squeeze = torch.ops.aten.squeeze.default(gather)
                out = torch.ops.aten.multiply(y, squeeze)
                return (out,)

            a = torch.zeros((1, 128), dtype=torch.int64, device="cuda")
            b = torch.zeros((1, 128), dtype=torch.int64, device="cuda")

            fn_optimized = torch._dynamo.optimize("inductor")(fn)
            assert same(fn(a, b), fn_optimized(a, b))

    class TritonCodeGenTests(TestCase):
        from torch._inductor.triton_ops.autotune import CachingAutotuner

        class NoOpCompilerBackend:
            def __init__(self):
                self.example_args = None
                self.model = None

            def noop_backend(
                self,
                model_: torch.fx.GraphModule,
                example_inputs_: typing.List[torch.Tensor],
            ):
                """
                The Noop backend does not compile the fx graph it is given.
                Instead, it transforms the fx graph so that its functions are
                aten operations. It then saves this graph.
                """
                from functorch._src.aot_autograd import Interpreter
                from torch._inductor.decomposition import select_decomp_table
                from torch._subclasses import FakeTensorMode

                fake_mode = FakeTensorMode()

                def interpret(*args, **kwargs):
                    return Interpreter(model_).run(*args[0:], **kwargs)

                fake_flat_tensor_args = [
                    fake_mode.from_tensor(x) for x in example_inputs_
                ]
                fw_module = make_fx(interpret, select_decomp_table())(
                    *fake_flat_tensor_args
                )
                self.model = fw_module
                self.example_args = fake_flat_tensor_args
                return lambda x: example_inputs_

        def get_kernels(self, fn, args) -> typing.List[CachingAutotuner]:
            from torch._inductor.debug import DebugContext
            from torch._inductor.graph import GraphLowering
            from torch._inductor.virtualized import V

            cxt = TritonCodeGenTests.NoOpCompilerBackend()
            torch._dynamo.optimize(backend=cxt.noop_backend)(fn)(*args)
            graph = GraphLowering(cxt.model)
            graph.num_static_inputs = 0
            kernels = []
            with V.set_graph_handler(graph), V.set_debug_handler(DebugContext()):
                graph.run(*(cxt.example_args))
                mod = graph.compile_to_module()

                for val in mod.__dict__.values():
                    if isinstance(
                        val, torch._inductor.triton_ops.autotune.CachingAutotuner
                    ):
                        kernels.append(val)

            return kernels

        def test_divisibile_by_16_covers_numel_args(self):
            torch._dynamo.reset()

            def fn(a: torch.Tensor) -> torch.Tensor:
                return torch.sum(a)

            kernels = self.get_kernels(fn, [torch.randn([256, 256], device="cuda")])
            self.assertTrue(len(kernels) == 2, "SUM should result in two kernels")

            # kernel0 reduces from 256 to (xnumel=8, rnumel=8192), which means it reduces 256 by 256 into an array of
            # size 8 by accumulating 8192 elements at once note that rnumel is equal to 512 * 16, so rnumel which is
            # at slot 3 should be in the divisible by 16 descriptor
            arguments_that_are_divisible_by_16_in_kernel0 = (
                kernels[0].meta["configs"][0].divisible_by_16
            )
            self.assertEqual(arguments_that_are_divisible_by_16_in_kernel0, (0, 1, 3))

            # kernel1 reduces from 8 elements to a single scalar.
            arguments_that_are_divisible_by_16_in_kernel1 = (
                kernels[1].meta["configs"][0].divisible_by_16
            )
            self.assertEqual(arguments_that_are_divisible_by_16_in_kernel1, (0, 1))
            torch._dynamo.reset()


if __name__ == "__main__":
    from torch._dynamo.test_case import run_tests

    if (HAS_CPU or HAS_CUDA) and not TEST_WITH_ROCM:
        run_tests(needs="filelock")<|MERGE_RESOLUTION|>--- conflicted
+++ resolved
@@ -4946,8 +4946,6 @@
             not codecache.valid_vec_isa_list(), "Does not support vectorization"
         )
         @patch("torch.cuda.is_available", lambda: False)
-<<<<<<< HEAD
-=======
         def test_masked_fill_softmax(self):
             def fn(value, mask):
                 mask = mask.to(torch.bool)
@@ -5004,7 +5002,6 @@
             not codecache.valid_vec_isa_list(), "Does not support vectorization"
         )
         @patch("torch.cuda.is_available", lambda: False)
->>>>>>> 5a82c790
         def test_sign_cpu_only(self):
             def fn(x):
                 return (torch.sign(x),)
