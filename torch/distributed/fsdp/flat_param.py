--- conflicted
+++ resolved
@@ -25,7 +25,7 @@
 import torch.nn.functional as F
 from torch import Tensor
 
-<<<<<<< HEAD
+from ._tensor_flattener import _tf_post_unflatten_transform, _tf_pre_flatten_transform
 from ._utils import (
     _alloc_storage,
     _free_storage,
@@ -34,10 +34,6 @@
     p_assert,
 )
 
-=======
-from ._tensor_flattener import _tf_post_unflatten_transform, _tf_pre_flatten_transform
-from ._utils import _alloc_storage, _free_storage, _set_fsdp_flattened, p_assert
->>>>>>> 20182d2b
 
 __all__ = [
     "FlatParameter",
@@ -49,44 +45,6 @@
     "HandleShardingStrategy",
     "HandleTrainingState",
 ]
-
-
-class TensorFlattener:
-    """
-    This enables a pre-flatten and post-unflatten transform to be applied per
-    parameter. To do so, use :func:`_set_tensor_flattener` to set a custom
-    :class:`TensorFlattener` that implements the two transforms.
-    """
-
-    def pre_flatten_transform(
-        self, tensor: torch.Tensor
-    ) -> Tuple[Optional[Any], torch.Tensor]:
-        # E.g. Converting `ShardedTensor` to local tensor
-        ...
-
-    def post_unflatten_transform(
-        self, tensor: torch.Tensor, param_extension: Any
-    ) -> torch.Tensor:
-        # E.g. Converting local tensor to `ShardedTensor`
-        ...
-
-    def chunk_tensor(
-        self,
-        tensor: torch.Tensor,
-        rank: int,
-        world_size: int,
-        num_devices_per_node: int,
-        process_group: dist.ProcessGroup,
-    ):
-        ...
-
-
-_flattener: Optional[TensorFlattener] = None
-
-
-def _set_tensor_flattener(flattener: TensorFlattener) -> None:
-    global _flattener
-    _flattener = flattener
 
 
 class ParamInfo(NamedTuple):
@@ -933,11 +891,11 @@
                     # in _wait_for_post_backward.
                     if (
                         self._config.keep_low_precision_grads
-                        and flat_param._saved_grad_shard.dtype
+                        and flat_param._saved_grad_shard.dtype  # type: ignore[attr-defined]
                         != flat_param._local_shard.dtype  # type: ignore[attr-defined]
                     ):
                         flat_param._saved_grad_shard = flat_param._saved_grad_shard.to(  # type: ignore[attr-defined]
-                            flat_param._local_shard.dtype
+                            flat_param._local_shard.dtype  # type: ignore[attr-defined]
                         )  # type: ignore[attr-defined]
             else:
                 padded_unsharded_size = flat_param._padded_unsharded_size  # type: ignore[attr-defined]
@@ -1329,60 +1287,67 @@
                 # (e.g. during model checkpointing)
                 continue
             in_sharded_flat_param = i >= start and i <= end
-            if in_sharded_flat_param:
-                param_start, param_end = flat_param._shard_param_offsets[i - start]  # type: ignore[attr-defined]
-                numel_in_shard = param_end - param_start + 1
-                # Check for parameter writeback
-                param_changed = getattr(module, param_name) is not param
-                needs_param_writeback = (
-                    param_changed  # changed parameter variable itself
-                    or not _same_storage(param, flat_param)  # changed `.data`
+            if not in_sharded_flat_param:
+                continue
+            param_start, param_end = flat_param._shard_param_offsets[i - start]  # type: ignore[attr-defined]
+            numel_in_shard = param_end - param_start + 1
+            # Check for parameter writeback
+            param_changed = getattr(module, param_name) is not param
+            needs_param_writeback = (
+                param_changed  # changed parameter variable itself
+                or not _same_storage(param, flat_param)  # changed `.data`
+            )
+            if param_changed:
+                # NOTE: After a parameter change, the gradient is not
+                # preserved.
+                param = getattr(module, param_name)
+                flat_param._params[i] = param
+            if needs_param_writeback:
+                # TODO (awgu): Should we relax this to just having the same
+                # numel? Then, we just flatten and writeback.
+                expected_shape = torch.Size([numel_in_shard])
+                if self._debug_level == dist.DebugLevel.DETAIL:
+                    rank = self.rank if hasattr(self, "rank") else dist.get_rank()
+                    warnings.warn(
+                        f"[Rank {rank}] Needs writeback in {self._training_state}\n"
+                        f"expected shape={expected_shape} shape={param.shape} "
+                        f"expected device={flat_param.device} device={param.device}"
+                    )
+                if param.shape != expected_shape:
+                    raise RuntimeError(
+                        "Cannot writeback when the parameter shape changes\n"
+                        f"Expects {expected_shape} but got {param.shape}"
+                    )
+                flat_param[offset : offset + numel_in_shard].copy_(param)
+                wroteback = True
+            # Check for gradient writeback
+            # NOTE: Since this method is called in the pre-unshard, which
+            # is only called in the pre-forward or pre-backward, the
+            # sharded gradient should be guaranteed to be in `.grad`, not
+            # in `._saved_grad_shard`.
+            if (
+                param.grad is None
+                and flat_param.grad is not None
+                and self._debug_level == dist.DebugLevel.DETAIL
+            ):
+                prefixed_param_name = flat_param._prefixed_param_names[i]
+                rank = self.rank if hasattr(self, "rank") else dist.get_rank()
+                warnings.warn(
+                    f"[Rank {rank}] Setting the original parameter {prefixed_param_name}'s "
+                    "`.grad` to `None` does not set the underlying `FlatParameter`'s "
+                    "`.grad` to `None`."
                 )
-                if param_changed:
-                    # NOTE: After a parameter change, the gradient is not
-                    # preserved.
-                    param = getattr(module, param_name)
-                    flat_param._params[i] = param
-                if needs_param_writeback:
-                    # TODO (awgu): Should we relax this to just having the same
-                    # numel? Then, we just flatten and writeback.
-                    expected_shape = torch.Size([numel_in_shard])
-                    if self._debug_level == [dist.DebugLevel.INFO, dist.DebugLevel.DETAIL]:
-                        rank = self.rank if hasattr(self, "rank") else dist.get_rank()
-                        print(
-                            f"[Rank {rank}] needs writeback in {self._training_state}; "
-                            f"expected shape={expected_shape} shape={param.shape} "
-                            f"expected device={flat_param.device} device={param.device}"
-                        )
-                    if param.shape != expected_shape:
-                        raise RuntimeError(
-                            "Cannot writeback when the parameter shape changes\n"
-                            f"Expects {expected_shape} but got {param.shape}"
-                        )
-                    flat_param[offset : offset + numel_in_shard].copy_(param)
-                    wroteback = True
-                # Check for gradient writeback
-                # NOTE: Since this method is called in the pre-unshard, which
-                # is only called in the pre-forward or pre-backward, the
-                # sharded gradient should be guaranteed to be in `.grad`, not
-                # in `._saved_grad_shard`.
-                if param.grad is None and flat_param.grad is not None:
-                    warnings.warn(
-                        "Setting an original parameter's `.grad` to `None` "
-                        "does not set the underlying `FlatParameter`'s `.grad` "
-                        "to `None`."
-                    )
-                elif param.grad is not None:
-                    needs_grad_writeback = (
-                        flat_param.grad is None
-                        or not _same_storage(param.grad, flat_param.grad)
-                    )
-                    # TODO (awgu): Allocate a new zeroed sharded gradient for
-                    # `flat_param.grad` if it is `None`, and write the data
-                    # into the appropriate view.
-                    if needs_grad_writeback:
-                        raise NotImplementedError("Gradient writeback is not implemented")
-                offset += numel_in_shard
+            elif param.grad is not None:
+                needs_grad_writeback = (
+                    flat_param.grad is None
+                    or not _same_storage(param.grad, flat_param.grad)
+                )
+                # TODO (awgu): Allocate a new zeroed sharded gradient for
+                # `flat_param.grad` if it is `None`, and write the data
+                # into the appropriate view.
+                if needs_grad_writeback:
+                    raise NotImplementedError("Gradient writeback is not implemented")
+            offset += numel_in_shard
         # TODO (awgu): Shared parameters could become no longer shared??
         assert flat_param._shared_param_infos is not None
         for i, (param, (param_name, module, _, _, _, _)) in enumerate(
@@ -1396,6 +1361,20 @@
             if param_changed:
                 flat_param._shared_params[i] = getattr(module, param_name)  # type: ignore[index]
         return wroteback
+
+    def _clear_grads_if_needed(self):
+        """
+        When ``use_orig_params=True``, sets the underlying ``flat_param.grad``
+        to ``None`` if *all* of the original parameters' ``.grad`` are
+        ``None``. This is targeting ``optim.zero_grad(set_to_none=True)``, in
+        which case we want to free the gradients early before the pre-unshard.
+        """
+        if not self._use_orig_params:
+            return
+        flat_param = self.flat_param
+        assert flat_param._params is not None
+        if all(param.grad is None for param in flat_param._params):
+            flat_param.grad = None
 
     def _deregister_orig_params(self):
         for (param_name, module, _) in self.flat_param._param_infos:
