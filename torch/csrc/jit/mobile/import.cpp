#include <torch/csrc/jit/mobile/import.h>

#include <ATen/core/ivalue.h>
#include <c10/util/ScopeExit.h>
#include <caffe2/serialize/inline_container.h>
#include <torch/csrc/jit/api/compilation_unit.h>
#include <torch/csrc/jit/mobile/interpreter.h>
#include <torch/csrc/jit/mobile/observer.h>
#include <torch/csrc/jit/runtime/instruction.h>
#include <torch/csrc/jit/serialization/import_export_constants.h>
#include <torch/csrc/jit/serialization/import_read.h>
#include <torch/custom_class.h>

#include <exception>
#include <fstream>
#include <string>
#include <vector>

// The import process to serialize the bytecode package.
// An example for bytecode.pkl of a small mobile_module looks like:
// (4,  # model version number (caffe2::serialize::kProducedBytecodeVersion)
//  # first method
//  (
//   # function name
//   '__torch__.m.forward',
//   # code
//   (('instructions',
//     (('STOREN', 1, 2),
//      ('DROPR', 1, 0),
//      ('MOVE', 2, 0),
//      ('OP', 0, 0),
//      ('RET', 0, 0))),
//    ('operators', (('aten::Int', 'Tensor'),)),
//    ('constants', ()),
//    ('types', ()),
//    ('register_size', 2)),
//   # schema -- optional (forward-compatible addition to version 4)
//   (('arguments',
//     ((('name', 'x'), ('type', 'Tensor'), ('default_value', 13)),
//      ...)),  # more args follow here
//    ('returns',
//     ((('name', ''), ('type', 'Tensor'), ('default_value', None)),
//      ...)),  # more return values follow here
//   )),
//  # more methods follow here
//  ...)

// In addition, the module debugging information can be saved
// in mobile_debug_handles.pkl. An example for it looks like:
// (4,
//  ('__torch__.m.forward',
//   (('module_debug_handles', 10))))
//   Here 10 is the debug handle.
// We also store separately and optionally callstack_debug_map.
// This serializes inlined callstack (InlinedCallStack data structure)
// corresponding to the debug handles.
// Callstack_debug_map serializes tuples of
// (int64_t(debug_handle), int64_t(source_range_tag), InlinedCallStack)
// source_range_tag maps to .debug_pkl files where this tag maps it to
// source range.
// InlinedCallStack is serialized as:
// IValue(InlinedCallStack) = {IValue(ModuleInstanceInfo),
// int64_t(source_range_tag), IValue(InlinedCallStack)} ModuleInstanceInfo is
// serialized as a tuple of (class_type_name, instance_name)

// Note that currently the backward compatibility is not supported by bytecode.
// This format and process need to be revisited and redesigned if we want to
// support backward compatibility in future.

// Note that the following function-schema fields are not supported:
//  - Argument::{known_length_,kwarg_only_}
//  - FunctionSchema::{overload_name_, is_vararg_, is_varret_}

namespace c10 {
// std::string serializeType(const Type &t);
TypePtr parseType(const std::string& pythonStr);
} // namespace c10

namespace torch {
namespace jit {
using caffe2::serialize::IStreamAdapter;
using caffe2::serialize::PyTorchStreamReader;
using caffe2::serialize::ReadAdapterInterface;

OpCode parseOpCode(const char* str);

IValue expect_field(
    IValue tup,
    const std::string& expected_name,
    size_t entry) {
  auto row = tup.toTuple()->elements().at(entry).toTuple();
  TORCH_INTERNAL_ASSERT(
      row->elements().at(0).toStringRef() == expected_name,
      "Expected ",
      expected_name,
      " found ",
      row->elements().at(0).toStringRef());
  return row->elements().at(1);
}

std::string operator_str(
    const std::string& name,
    const std::string& overloadname) {
  std::string result = name;
  if (!overloadname.empty()) {
    result += "." + overloadname;
  }
  return result;
}

TypePtr resolveTypeNameMobile(
    const c10::QualifiedName& qn,
    std::shared_ptr<CompilationUnit> compilation_unit) {
  // HACK: first we check whether the name starts with special prefix to
  // tell if it's a supported pytorch class type. There are two special
  // prefixes. "__torch__" for nn module, and "torch.jit" from to_backend.
  // This is a reliable
  // check today, but there is no guarantee that this is the case. The
  // real solution is to merge type parsers so we can share class
  // resolution logic.
  static const c10::QualifiedName torchPrefix = "__torch__";
  static const c10::QualifiedName jitPrefix = "torch.jit";
  if (torchPrefix.isPrefixOf(qn) || jitPrefix.isPrefixOf(qn)) {
    if (compilation_unit->get_class(qn) == nullptr) {
      auto typeptr = ClassType::create(qn, compilation_unit, true);
      compilation_unit->register_type(typeptr);
    }
    return compilation_unit->get_class(qn);
  } else {
    return c10::parseType(qn.qualifiedName());
  }
}

c10::StrongTypePtr typeResolverMobile(
    const c10::QualifiedName& qn,
    std::shared_ptr<CompilationUnit> compilation_unit) {
  return c10::StrongTypePtr(
      compilation_unit, resolveTypeNameMobile(qn, compilation_unit));
}

c10::intrusive_ptr<c10::ivalue::Object> objLoaderMobile(
    at::StrongTypePtr type,
    IValue input,
    std::shared_ptr<mobile::CompilationUnit> mobile_compilation_unit) {
  auto cls = type.type_->expect<at::ClassType>();
  auto qn = cls->name();
  c10::QualifiedName method_name(qn.value(), "__setstate__");
  auto setstate = mobile_compilation_unit->find_function(method_name);
  auto find_custom_class_with_setstate = [&qn]() -> c10::ClassTypePtr {
    auto custom_class_type = torch::jit::getCustomClass(qn->qualifiedName());
    if (custom_class_type && custom_class_type->findMethod("__setstate__")) {
      return custom_class_type;
    }
    return nullptr;
  };
  if (setstate) {
    auto obj = c10::ivalue::Object::create(type, 0);
    Stack stack({obj, input});
    setstate->run(stack);
    return obj;
  } else if (auto custom_class_type = find_custom_class_with_setstate()) {
    auto obj = c10::ivalue::Object::create(
        c10::StrongTypePtr(nullptr, custom_class_type), 1);
    Stack stack({obj, input});
    custom_class_type->getMethod("__setstate__").run(stack);
    return obj;
  } else {
    auto dict = std::move(input).toGenericDict();
    size_t ndict = dict.size();
    auto obj = c10::ivalue::Object::create(type, ndict);
    auto it = dict.begin();
    for (size_t i = 0; i < ndict; ++i) {
      std::stringstream name;
      name << it->key();
      cls->addOrCheckAttribute(name.str(), it->key().type());
      obj->setSlot(i, it->value());
      ++it;
    }
    return obj;
  }
}

bool isTensorInBytecodeArchive(
    caffe2::serialize::PyTorchStreamReader& stream_reader) {
  auto records = stream_reader.getAllRecords();
  for (const auto& record : records) {
    if (record.find("bytecode/") != std::string::npos) {
      return true;
    }
  }
  return false;
}

namespace {
void print_unsupported_ops_and_throw(
    const std::unordered_set<std::string>& unsupported_ops) {
  std::string error_message("{");
  for (const auto& op_name : unsupported_ops) {
    error_message += op_name + ", ";
  }
  error_message += "}";
  TORCH_CHECK(
      false,
      "Following ops cannot be found. ",
      "Check fburl.com/missing_ops for the fix.",
      error_message);
}

// The deserializer class which loads the bytecode package from bc files.
class BytecodeDeserializer final {
 public:
  explicit BytecodeDeserializer(
      std::unique_ptr<PyTorchStreamReader> reader,
      uint64_t module_load_options = 0);
  mobile::Module deserialize(c10::optional<at::Device> device);
  mobile::Module deserialize(
      c10::optional<at::Device> device,
      ExtraFilesMap& extra_files);
  void deserialize_only_extra(
      c10::optional<at::Device> device,
      ExtraFilesMap& extra_files);

 private:
  TypePtr resolveTypeName(const c10::QualifiedName& qn);
  void parseMethods(
      const std::vector<IValue>& vals,
      const c10::optional<std::vector<IValue>>& debug_handles,
      mobile::CompilationUnit& mcu);
  c10::IValue readArchive(
      const std::string& archive_name,
      std::shared_ptr<mobile::CompilationUnit> mcu);
  /**
   * Loads operators by looking them up in the Dispatcher and returns
   * the set of operator names (with overload) that are not supported
   * by the current runtime.
   */
  std::unordered_set<std::string> load_and_find_unsupported_operator_names(
      const std::vector<IValue>& ops_list,
      mobile::Function* function,
      int64_t model_version) const;
  std::shared_ptr<CompilationUnit> compilation_unit_;
  std::unordered_set<std::string> imported_libs_;
  std::unique_ptr<PyTorchStreamReader> reader_{};
  c10::optional<at::Device> device_;
  uint64_t module_load_options_;
};

BytecodeDeserializer::BytecodeDeserializer(
    std::unique_ptr<PyTorchStreamReader> reader,
    uint64_t module_load_options)
    : compilation_unit_(std::make_shared<CompilationUnit>()),
      reader_(std::move(reader)),
      module_load_options_(module_load_options) {}

std::unordered_set<std::string> BytecodeDeserializer::
    load_and_find_unsupported_operator_names(
        const std::vector<IValue>& ops_list,
        mobile::Function* function,
        int64_t model_version) const {
  std::unordered_set<std::string> unsupported_op_names;
  // ops_list is the list of operator names that were read in from
  // bytecode.plk for the method that is currently being processed.
  for (const auto& op : ops_list) {
    auto op_item = op.toTuple()->elements();
    TORCH_CHECK(
        op_item.size() >= 2,
        "There should be either two parts (name and overload name), ",
        "or three parts (name, overload name and number of specified args) ",
        "for an operator");
    c10::optional<int> num_args;
    if (op_item.size() > 2) {
      num_args = op_item[2].toInt();
    }
    auto op_found = function->append_operator(
        op_item[0].toString()->string(),
        op_item[1].toString()->string(),
        num_args,
        model_version);
    if (!op_found) {
      unsupported_op_names.emplace(operator_str(
          op_item[0].toString()->string(), op_item[1].toString()->string()));
    }
  }
  return unsupported_op_names;
}

TypePtr BytecodeDeserializer::resolveTypeName(const c10::QualifiedName& qn) {
  return resolveTypeNameMobile(qn, compilation_unit_);
}

void BytecodeDeserializer::parseMethods(
    const std::vector<IValue>& vals,
    const c10::optional<std::vector<IValue>>& debug_handles,
    mobile::CompilationUnit& mcu) {
  TORCH_CHECK(vals.size() > 0, "Bytecode has no elements. ");
  // Initialized with the version number when kProducedBytecodeVersion was
  // introduced. The old models (some of them already in production) without
  // version number don't have to be re-generated.
  int64_t model_version = 0x3L;
  size_t method_i_start = 0;
  if (vals[0].isInt()) {
    model_version = vals[0].toInt();
    method_i_start = 1;
  }
  TORCH_CHECK(
      // NOLINTNEXTLINE(clang-diagnostic-sign-compare)
      caffe2::serialize::kMinSupportedBytecodeVersion <= model_version &&
          // NOLINTNEXTLINE(clang-diagnostic-sign-compare)
          model_version <= caffe2::serialize::kMaxSupportedBytecodeVersion,
      "Lite Interpreter verson number does not match. ",
      "The model version must be between ",
      caffe2::serialize::kMinSupportedBytecodeVersion,
      " and ",
      caffe2::serialize::kMaxSupportedBytecodeVersion,
      "But the model version is ",
      model_version);

  bool has_debug_handles = debug_handles.has_value();
  if (has_debug_handles) {
    TORCH_CHECK(
        debug_handles->size() == vals.size(),
        "The numbers of bytecode values and debug info values do not match.");
  }

  // Process all methods in this mobile module.
  for (size_t i = method_i_start; i < vals.size(); ++i) {
    const auto& element = vals[i];
    const auto& m_tuple = element.toTuple()->elements();
    const std::string& function_name = m_tuple[0].toStringRef();
    IValue codeTable = m_tuple[1];
    auto schemaTable = // older files do not store function schema
        (model_version > 0x4L || (model_version == 0x4L && m_tuple.size() >= 3))
        ? at::optional<IValue>{m_tuple[2]}
        : at::nullopt;

    auto function =
        std::make_unique<mobile::Function>(c10::QualifiedName(function_name));

    const auto& ins_list =
        expect_field(codeTable, "instructions", BYTECODE_INDEX_INSTRUCTION)
            .toTuple()
            ->elements();
    const auto& ops_list =
        expect_field(codeTable, "operators", BYTECODE_INDEX_OPERATOR)
            .toTuple()
            ->elements();
    const auto& consts_list =
        expect_field(codeTable, "constants", BYTECODE_INDEX_CONSTANT)
            .toTuple()
            ->elements();
    const auto& types_list =
        expect_field(codeTable, "types", BYTECODE_INDEX_TYPE)
            .toTuple()
            ->elements();
    const auto& register_size =
        expect_field(codeTable, "register_size", BYTECODE_INDEX_REGISTER_SIZE)
            .toInt();

    std::vector<IValue> debug_handles_list;
    if (has_debug_handles) {
      const auto& debug_handles_element = (*debug_handles)[i];
      const auto& debug_handles_m_tuple =
          debug_handles_element.toTuple()->elements();
      const std::string& debug_info_function_name =
          debug_handles_m_tuple[0].toStringRef();
      TORCH_CHECK(
          debug_info_function_name == function_name,
          "The function names in the bytecode table and the debug info table do not match.");
      IValue debug_handles_table = debug_handles_m_tuple[1];
      debug_handles_list = (expect_field(
                                debug_handles_table,
                                "function_debug_handles",
                                BYTECODE_INDEX_MODULE_DEBUG_HANDLES)
                                .toTuple()
                                ->elements())[0]
                               .toList()
                               .vec();
      TORCH_CHECK(
          debug_handles_list.size() == ins_list.size(),
          "The numbers of instructions and debug handles strings do not match.");
    }

    for (size_t i = 0; i < ins_list.size(); ++i) {
      auto ins_item = ins_list[i].toTuple()->elements();
      TORCH_CHECK(
          ins_item.size() == 3,
          "There should be three parts in an instruction. The function name is ",
          function_name);
      OpCode op_code = parseOpCode(ins_item[0].toString()->string().c_str());
      int X = ins_item[1].toInt();
      int N = ins_item[2].toInt();
      if (has_debug_handles) {
        int64_t debug_handle = debug_handles_list[i].toInt();
        function->append_instruction(op_code, X, N, debug_handle);
      } else {
        function->append_instruction(op_code, X, N);
      }
    }

    std::unordered_set<std::string> unsupported_op_names =
        load_and_find_unsupported_operator_names(
            ops_list, function.get(), model_version);
    if ((module_load_options_ & MobileModuleLoadOptions::OPERATOR_CHECK) &&
        !unsupported_op_names.empty()) {
      print_unsupported_ops_and_throw(unsupported_op_names);
    }

    for (const auto& constant : consts_list) {
      function->append_constant(constant);
    }

    static const c10::QualifiedName classPrefix = "__torch__.torch.classes";
    for (const auto& t : types_list) {
      c10::QualifiedName qn(t.toStringRef());
      if (classPrefix.isPrefixOf(qn)) {
        auto classType = getCustomClass(qn.qualifiedName());
        TORCH_CHECK(
            classType,
            "The implementation of class ",
            qn.qualifiedName(),
            " cannot be found.");
        function->append_type(classType);
      } else {
        function->append_type(c10::parseType(t.toStringRef()));
      }
    }

    function->set_register_size(register_size);

    // function schema
    if (schemaTable) { // (schema is optional for back compat)
      auto parseArgList = [this](const std::vector<IValue>& argTables) {
        std::vector<c10::Argument> args;
        for (auto&& argTable : argTables) {
          auto name =
              expect_field(argTable, "name", BYTECODE_INDEX_ARGUMENT_NAME)
                  .toStringRef();
          const auto& type = resolveTypeName(
              (expect_field(argTable, "type", BYTECODE_INDEX_ARGUMENT_TYPE))
                  .toStringRef());
          auto default_value = expect_field(
                                   argTable,
                                   "default_value",
                                   BYTECODE_INDEX_ARGUMENT_DEFAULT_VALUE)
                                   .toIValue();
          auto arg =
              c10::Argument(name, type, c10::nullopt /*N*/, default_value);
          args.emplace_back(std::move(arg));
        }
        return args;
      };
      const auto& arg_list =
          expect_field(
              *schemaTable, "arguments", BYTECODE_INDEX_SCHEMA_ARGUMENTS)
              .toTuple()
              ->elements();
      const auto& ret_list =
          expect_field(*schemaTable, "returns", BYTECODE_INDEX_SCHEMA_RETURNS)
              .toTuple()
              ->elements();
      c10::FunctionSchema schema(
          function_name,
          "" /*overload_name*/,
          parseArgList(arg_list),
          parseArgList(ret_list),
          false /*is_varargs*/,
          false /*is_varret*/);
      function->setSchema(std::move(schema));
    }

    mcu.register_function(std::move(function));
  }
}

void BytecodeDeserializer::deserialize_only_extra(
    c10::optional<at::Device> device,
    ExtraFilesMap& extra_files) {
  device_ = device;
  for (const auto& kv : extra_files) {
    const std::string& key = "extra/" + kv.first;
    if (reader_->hasRecord(key)) {
      at::DataPtr meta_ptr;
      size_t meta_size = 0;
      std::tie(meta_ptr, meta_size) = reader_->getRecord(key);
      extra_files[kv.first] =
          std::string(static_cast<char*>(meta_ptr.get()), meta_size);
    }
  }
}

mobile::Module BytecodeDeserializer::deserialize(
    c10::optional<at::Device> device,
    ExtraFilesMap& extra_files) {
  deserialize_only_extra(device, extra_files);
  return deserialize(device);
}

mobile::Module BytecodeDeserializer::deserialize(
    c10::optional<at::Device> device) {
  device_ = device;
  auto mcu = std::make_shared<mobile::CompilationUnit>();

  // bvals can have 2 possible formats:
  //
  // 1. Old format: bvals is an array (Tuple) of N elements, each element being
  // itself a Tuple(method_name, method_table).
  //
  // 2. New format: bvals is an array (Tuple) of 1+N elements. The first element
  // being a Tuple (int, table), and the integer stands for the bytecode version
  // number. The rest of the elements are the same as before.
  //
  auto bvals = readArchive("bytecode", mcu).toTuple()->elements();

  c10::optional<std::vector<IValue>> debug_handles;
  if (reader_->hasRecord("mobile_debug_handles.pkl")) {
    debug_handles =
        readArchive("mobile_debug_handles", mcu).toTuple()->elements();
  }
  parseMethods(bvals, debug_handles, *mcu);
  auto m = mobile::Module(readArchive("data", mcu).toObject(), mcu);
#if defined(SYMBOLICATE_MOBILE_DEBUG_HANDLE)
  MobileDebugTable debug_table = MobileDebugTable(reader_, compilation_unit_);
  m.setDebugTable(std::move(debug_table));
#endif
  return m;
}

c10::IValue BytecodeDeserializer::readArchive(
    const std::string& archive_name,
    std::shared_ptr<mobile::CompilationUnit> mcu) {
  auto type_resolver = [this](const c10::QualifiedName& qn) {
    return typeResolverMobile(qn, compilation_unit_);
  };

  auto obj_loader = [&](at::StrongTypePtr type, IValue input) {
    return objLoaderMobile(type, input, mcu);
  };

  bool bytecode_tensor_in_constants_archive =
      (archive_name == "bytecode" &&
       !isTensorInBytecodeArchive(*reader_.get()));

  auto ivalues = torch::jit::readArchiveAndTensors(
      archive_name,
      /*pickle_prefix=*/"",
      /*tensor_prefix=*/
      bytecode_tensor_in_constants_archive ? "constants/" : "",
      type_resolver,
      obj_loader,
      device_,
      *reader_.get());
  return ivalues;
}

} // namespace

// Forward declare so that _load_for_mobile() overloads can
// call this method directly.
mobile::Module _load_for_mobile_impl(
    std::unique_ptr<ReadAdapterInterface> rai,
    c10::optional<c10::Device> device,
    ExtraFilesMap& extra_files,
    uint64_t module_load_options);

mobile::Module _load_for_mobile(
    std::istream& in,
    c10::optional<at::Device> device) {
  ExtraFilesMap extra_files;
  return _load_for_mobile(in, device, extra_files);
}

mobile::Module _load_for_mobile(
    const std::string& filename,
    c10::optional<at::Device> device) {
  ExtraFilesMap extra_files;
  return _load_for_mobile(filename, device, extra_files);
}

mobile::Module _load_for_mobile(
    std::unique_ptr<ReadAdapterInterface> rai,
    c10::optional<c10::Device> device) {
  ExtraFilesMap extra_files;
  return _load_for_mobile(std::move(rai), device, extra_files);
}

mobile::Module _load_for_mobile(
    std::istream& in,
    c10::optional<at::Device> device,
    ExtraFilesMap& extra_files) {
  std::unique_ptr<IStreamAdapter> rai = std::make_unique<IStreamAdapter>(&in);
  auto module = _load_for_mobile(std::move(rai), device, extra_files);
  return module;
}

mobile::Module _load_for_mobile(
    const std::string& filename,
    c10::optional<at::Device> device,
    ExtraFilesMap& extra_files) {
  std::unique_ptr<FileAdapter> rai = std::make_unique<FileAdapter>(filename);
  auto module = _load_for_mobile(std::move(rai), device, extra_files);
  return module;
}

mobile::Module _load_for_mobile(
    const std::string& filename,
    c10::optional<at::Device> device,
    ExtraFilesMap& extra_files,
    uint64_t module_load_options) {
  std::unique_ptr<FileAdapter> rai = std::make_unique<FileAdapter>(filename);
  auto module = _load_for_mobile_impl(
      std::move(rai), device, extra_files, module_load_options);
  return module;
}

mobile::Module _load_for_mobile(
    std::unique_ptr<ReadAdapterInterface> rai,
    c10::optional<c10::Device> device,
    ExtraFilesMap& extra_files) {
  auto module = _load_for_mobile_impl(
      std::move(rai), device, extra_files, _default_mobile_module_load_options);
  return module;
}

mobile::Module _load_for_mobile_impl(
    std::unique_ptr<ReadAdapterInterface> rai,
    c10::optional<c10::Device> device,
    ExtraFilesMap& extra_files,
    uint64_t module_load_options) {
  auto observer = torch::observerConfig().getModuleObserver();
  // NOLINTNEXTLINE(clang-analyzer-security.insecureAPI.rand)
  auto instance_key = std::rand();

  std::unordered_map<std::string, std::string> metadata_map;
  if (observer) {
    observer->onEnterLoadModel(instance_key);
    auto defaultExtraFileList = observer->getDefaultExtraFiles();
    // Add files in defaultExtraFileList to fail_extra_files and extra_files
    for (const auto& fileName : defaultExtraFileList) {
      extra_files.insert(std::make_pair(fileName, ""));
    }
  }

  const size_t model_size = rai != nullptr ? rai->size() : 0;
  auto reader = torch::make_unique<PyTorchStreamReader>(std::move(rai));
  BytecodeDeserializer deserializer(std::move(reader), module_load_options);

  std::string error_message;
  auto guard = c10::make_scope_exit([&]() {
    if (!observer) {
      return;
    }
    deserializer.deserialize_only_extra(device, extra_files);

    metadata_map = observer->processMetadataFromExtra(extra_files);

    observer->onFailLoadModel(
        instance_key,
        error_message.empty() ? "Unknown exception" : error_message.c_str(),
        metadata_map);
  });

  try {
    mobile::Module result = deserializer.deserialize(device, extra_files);
<<<<<<< HEAD
    std::unordered_map<std::string, std::string> copied_metadata =
        result.metadata();
    if (copied_metadata.find("model_name") == copied_metadata.end()) {
      copied_metadata["model_name"] = result.name();
    }
    copied_metadata["model_size"] = c10::guts::to_string(model_size);
=======
>>>>>>> 76d3cdf9
    if (observer) {
      // Add model_name and model_size to metadata_map
      extra_files.insert(std::make_pair("model_name", result.name()));
      extra_files.insert(
          std::make_pair("model_size", c10::guts::to_string(model_size)));
      metadata_map = observer->processMetadataFromExtra(extra_files);
      observer->onExitLoadModel(instance_key, metadata_map);
    }
    result.setMetadata(metadata_map);
    guard.release();
    return result;
  } catch (c10::Error& error) {
    error_message = error.what();
    TORCH_RETHROW(error);
  }
}

void _load_extra_only_for_mobile(
    const std::string& filename,
    c10::optional<at::Device> device,
    ExtraFilesMap& extra_files) {
  std::unique_ptr<FileAdapter> rai = std::make_unique<FileAdapter>(filename);
  auto observer = torch::observerConfig().getModuleObserver();
  // NOLINTNEXTLINE(clang-analyzer-security.insecureAPI.rand)
  auto instance_key = std::rand();
  if (observer) {
    observer->onEnterLoadModel(instance_key);
  }
  auto reader = torch::make_unique<PyTorchStreamReader>(std::move(rai));
  BytecodeDeserializer deserializer(std::move(reader));
  deserializer.deserialize_only_extra(device, extra_files);
}

namespace mobile {

std::set<std::string> _export_operator_list(
    torch::jit::mobile::Module& module) {
  std::set<std::string> operator_list;
  for (Method func : module.get_methods()) {
    const Function& function = func.function();
    const std::shared_ptr<Code> cptr = function.get_code();
    // op_names below isn't a list of unique operator names. In fact
    // it can contain the same operator name many many times, so we need
    // to de-dup the list by adding all the operator names into
    // an std::set<std::string>.
    std::vector<c10::OperatorName> const& op_names = cptr->op_names_;
    for (auto& op_name : op_names) {
      operator_list.insert(toString(op_name));
    }
  }
  return operator_list;
}

} // namespace mobile
} // namespace jit
} // namespace torch<|MERGE_RESOLUTION|>--- conflicted
+++ resolved
@@ -661,15 +661,6 @@
 
   try {
     mobile::Module result = deserializer.deserialize(device, extra_files);
-<<<<<<< HEAD
-    std::unordered_map<std::string, std::string> copied_metadata =
-        result.metadata();
-    if (copied_metadata.find("model_name") == copied_metadata.end()) {
-      copied_metadata["model_name"] = result.name();
-    }
-    copied_metadata["model_size"] = c10::guts::to_string(model_size);
-=======
->>>>>>> 76d3cdf9
     if (observer) {
       // Add model_name and model_size to metadata_map
       extra_files.insert(std::make_pair("model_name", result.name()));
