import torch
from torch import Tensor
from .optimizer import (Optimizer, _use_grad_for_differentiable, _get_value, _dispatch_sqrt,
                        _stack_if_compiling, _capturable_doc, _differentiable_doc, _foreach_doc,
<<<<<<< HEAD
                        _fused_doc, _maximize_doc, _default_to_fused_or_foreach, params_t, _view_as_real)
=======
                        _fused_doc, _maximize_doc, _default_to_fused_or_foreach, ParamsT)
>>>>>>> 3db0095e
from typing import List, Optional, Tuple, Union
from torch.utils._foreach_utils import _get_fused_kernels_supported_devices

__all__ = ["AdamW", "adamw"]


class AdamW(Optimizer):
    def __init__(
        self,
        params: ParamsT,
        lr: Union[float, Tensor] = 1e-3,
        betas: Tuple[float, float] = (0.9, 0.999),
        eps: float = 1e-8,
        weight_decay: float = 1e-2,
        amsgrad: bool = False,
        *,
        maximize: bool = False,
        foreach: Optional[bool] = None,
        capturable: bool = False,
        differentiable: bool = False,
        fused: Optional[bool] = None,
    ):
        if not 0.0 <= lr:
            raise ValueError(f"Invalid learning rate: {lr}")
        if isinstance(lr, Tensor) and foreach and not capturable:
            raise ValueError("lr as a Tensor is not supported for capturable=False and foreach=True")
        if not 0.0 <= eps:
            raise ValueError(f"Invalid epsilon value: {eps}")
        if not 0.0 <= betas[0] < 1.0:
            raise ValueError(f"Invalid beta parameter at index 0: {betas[0]}")
        if not 0.0 <= betas[1] < 1.0:
            raise ValueError(f"Invalid beta parameter at index 1: {betas[1]}")
        if not 0.0 <= weight_decay:
            raise ValueError(f"Invalid weight_decay value: {weight_decay}")
        defaults = dict(
            lr=lr,
            betas=betas,
            eps=eps,
            weight_decay=weight_decay,
            amsgrad=amsgrad,
            foreach=foreach,
            maximize=maximize,
            capturable=capturable,
            differentiable=differentiable,
            fused=fused,
        )
        super().__init__(params, defaults)

        if fused:
            if differentiable:
                raise RuntimeError("`fused` does not support `differentiable`")
            self._step_supports_amp_scaling = True
            # TODO(crcrpar): [low prec params & their higher prec copy]
            # Suppor AMP with FP16/BF16 model params which would need
            # higher prec copy of params to do update math in higher prec to
            # alleviate the loss of information.
            fused_supported_devices = _get_fused_kernels_supported_devices()
            if not all(
                p.device.type in fused_supported_devices and
                torch.is_floating_point(p)
                for pg in self.param_groups for p in pg['params']
            ):
                raise RuntimeError("`fused=True` requires all the params to be floating point Tensors of "
                                   f"supported devices: {fused_supported_devices}.")
            if foreach:
                raise RuntimeError("`fused` and `foreach` cannot be `True` together.")

    def __setstate__(self, state):
        super().__setstate__(state)
        for group in self.param_groups:
            group.setdefault("amsgrad", False)
            group.setdefault("maximize", False)
            group.setdefault("foreach", None)
            group.setdefault("capturable", False)
            group.setdefault("differentiable", False)
            group.setdefault("fused", None)
        state_values = list(self.state.values())
        step_is_tensor = (len(state_values) != 0) and torch.is_tensor(
            state_values[0]["step"]
        )
        if not step_is_tensor:
            for s in state_values:
                s["step"] = torch.tensor(float(s["step"]))

    def _init_group(
        self,
        group,
        params_with_grad,
        grads,
        amsgrad,
        exp_avgs,
        exp_avg_sqs,
        max_exp_avg_sqs,
        state_steps,
    ):
        has_complex = False
        for p in group["params"]:
            if p.grad is None:
                continue
            has_complex |= torch.is_complex(p)
            params_with_grad.append(p)
            if p.grad.is_sparse:
                raise RuntimeError("AdamW does not support sparse gradients")
            grads.append(p.grad)

            state = self.state[p]

            # State initialization
            if len(state) == 0:
                # note(crcrpar): Deliberately host `step` on CPU if both capturable and fused are off.
                # This is because kernel launches are costly on CUDA and XLA.
                state["step"] = (
                    torch.zeros((), dtype=torch.float, device=p.device)
                    if group["capturable"] or group["fused"]
                    else torch.tensor(0.0)
                )
                # Exponential moving average of gradient values
                state["exp_avg"] = torch.zeros_like(
                    p, memory_format=torch.preserve_format
                )
                # Exponential moving average of squared gradient values
                state["exp_avg_sq"] = torch.zeros_like(
                    p, memory_format=torch.preserve_format
                )
                if amsgrad:
                    # Maintains max of all exp. moving avg. of sq. grad. values
                    state["max_exp_avg_sq"] = torch.zeros_like(
                        p, memory_format=torch.preserve_format
                    )

            exp_avgs.append(state["exp_avg"])
            exp_avg_sqs.append(state["exp_avg_sq"])

            if group['amsgrad']:
                max_exp_avg_sqs.append(state["max_exp_avg_sq"])
            if group['differentiable'] and state['step'].requires_grad:
                raise RuntimeError('`requires_grad` is not supported for `step` in differentiable mode')

            # Foreach without capturable does not support a tensor lr
            if group['foreach'] and isinstance(group['lr'], Tensor) and not group['capturable']:
                raise RuntimeError('lr as a Tensor is not supported for capturable=False and foreach=True')

            state_steps.append(state["step"])
        return has_complex

    @_use_grad_for_differentiable
    def step(self, closure=None):
        """Performs a single optimization step.

        Args:
            closure (Callable, optional): A closure that reevaluates the model
                and returns the loss.
        """
        self._cuda_graph_capture_health_check()

        loss = None
        if closure is not None:
            with torch.enable_grad():
                loss = closure()

        for group in self.param_groups:
            params_with_grad = []
            grads = []
            exp_avgs = []
            exp_avg_sqs = []
            max_exp_avg_sqs = []
            state_steps = []
            amsgrad = group["amsgrad"]
            beta1, beta2 = group["betas"]

            has_complex = self._init_group(
                group,
                params_with_grad,
                grads,
                amsgrad,
                exp_avgs,
                exp_avg_sqs,
                max_exp_avg_sqs,
                state_steps,
            )

            adamw(
                params_with_grad,
                grads,
                exp_avgs,
                exp_avg_sqs,
                max_exp_avg_sqs,
                state_steps,
                amsgrad=amsgrad,
                beta1=beta1,
                beta2=beta2,
                lr=group["lr"],
                weight_decay=group["weight_decay"],
                eps=group["eps"],
                maximize=group["maximize"],
                foreach=group["foreach"],
                capturable=group["capturable"],
                differentiable=group["differentiable"],
                fused=group["fused"],
                grad_scale=getattr(self, "grad_scale", None),
                found_inf=getattr(self, "found_inf", None),
                has_complex=has_complex,
            )

        return loss


AdamW.__doc__ = r"""Implements AdamW algorithm.

    .. math::
       \begin{aligned}
            &\rule{110mm}{0.4pt}                                                                 \\
            &\textbf{input}      : \gamma \text{(lr)}, \: \beta_1, \beta_2
                \text{(betas)}, \: \theta_0 \text{(params)}, \: f(\theta) \text{(objective)},
                \: \epsilon \text{ (epsilon)}                                                    \\
            &\hspace{13mm}      \lambda \text{(weight decay)},  \: \textit{amsgrad},
                \: \textit{maximize}                                                             \\
            &\textbf{initialize} : m_0 \leftarrow 0 \text{ (first moment)}, v_0 \leftarrow 0
                \text{ ( second moment)}, \: \widehat{v_0}^{max}\leftarrow 0              \\[-1.ex]
            &\rule{110mm}{0.4pt}                                                                 \\
            &\textbf{for} \: t=1 \: \textbf{to} \: \ldots \: \textbf{do}                         \\

            &\hspace{5mm}\textbf{if} \: \textit{maximize}:                                       \\
            &\hspace{10mm}g_t           \leftarrow   -\nabla_{\theta} f_t (\theta_{t-1})          \\
            &\hspace{5mm}\textbf{else}                                                           \\
            &\hspace{10mm}g_t           \leftarrow   \nabla_{\theta} f_t (\theta_{t-1})           \\
            &\hspace{5mm} \theta_t \leftarrow \theta_{t-1} - \gamma \lambda \theta_{t-1}         \\
            &\hspace{5mm}m_t           \leftarrow   \beta_1 m_{t-1} + (1 - \beta_1) g_t          \\
            &\hspace{5mm}v_t           \leftarrow   \beta_2 v_{t-1} + (1-\beta_2) g^2_t          \\
            &\hspace{5mm}\widehat{m_t} \leftarrow   m_t/\big(1-\beta_1^t \big)                   \\
            &\hspace{5mm}\widehat{v_t} \leftarrow   v_t/\big(1-\beta_2^t \big)                   \\
            &\hspace{5mm}\textbf{if} \: amsgrad                                                  \\
            &\hspace{10mm}\widehat{v_t}^{max} \leftarrow \mathrm{max}(\widehat{v_t}^{max},
                \widehat{v_t})                                                                   \\
            &\hspace{10mm}\theta_t \leftarrow \theta_t - \gamma \widehat{m_t}/
                \big(\sqrt{\widehat{v_t}^{max}} + \epsilon \big)                                 \\
            &\hspace{5mm}\textbf{else}                                                           \\
            &\hspace{10mm}\theta_t \leftarrow \theta_t - \gamma \widehat{m_t}/
                \big(\sqrt{\widehat{v_t}} + \epsilon \big)                                       \\
            &\rule{110mm}{0.4pt}                                                          \\[-1.ex]
            &\bf{return} \:  \theta_t                                                     \\[-1.ex]
            &\rule{110mm}{0.4pt}                                                          \\[-1.ex]
       \end{aligned}

    For further details regarding the algorithm we refer to `Decoupled Weight Decay Regularization`_.
    """ + fr"""
    Args:
        params (iterable): iterable of parameters to optimize or dicts defining
            parameter groups
        lr (float, Tensor, optional): learning rate (default: 1e-3). A tensor LR
            is not yet supported for all our implementations. Please use a float
            LR if you are not also specifying fused=True or capturable=True.
        betas (Tuple[float, float], optional): coefficients used for computing
            running averages of gradient and its square (default: (0.9, 0.999))
        eps (float, optional): term added to the denominator to improve
            numerical stability (default: 1e-8)
        weight_decay (float, optional): weight decay coefficient (default: 1e-2)
        amsgrad (bool, optional): whether to use the AMSGrad variant of this
            algorithm from the paper `On the Convergence of Adam and Beyond`_
            (default: False)
        {_maximize_doc}
        {_foreach_doc}
        {_capturable_doc}
        {_differentiable_doc}
        {_fused_doc}
    .. _Decoupled Weight Decay Regularization:
        https://arxiv.org/abs/1711.05101
    .. _On the Convergence of Adam and Beyond:
        https://openreview.net/forum?id=ryQu7f-RZ

    """


def adamw(
    params: List[Tensor],
    grads: List[Tensor],
    exp_avgs: List[Tensor],
    exp_avg_sqs: List[Tensor],
    max_exp_avg_sqs: List[Tensor],
    state_steps: List[Tensor],
    # kwonly args with defaults are not supported by functions compiled with torchscript issue #70627
    # setting this as kwarg for now as functional API is compiled by torch/distributed/optim
    foreach: Optional[bool] = None,
    capturable: bool = False,
    differentiable: bool = False,
    fused: Optional[bool] = None,
    grad_scale: Optional[Tensor] = None,
    found_inf: Optional[Tensor] = None,
    has_complex: bool = False,
    *,
    amsgrad: bool,
    beta1: float,
    beta2: float,
    lr: Union[float, Tensor],
    weight_decay: float,
    eps: float,
    maximize: bool,
):
    r"""Functional API that performs AdamW algorithm computation.

    See :class:`~torch.optim.AdamW` for details.
    """

    if not torch._utils.is_compiling() and not all(isinstance(t, torch.Tensor) for t in state_steps):
        raise RuntimeError(
            "API has changed, `state_steps` argument must contain a list of singleton tensors"
        )

    # Respect when the user inputs False/True for foreach or fused. We only want to change
    # the default when neither have been user-specified. Note that we default to foreach
    # and pass False to use_fused. This is not a mistake--we want to give the fused impl
    # bake-in time before making it the default, even if it is typically faster.
    if fused is None and foreach is None:
        _, foreach = _default_to_fused_or_foreach(params, differentiable, use_fused=False)
        # Do not flip on foreach for the unsupported case where lr is a Tensor and capturable=False.
        if foreach and isinstance(lr, Tensor) and not capturable:
            foreach = False
    if fused is None:
        fused = False
    if foreach is None:
        foreach = False

    if foreach and torch.jit.is_scripting():
        raise RuntimeError("torch.jit.script not supported with foreach optimizers")
    if fused and torch.jit.is_scripting():
        raise RuntimeError("torch.jit.script not supported with fused optimizers")

    if fused and not torch.jit.is_scripting():
        func = _fused_adamw
    elif foreach and not torch.jit.is_scripting():
        func = _multi_tensor_adamw
    else:
        func = _single_tensor_adamw

    func(
        params,
        grads,
        exp_avgs,
        exp_avg_sqs,
        max_exp_avg_sqs,
        state_steps,
        amsgrad=amsgrad,
        beta1=beta1,
        beta2=beta2,
        lr=lr,
        weight_decay=weight_decay,
        eps=eps,
        maximize=maximize,
        capturable=capturable,
        differentiable=differentiable,
        grad_scale=grad_scale,
        found_inf=found_inf,
        has_complex=has_complex,
    )


def _single_tensor_adamw(
    params: List[Tensor],
    grads: List[Tensor],
    exp_avgs: List[Tensor],
    exp_avg_sqs: List[Tensor],
    max_exp_avg_sqs: List[Tensor],
    state_steps: List[Tensor],
    grad_scale: Optional[Tensor],
    found_inf: Optional[Tensor],
    *,
    amsgrad: bool,
    beta1: float,
    beta2: float,
    lr: Union[Tensor, float],
    weight_decay: float,
    eps: float,
    maximize: bool,
    capturable: bool,
    differentiable: bool,
    has_complex: bool,
):

    assert grad_scale is None and found_inf is None

    if torch.jit.is_scripting():
        # this assert is due to JIT being dumb and not realizing that the ops below
        # have overloads to handle both float and Tensor lrs, so we just assert it's
        # a float since most people using JIT are using floats
        assert isinstance(lr, float)

    for i, param in enumerate(params):
        grad = grads[i] if not maximize else -grads[i]
        exp_avg = exp_avgs[i]
        exp_avg_sq = exp_avg_sqs[i]
        step_t = state_steps[i]

        # If compiling, the compiler will handle cudagraph checks, see note [torch.compile x capturable]
        if not torch._utils.is_compiling() and capturable:
            assert (
                (param.is_cuda and step_t.is_cuda) or (param.is_xla and step_t.is_xla)
            ), "If capturable=True, params and state_steps must be CUDA or XLA tensors."

        if torch.is_complex(param):
            grad = torch.view_as_real(grad)
            exp_avg = torch.view_as_real(exp_avg)
            exp_avg_sq = torch.view_as_real(exp_avg_sq)
            if amsgrad:
                max_exp_avg_sqs[i] = torch.view_as_real(max_exp_avg_sqs[i])
            param = torch.view_as_real(param)

        # update step
        step_t += 1

        # Perform stepweight decay
        param.mul_(1 - lr * weight_decay)

        # Decay the first and second moment running average coefficient
        exp_avg.lerp_(grad, 1 - beta1)
        exp_avg_sq.mul_(beta2).addcmul_(grad, grad, value=1 - beta2)

        if capturable or differentiable:
            step = step_t

            bias_correction1 = 1 - beta1 ** step
            bias_correction2 = 1 - beta2 ** step

            step_size = lr / bias_correction1
            step_size_neg = step_size.neg()

            bias_correction2_sqrt = bias_correction2.sqrt()

            if amsgrad:
                # Maintains the maximum of all 2nd moment running avg. till now
                if differentiable:
                    max_exp_avg_sq = max_exp_avg_sqs[i].clone()
                else:
                    max_exp_avg_sq = max_exp_avg_sqs[i]

                max_exp_avg_sqs[i].copy_(torch.maximum(max_exp_avg_sq, exp_avg_sq))

                # Uses the max. for normalizing running avg. of gradient
                # Folds in (admittedly ugly) 1-elem step_size math here to avoid extra param-set-sized read+write
                # (can't fold it into addcdiv_ below because addcdiv_ requires value is a Number, not a Tensor)
                denom = (
                    max_exp_avg_sqs[i].sqrt() / (bias_correction2_sqrt * step_size_neg)
                ).add_(eps / step_size_neg)
            else:
                denom = (
                    exp_avg_sq.sqrt() / (bias_correction2_sqrt * step_size_neg)
                ).add_(eps / step_size_neg)

            param.addcdiv_(exp_avg, denom)
        else:
            step = _get_value(step_t)

            bias_correction1 = 1 - beta1 ** step
            bias_correction2 = 1 - beta2 ** step

            step_size = lr / bias_correction1

            bias_correction2_sqrt = _dispatch_sqrt(bias_correction2)

            if amsgrad:
                # Maintains the maximum of all 2nd moment running avg. till now
                torch.maximum(max_exp_avg_sqs[i], exp_avg_sq, out=max_exp_avg_sqs[i])

                # Use the max. for normalizing running avg. of gradient
                denom = (max_exp_avg_sqs[i].sqrt() / bias_correction2_sqrt).add_(eps)
            else:
                denom = (exp_avg_sq.sqrt() / bias_correction2_sqrt).add_(eps)

            param.addcdiv_(exp_avg, denom, value=-step_size)

        # Lastly, switch back to complex view
        if amsgrad and torch.is_complex(params[i]):
            max_exp_avg_sqs[i] = torch.view_as_complex(max_exp_avg_sqs[i])


def _multi_tensor_adamw(
    params: List[Tensor],
    grads: List[Tensor],
    exp_avgs: List[Tensor],
    exp_avg_sqs: List[Tensor],
    max_exp_avg_sqs: List[Tensor],
    state_steps: List[Tensor],
    grad_scale: Optional[Tensor],
    found_inf: Optional[Tensor],
    *,
    amsgrad: bool,
    beta1: float,
    beta2: float,
    lr: Union[Tensor, float],
    weight_decay: float,
    eps: float,
    maximize: bool,
    capturable: bool,
    differentiable: bool,
    has_complex: bool,
):
    if len(params) == 0:
        return

    if isinstance(lr, Tensor) and not capturable:
        raise RuntimeError("lr as a Tensor is not supported for capturable=False and foreach=True")

    # If compiling, the compiler will handle cudagraph checks, see note [torch.compile x capturable]
    if not torch._utils.is_compiling() and capturable:
        assert all(
            p.is_cuda and step.is_cuda for p, step in zip(params, state_steps)
        ), "If capturable=True, params and state_steps must be CUDA tensors."

    assert not differentiable, "_foreach ops don't support autograd"

    assert grad_scale is None and found_inf is None

    grouped_tensors = Optimizer._group_tensors_by_device_and_dtype([
        params, grads, exp_avgs, exp_avg_sqs, max_exp_avg_sqs, state_steps])
    for ((
        device_params,
        device_grads,
        device_exp_avgs,
        device_exp_avg_sqs,
        device_max_exp_avg_sqs,
        device_state_steps,
    ), _) in grouped_tensors.values():
        if maximize:
            device_grads = torch._foreach_neg(device_grads)

        if has_complex:
            if amsgrad:
                _view_as_real(device_params, device_grads, device_exp_avgs, device_exp_avg_sqs, device_max_exp_avg_sqs)
            else:
                _view_as_real(device_params, device_grads, device_exp_avgs, device_exp_avg_sqs)

        # Update steps
        # If steps are on CPU, foreach will fall back to the slow path, which is a for-loop calling t.add(1) over
        # and over. 1 will then be wrapped into a Tensor over and over again, which is slower than if we just
        # wrapped it once now. The alpha is required to assure we go to the right overload.
        if device_state_steps[0].is_cpu:
            torch._foreach_add_(device_state_steps, torch.tensor(1.0, device='cpu'), alpha=1.0)
        else:
            torch._foreach_add_(device_state_steps, 1)

        # Perform stepweight decay
        if weight_decay != 0:
            torch._foreach_mul_(device_params, 1 - lr * weight_decay)

        # Decay the first and second moment running average coefficient
        torch._foreach_lerp_(device_exp_avgs, device_grads, 1 - beta1)

        torch._foreach_mul_(device_exp_avg_sqs, beta2)
        torch._foreach_addcmul_(device_exp_avg_sqs, device_grads, device_grads, 1 - beta2)

        # Delete the local intermediate since it won't be used anymore to save on peak memory
        del device_grads

        if capturable:
            bias_correction1 = torch._foreach_pow(beta1, device_state_steps)
            bias_correction2 = torch._foreach_pow(beta2, device_state_steps)
            # foreach_sub doesn't allow a scalar as the first arg
            torch._foreach_sub_(bias_correction1, 1)
            torch._foreach_sub_(bias_correction2, 1)
            # we do not negate bias_correction1 as it'll need to be negated later anyway
            torch._foreach_neg_(bias_correction2)

            # foreach_div doesn't allow a scalar as the first arg
            torch._foreach_div_(bias_correction1, lr)
            torch._foreach_reciprocal_(bias_correction1)

            torch._foreach_sqrt_(bias_correction2)

            # Re-assign for clarity as we maintain minimal intermediates: we'll have
            # step_size = - lr / (1 - beta1 ^ t) where t = num_steps
            # bias_correction2_sqrt = sqrt(1 - beta2 ^ t)
            step_size = bias_correction1
            bias_correction2_sqrt = bias_correction2

            if amsgrad:
                # Maintains the maximum of all 2nd moment running avg. till now
                torch._foreach_maximum_(device_max_exp_avg_sqs, device_exp_avg_sqs)

                # Use the max. for normalizing running avg. of gradient
                exp_avg_sq_sqrt = torch._foreach_sqrt(device_max_exp_avg_sqs)
            else:
                exp_avg_sq_sqrt = torch._foreach_sqrt(device_exp_avg_sqs)

            torch._foreach_div_(exp_avg_sq_sqrt, bias_correction2_sqrt)
            torch._foreach_add_(exp_avg_sq_sqrt, eps)
            torch._foreach_div_(exp_avg_sq_sqrt, step_size)

            # at this point, exp_avg_sq_sqrt = - (1 - beta^t) * [sqrt(exp_avg_sq / (1 - beta2^t)) + eps] / lr
            torch._foreach_addcdiv_(device_params, device_exp_avgs, exp_avg_sq_sqrt)
        else:
            bias_correction1 = [1 - beta1 ** _get_value(step) for step in device_state_steps]
            bias_correction2 = [1 - beta2 ** _get_value(step) for step in device_state_steps]

            step_size = _stack_if_compiling([(lr / bc) * -1 for bc in bias_correction1])

            bias_correction2_sqrt = [_dispatch_sqrt(bc) for bc in bias_correction2]

            if amsgrad:
                # Maintains the maximum of all 2nd moment running avg. till now
                torch._foreach_maximum_(device_max_exp_avg_sqs, device_exp_avg_sqs)

                # Use the max. for normalizing running avg. of gradient
                exp_avg_sq_sqrt = torch._foreach_sqrt(device_max_exp_avg_sqs)
            else:
                exp_avg_sq_sqrt = torch._foreach_sqrt(device_exp_avg_sqs)

            torch._foreach_div_(exp_avg_sq_sqrt, bias_correction2_sqrt)
            torch._foreach_add_(exp_avg_sq_sqrt, eps)
            torch._foreach_addcdiv_(device_params, device_exp_avgs, exp_avg_sq_sqrt, step_size)


def _fused_adamw(
    params: List[Tensor],
    grads: List[Tensor],
    exp_avgs: List[Tensor],
    exp_avg_sqs: List[Tensor],
    max_exp_avg_sqs: List[Tensor],
    state_steps: List[Tensor],
    grad_scale: Optional[Tensor],
    found_inf: Optional[Tensor],
    *,
    amsgrad: bool,
    beta1: float,
    beta2: float,
    lr: Union[float, Tensor],
    weight_decay: float,
    eps: float,
    maximize: bool,
    capturable: bool,  # Needed for consistency.
    differentiable: bool,
    has_complex: bool,
) -> None:
    if not params:
        return
    if differentiable:
        raise RuntimeError("Adam with fused=True does not support differentiable=True")

    grad_scale_dict = {grad_scale.device: grad_scale} if grad_scale is not None else None
    found_inf_dict = {found_inf.device: found_inf} if found_inf is not None else None

    # We only shuffle around the lr when it is a Tensor and on CUDA, otherwise, we prefer
    # treating it as a scalar.
    lr_dict = {lr.device: lr} if isinstance(lr, Tensor) and str(lr.device) != "cpu" else None

    grouped_tensors = Optimizer._group_tensors_by_device_and_dtype(
        [params, grads, exp_avgs, exp_avg_sqs, max_exp_avg_sqs, state_steps])
    for (device, _), ((device_params,
                       device_grads,
                       device_exp_avgs,
                       device_exp_avg_sqs,
                       device_max_exp_avg_sqs,
                       device_state_steps,), _) in grouped_tensors.items():
        device_grad_scale, device_found_inf = None, None
        if grad_scale is not None:
            if device not in grad_scale_dict:
                grad_scale_dict[device] = grad_scale.to(device, non_blocking=True)
            device_grad_scale = grad_scale_dict[device]
        if found_inf is not None:
            if found_inf not in found_inf_dict:
                found_inf_dict[device] = found_inf.to(device, non_blocking=True)
            device_found_inf = found_inf_dict[device]
        if lr_dict is not None and device not in lr_dict:
            lr_dict[device] = lr.to(device=device, non_blocking=True)
            lr = lr_dict[device]
        torch._foreach_add_(device_state_steps, 1)
        torch._fused_adamw_(
            device_params,
            device_grads,
            device_exp_avgs,
            device_exp_avg_sqs,
            device_max_exp_avg_sqs,
            device_state_steps,
            amsgrad=amsgrad,
            lr=lr,
            beta1=beta1,
            beta2=beta2,
            weight_decay=weight_decay,
            eps=eps,
            maximize=maximize,
            grad_scale=device_grad_scale,
            found_inf=device_found_inf,
        )
        if device_found_inf is not None:
            torch._foreach_sub_(device_state_steps, [device_found_inf] * len(device_state_steps))<|MERGE_RESOLUTION|>--- conflicted
+++ resolved
@@ -2,11 +2,7 @@
 from torch import Tensor
 from .optimizer import (Optimizer, _use_grad_for_differentiable, _get_value, _dispatch_sqrt,
                         _stack_if_compiling, _capturable_doc, _differentiable_doc, _foreach_doc,
-<<<<<<< HEAD
-                        _fused_doc, _maximize_doc, _default_to_fused_or_foreach, params_t, _view_as_real)
-=======
-                        _fused_doc, _maximize_doc, _default_to_fused_or_foreach, ParamsT)
->>>>>>> 3db0095e
+                        _fused_doc, _maximize_doc, _default_to_fused_or_foreach, ParamsT, _view_as_real)
 from typing import List, Optional, Tuple, Union
 from torch.utils._foreach_utils import _get_fused_kernels_supported_devices
 
