--- conflicted
+++ resolved
@@ -3,7 +3,7 @@
 from torch.fx.experimental.migrate_gradual_types.constraint import Prod, is_algebraic_expression, is_dim
 from torch.fx.experimental.migrate_gradual_types.constraint_generator import ConstraintGenerator
 from torch.fx.experimental.migrate_gradual_types.constraint_transformation import transform_constraint
-from torch.fx.experimental.migrate_gradual_types.operation import op_add, op_eq, op_neq
+from torch.fx.experimental.migrate_gradual_types.operation import op_add, op_eq, op_neq, op_gt, op_lt
 from torch.fx.experimental.migrate_gradual_types.operation import op_leq, op_sub, op_div, op_mul, op_mod
 from torch.fx.tensor_type import TensorType, Dyn
 
@@ -90,8 +90,6 @@
                 lhs, counter = transform_algebraic_expression(constraint.lhs, counter, dimension_dict)
                 rhs, counter = transform_algebraic_expression(constraint.rhs, counter, dimension_dict)
                 return lhs <= rhs, counter
-<<<<<<< HEAD
-=======
 
             elif constraint.op == op_gt:
                 assert is_dim(constraint.lhs) and is_dim(constraint.rhs)
@@ -105,7 +103,6 @@
                 rhs, counter = transform_algebraic_expression(constraint.rhs, counter, dimension_dict)
                 return lhs < rhs, counter
 
->>>>>>> 0b5b1000
             else:
                 raise NotImplementedError('operation not yet implemented')
 
