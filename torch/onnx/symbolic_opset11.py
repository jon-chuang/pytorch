"""This file exports ONNX ops for opset 11."""

import functools
import sys
import warnings
from typing import Optional, Sequence, Union

import torch
from torch import _C
from torch._C import _onnx as _C_onnx
from torch.onnx import (
    _type_utils,
    errors,
    symbolic_helper,
    symbolic_opset10 as opset10,
    symbolic_opset9 as opset9,
    utils,
)
from torch.onnx._globals import GLOBALS
from torch.onnx._internal import _beartype, registration, torchscript

# EDITING THIS FILE? READ THIS FIRST!
# see Note [Edit Symbolic Files] in README.md

__all__ = [
    "add",
    "append",
    "arange",
    "argsort",
    "cat",
    "chunk",
    "clamp_max",
    "clamp_min",
    "clamp",
    "constant_pad_nd",
    "cumsum",
    "Delete",
    "embedding_bag",
    "embedding_renorm",
    "flatten",
    "gather",
    "hardtanh",
    "im2col",
    "index_fill",
    "index",
    "index_copy",
    "index_put",
    "insert",
    "linalg_det",
    "linalg_vector_norm",
    "logdet",
    "masked_scatter",
    "masked_select",
    "mm",
    "narrow",
    "normal",
    "pad",
    "pixel_shuffle",
    "pop",
    "prim_constant_chunk",
    "reflection_pad",
    "relu6",
    "remainder",
    "replication_pad",
    "round",
    "scatter",
    "select",
    "size",
    "sort",
    "split_with_sizes",
    "split",
    "squeeze",
    "stack",
    "topk",
    "unbind",
    "unique_dim",
    "unsqueeze",
]

_onnx_symbolic = functools.partial(registration.onnx_symbolic, opset=11)


def _apply_params(*args, **kwargs):
    """Returns a decorator that calls the decorated (higher-order) function with the given parameters."""

    def _apply(fn):
        return fn(*args, **kwargs)

    return _apply


@_onnx_symbolic("aten::hardtanh")
@symbolic_helper.quantized_args(True)
@symbolic_helper.parse_args("v", "f", "f")
@_beartype.beartype
def hardtanh(
    g: torchscript.GraphContext, self: _C.Value, min_val: float, max_val: float
):
    dtype = self.type().scalarType()
    if dtype is None:
        scalar_type = _type_utils.JitScalarType.FLOAT
    else:
        scalar_type = _type_utils.JitScalarType.from_name(dtype)
    min_val = g.op(
        "Constant",
        value_t=torch.tensor(min_val, dtype=scalar_type.dtype()),
    )
    max_val = g.op(
        "Constant",
        value_t=torch.tensor(max_val, dtype=scalar_type.dtype()),
    )
    return opset9._op_with_optional_float_cast(
        g, "Clip", self, min_val, max_val, opset_before=12
    )


@_onnx_symbolic("aten::clamp")
@_beartype.beartype
def clamp(g: torchscript.GraphContext, self, min, max):
    dtype = self.type().scalarType()

    @_beartype.beartype
    def _cast_if_not_none(tensor, dtype):
        if tensor is not None and not symbolic_helper._is_none(tensor):
            return g.op(
                "Cast",
                tensor,
                to_i=_type_utils.JitScalarType.from_name(dtype).onnx_type(),
            )
        else:
            return tensor

    if dtype is not None:
        min = _cast_if_not_none(min, dtype)
        max = _cast_if_not_none(max, dtype)

    if symbolic_helper._is_none(min):
        return clamp_max(g, self, max)
    elif symbolic_helper._is_none(max):
        return clamp_min(g, self, min)
    else:
        if (
            symbolic_helper._get_tensor_rank(min) == 0
            and symbolic_helper._get_tensor_rank(max) == 0
        ):
            return opset9._op_with_optional_float_cast(
                g, "Clip", self, min, max, opset_before=12
            )
        else:
            return clamp_max(g, clamp_min(g, self, min), max)


@_onnx_symbolic("aten::clamp_min")
@symbolic_helper.parse_args("v", "v")
@_beartype.beartype
def clamp_min(g: torchscript.GraphContext, self, min):
    dtype = self.type().scalarType()
    min = g.op("Cast", min, to_i=_type_utils.JitScalarType.from_name(dtype).onnx_type())
    if symbolic_helper._get_tensor_rank(min) == 0:
        max = opset9.unused(g)
        return opset9._op_with_optional_float_cast(
            g, "Clip", self, min, max, opset_before=12
        )
    else:
        return opset9._op_with_optional_float_cast(g, "Max", self, min, opset_before=12)


@_onnx_symbolic("aten::clamp_max")
@symbolic_helper.parse_args("v", "v")
@_beartype.beartype
def clamp_max(g: torchscript.GraphContext, self, max):
    dtype = self.type().scalarType()
    max = g.op("Cast", max, to_i=_type_utils.JitScalarType.from_name(dtype).onnx_type())
    if symbolic_helper._get_tensor_rank(max) == 0:
        min = opset9.unused(g)
        return opset9._op_with_optional_float_cast(
            g, "Clip", self, min, max, opset_before=12
        )
    else:
        return opset9._op_with_optional_float_cast(g, "Min", self, max, opset_before=12)


@_onnx_symbolic("aten::relu6")
@_beartype.beartype
def relu6(g: torchscript.GraphContext, input):
    relu_ = opset9._op_with_optional_float_cast(g, "Relu", input, opset_before=14)
    dtype = input.type().scalarType()
    if dtype is None:
        scalar_type = _type_utils.JitScalarType.FLOAT
    else:
        scalar_type = _type_utils.JitScalarType.from_name(dtype)
    min_val = g.op(
        "Constant",
        value_t=torch.tensor(0, dtype=scalar_type.dtype()),
    )
    max_val = g.op(
        "Constant",
        value_t=torch.tensor(6, dtype=scalar_type.dtype()),
    )
    return clamp(g, relu_, min_val, max_val)


@_onnx_symbolic("aten::select")
# Opset 11 gather accepts negative indices
@symbolic_helper.quantized_args(True)
@symbolic_helper.parse_args("v", "i", "v")
@_beartype.beartype
def select(g: torchscript.GraphContext, self, dim, index):
    return g.op("Gather", self, index, axis_i=dim)


@_onnx_symbolic("aten::index_put")
@_beartype.beartype
def index_put(
    g: torchscript.GraphContext, self, indices_list_value, values, accumulate=False
):
    if symbolic_helper._is_packed_list(indices_list_value):
        indices_list = symbolic_helper._unpack_list(indices_list_value)
    else:
        indices_list = [indices_list_value]
    if symbolic_helper.is_caffe2_aten_fallback():
        args = [self] + indices_list + [values, accumulate]
        return g.at("index_put", *args)

    accumulate = symbolic_helper._parse_arg(accumulate, "b")

    if len(indices_list) == 0:
        return values

    if len(indices_list) > 1:
        for idx_ in range(len(indices_list)):
            if symbolic_helper._is_bool(indices_list[idx_]):
                indices_list[idx_] = g.op("NonZero", indices_list[idx_])
        index = indices_list[0]

        for ind in indices_list[1:]:
            index = opset9.add(g, index, ind)
        broadcast_index_shape = g.op("Shape", index)
        indices_list = [
            symbolic_helper._unsqueeze_helper(
                g, opset9.expand(g, ind, broadcast_index_shape, None), [-1]
            )
            for ind in indices_list
        ]
        index = g.op("Concat", *indices_list, axis_i=-1)
    else:
        # Replace index_put node with masked_scatter or masked_fill
        # when inputs to the index_put node contains a single boolean input.
        #
        # index_put -> masked_fill
        #   * input index contains single tensor of Bool type (e.g.: %24 <- %23).
        #   * input value contains single element (e.g.: %18).
        #
        # Torch IR
        #   %mask : Float(2, 2, 2, strides=[4, 2, 1], requires_grad=0, device=cpu) = aten::clone(%0, %6)
        #   %16 : Bool(2, 2, 2, strides=[4, 2, 1], requires_grad=0, device=cpu) =
        #               aten::to(%8, %26, %27, %11, %12, %28, %29, %15)
        #   %18 : Float(requires_grad=0, device=cpu) = prim::Constant[value={1}]()
        #   %23 : Bool(8, strides=[1], device=cpu) = aten::view(%16, %22)
        #   %24 : Tensor?[] = prim::ListConstruct(%23)
        #   %25 : Float(2, 2, 2, strides=[4, 2, 1], requires_grad=0, device=cpu) =
        #                aten::index_put(%mask, %24, %18, %30)
        #   return (%25)
        #
        #
        # index_put -> masked_scatter
        #   * input index contains single tensor of Bool type (e.g.: %32 <- %31).
        #   * input value contains multiple elements (e.g.: %28).
        #
        # Torch IR
        #   %mask : Float(2, 2, 2, strides=[4, 2, 1], requires_grad=0, device=cpu) = aten::clone(%0, %6)
        #   %28 : Float(8, strides=[1], requires_grad=0, device=cpu)
        #                = prim::Constant[value= 1  1  1  1  1  1  1  1 [ CPUFloatType{8} ]]()
        #   %15 : Bool(2, 2, 2, strides=[4, 2, 1], requires_grad=0, device=cpu)
        #                = aten::ne(%mask, %some_const)
        #   %23 : Bool(2, 2, 2, strides=[4, 2, 1], requires_grad=0, device=cpu)
        #                = aten::to(%15, %34, %35, %18, %19, %36, %37, %22)
        #   %38 : Long(requires_grad=0, device=cpu) = prim::Constant[value={0}]()
        #   %30 : int[] = prim::Constant[value=[-1]]()
        #   %31 : Bool(8, strides=[1], device=cpu) = aten::view(%23, %30)
        #   %32 : Tensor?[] = prim::ListConstruct(%31)
        #   %33 : Float(2, 2, 2, strides=[4, 2, 1], requires_grad=0, device=cpu)
        #               = aten::index_put(%mask, %32, %28, %38)
        #   return (%33)
        index = indices_list[0]
        bool_inp = index
        if symbolic_helper._is_bool(bool_inp):
            rank = symbolic_helper._get_tensor_rank(values)
            if rank is not None and rank == 0:
                return opset9.masked_fill(g, self, bool_inp, values)
            return masked_scatter(g, self, bool_inp, values)
        broadcast_index_shape = g.op("Shape", index)
        index = symbolic_helper._unsqueeze_helper(g, index, [-1])
    sub_data_shape = symbolic_helper._slice_helper(
        g, g.op("Shape", self), axes=[0], starts=[len(indices_list)], ends=[sys.maxsize]
    )
    values_shape = g.op("Concat", broadcast_index_shape, sub_data_shape, axis_i=0)
    # Check if values is a singular value and expand accordingly
    rank = symbolic_helper._get_tensor_rank(values)
    if rank is not None and rank == 0:
        values = opset9.expand(g, values, values_shape, None)
    values = symbolic_helper._reshape_helper(g, values, values_shape)

    dtype = self.type().scalarType()
    if dtype is not None and dtype != values.type().scalarType():
        values = g.op(
            "Cast", values, to_i=_type_utils.JitScalarType.from_name(dtype).onnx_type()
        )
    scalar_type = _type_utils.JitScalarType.from_name(dtype)

    if accumulate:
        zeros = g.op(
            "ConstantOfShape",
            g.op("Shape", self),
            value_t=torch.tensor([0], dtype=scalar_type.dtype()),
        )
        result = g.op("ScatterND", zeros, index, values)
        result = add(g, self, result)
    else:
        result = g.op("ScatterND", self, index, values)

    return result


@_onnx_symbolic("aten::pixel_shuffle")
@symbolic_helper.parse_args("v", "i")
@_beartype.beartype
def pixel_shuffle(g: torchscript.GraphContext, self, upscale_factor):
    rank = symbolic_helper._get_tensor_rank(self)
    if rank is not None and rank != 4:
        return symbolic_helper._unimplemented("pixel_shuffle", "only support 4d input")
    return g.op("DepthToSpace", self, blocksize_i=upscale_factor, mode_s="CRD")


@_onnx_symbolic(
    "aten::upsample_nearest1d",
    decorate=[_apply_params("upsample_nearest1d", 3, "nearest")],
)
@_onnx_symbolic(
    "aten::upsample_nearest2d",
    decorate=[_apply_params("upsample_nearest2d", 4, "nearest")],
)
@_onnx_symbolic(
    "aten::upsample_nearest3d",
    decorate=[_apply_params("upsample_nearest3d", 5, "nearest")],
)
@_onnx_symbolic(
    "aten::upsample_linear1d",
    decorate=[_apply_params("upsample_linear1d", 3, "linear")],
)
@_onnx_symbolic(
    "aten::upsample_bilinear2d",
    decorate=[_apply_params("upsample_bilinear2d", 4, "linear")],
)
@_onnx_symbolic(
    "aten::upsample_trilinear3d",
    decorate=[_apply_params("upsample_trilinear3d", 5, "linear")],
)
@_onnx_symbolic(
    "aten::upsample_bicubic2d",
    decorate=[_apply_params("upsample_bicubic2d", 4, "cubic")],
)
@_beartype.beartype
def _interpolate(name: str, dim: int, interpolate_mode: str):
    return symbolic_helper._interpolate_helper(name, dim, interpolate_mode)


@_onnx_symbolic("aten::__interpolate")
@symbolic_helper.quantized_args(True, False, False, False, False, False, False)
@_beartype.beartype
def __interpolate(
    g: torchscript.GraphContext,
    input,
    size,
    scale_factor,
    mode,
    align_corners,
    recompute_scale_factor,
    antialias,
):
    return symbolic_helper.__interpolate_helper(
        g, input, size, scale_factor, mode, align_corners, recompute_scale_factor
    )


@_onnx_symbolic("aten::gather")
@symbolic_helper.parse_args("v", "i", "v", "v")
@_beartype.beartype
def gather(g: torchscript.GraphContext, self, dim, index, sparse_grad=False):
    if symbolic_helper._maybe_get_const(sparse_grad, "i"):
        return symbolic_helper._unimplemented("gather", "sparse_grad == True")
    if symbolic_helper.is_caffe2_aten_fallback():
        return g.at("gather", self, dim, index, sparse_grad)
    return g.op("GatherElements", self, index, axis_i=dim)


@_onnx_symbolic("aten::scatter")
@symbolic_helper.parse_args("v", "i", "v", "v")
@_beartype.beartype
def scatter(g: torchscript.GraphContext, self, dim, index, src):
    if symbolic_helper.is_caffe2_aten_fallback():
        return g.at("scatter", self, dim, index, src, overload_name="src")
    src_type = src.type().scalarType()
    src = symbolic_helper._maybe_get_scalar(src)
    if symbolic_helper._is_value(src):
        return g.op("ScatterElements", self, index, src, axis_i=dim)
    else:
        # Check if scalar "src" has same type as self (PyTorch allows different
        # type for scalar src (but not when src is tensor)). If not, insert Cast node.
        if self.type().scalarType() != src_type:
            src = g.op(
                "Cast",
                src,
                to_i=_type_utils.JitScalarType.from_name(
                    self.type().scalarType()
                ).onnx_type(),
            )
        return g.op(
            "ScatterElements", self, index, opset9.expand_as(g, src, index), axis_i=dim
        )


@_onnx_symbolic("aten::cumsum")
@symbolic_helper.parse_args("v", "i", "none")
@_beartype.beartype
def cumsum(g: torchscript.GraphContext, self, dim, dtype=None):
    dim_tensor = g.op("Constant", value_t=torch.tensor(dim, dtype=torch.int))
    if dtype and dtype.node().kind() != "prim::Constant":
        parsed_dtype = symbolic_helper._get_const(dtype, "i", "dtype")
        cast = g.op(
            "Cast", self, to_i=_type_utils.JitScalarType(parsed_dtype).onnx_type()
        )
    else:
        cast = self
    csum = g.op("CumSum", cast, dim_tensor)
    return csum


@_onnx_symbolic("aten::masked_select")
@_beartype.beartype
def masked_select(g: torchscript.GraphContext, self, mask):
    index = opset9.nonzero(g, opset9.expand_as(g, mask, self))
    return g.op("GatherND", self, index)


@_onnx_symbolic("aten::masked_scatter")
@_beartype.beartype
def masked_scatter(g: torchscript.GraphContext, self, mask, source):
    index = opset9.nonzero(g, opset9.expand_as(g, mask, self))
    # NOTE: source can have more elements than needed.
    # It could also have arbitrary shape.
    # This is not supported by ONNX::ScatterND, so we need to flatten and slice source tensor.
    source = symbolic_helper._reshape_helper(g, source, torch.LongTensor([-1]))
    source = symbolic_helper._slice_helper(
        g,
        source,
        axes=torch.LongTensor([0]),
        starts=torch.LongTensor([0]),
        ends=opset9.size(g, index, torch.LongTensor([0])),
        dynamic_slice=True,
    )
    return g.op("ScatterND", self, index, source)


@_onnx_symbolic("aten::len")
@_beartype.beartype
def _len(g: torchscript.GraphContext, self):
    if (
        symbolic_helper._is_tensor_list(self)
        or self.node().kind() == "onnx::SplitToSequence"
    ):
        return g.op("SequenceLength", self)
    sz_0 = size(g, self, g.op("Constant", value_t=torch.LongTensor([0])))
    return symbolic_helper._squeeze_helper(g, sz_0, [0])


@_onnx_symbolic("aten::__getitem_")
@_beartype.beartype
def __getitem_(g: torchscript.GraphContext, self, i):
    if symbolic_helper._is_tensor_list(self):
        # SequenceAt requires that the input be a List of Tensors
        return g.op("SequenceAt", self, i)
    else:
        from torch.onnx.symbolic_opset9 import __getitem_ as getitem

        return getitem(g, self, i)


@_onnx_symbolic("aten::_set_item")
@_beartype.beartype
def _set_item(g: torchscript.GraphContext, tensor_list, i, v):
    tensor_list = g.op("SequenceErase", tensor_list, i)
    return g.op("SequenceInsert", tensor_list, v, i)


@_onnx_symbolic("aten::append")
@_beartype.beartype
def append(g: torchscript.GraphContext, self, tensor):
    return g.op("SequenceInsert", self, tensor)


@_onnx_symbolic("aten::add")
@_beartype.beartype
def add(g: torchscript.GraphContext, self, other, alpha=None):
    if symbolic_helper._is_value(self) and symbolic_helper._is_tensor_list(self):
        tensor_list_node = other.node()
        if tensor_list_node.kind() != "prim::ListConstruct":
            return symbolic_helper._unimplemented(
                "add", "does not support adding dynamic tensor list to another"
            )
        tensors = symbolic_helper._unpack_list(other)
        l = self
        for t in tensors:
            l = g.op("SequenceInsert", l, t)
        return l

    return opset9.add(g, self, other, alpha)


@_onnx_symbolic("aten::insert")
@_beartype.beartype
def insert(g: torchscript.GraphContext, self, pos, tensor):
    return g.op("SequenceInsert", self, tensor, pos)


@_onnx_symbolic("aten::pop")
@_beartype.beartype
def pop(g: torchscript.GraphContext, tensor_list, dim):
    return g.op("SequenceErase", tensor_list, dim)


@_onnx_symbolic("aten::Delete")
@_beartype.beartype
def Delete(g: torchscript.GraphContext, tensor_list, dim):
    return g.op("SequenceErase", tensor_list, dim)


@_onnx_symbolic("aten::cat")
@_beartype.beartype
def cat(g: torchscript.GraphContext, tensor_list, dim):
    if symbolic_helper._is_packed_list(tensor_list):
        return opset9.cat(g, tensor_list, dim)
    else:
        dim = symbolic_helper._get_const(dim, "i", "dim")
        return g.op("ConcatFromSequence", tensor_list, axis_i=dim)


@_onnx_symbolic("aten::stack")
@_beartype.beartype
def stack(g: torchscript.GraphContext, tensor_list, dim):
    if symbolic_helper._is_packed_list(tensor_list):
        return opset9.stack(g, tensor_list, dim)
    else:
        dim = symbolic_helper._get_const(dim, "i", "dim")
        return g.op("ConcatFromSequence", tensor_list, axis_i=dim, new_axis_i=1)


@_onnx_symbolic("aten::_unique2")
@symbolic_helper.parse_args("v", "i", "i", "i")
@_beartype.beartype
def _unique2(g: torchscript.GraphContext, self, sorted, return_inverse, return_counts):
    u, indices, inverse_indices, counts = g.op(
        "Unique", self, sorted_i=sorted, outputs=4
    )
    return u, inverse_indices, counts


@_onnx_symbolic(
    "aten::avg_pool1d",
    decorate=[_apply_params("avg_pool1d", torch.nn.modules.utils._single)],
)
@_onnx_symbolic(
    "aten::avg_pool2d",
    decorate=[_apply_params("avg_pool2d", torch.nn.modules.utils._pair)],
)
@_onnx_symbolic(
    "aten::avg_pool3d",
    decorate=[_apply_params("avg_pool3d", torch.nn.modules.utils._triple)],
)
@_beartype.beartype
def _avg_pool(name, tuple_fn):
    @symbolic_helper.quantized_args(True, False, False, False, False, False, False)
    @symbolic_helper.parse_args("v", "is", "is", "is", "i", "i", "none")
    @_beartype.beartype
    def symbolic_fn(
        g,
        input: _C.Value,
        kernel_size: Sequence[int],
        stride: Sequence[int],
        padding: Union[int, Sequence[int]],
        ceil_mode: int,
        count_include_pad: int,
        divisor_override=None,
    ):
        padding = symbolic_helper._avgpool_helper(
            tuple_fn, padding, kernel_size, stride, divisor_override, name
        )
        assert isinstance(padding, tuple)
        if not stride:
            stride = kernel_size
        if count_include_pad:
            input = g.op(
                "Pad",
                input,
                g.op("Constant", value_t=torch.tensor(((0,) * 2 + padding) * 2)),
                mode_s="constant",
            )
            padding = (0,) * len(padding)
        output = g.op(
            "AveragePool",
            input,
            kernel_shape_i=tuple_fn(kernel_size),
            strides_i=tuple_fn(stride),
            pads_i=padding * 2,
            ceil_mode_i=ceil_mode,
        )
        return output

    return symbolic_fn


@_onnx_symbolic("aten::unique_dim")
@symbolic_helper.parse_args("v", "i", "i", "i", "i")
@_beartype.beartype
def unique_dim(
    g: torchscript.GraphContext, self, dim, sorted, return_inverse, return_counts
):
    u, indices, inverse_indices, counts = g.op(
        "Unique", self, axis_i=dim, sorted_i=sorted, outputs=4
    )
    return u, inverse_indices, counts


<<<<<<< HEAD
=======
@_onnx_symbolic("aten::topk")
@symbolic_helper.parse_args("v", "v", "i", "i", "i", "none")
@_beartype.beartype
def topk(g: torchscript.GraphContext, self, k, dim, largest, sorted, out=None):
    return symbolic_helper._topk_helper(
        g, self, k, dim, largest=largest, sorted=sorted, out=out
    )


@_onnx_symbolic("aten::sort")
@symbolic_helper.parse_args("v", "i", "i", "none")
@_beartype.beartype
def sort(g: torchscript.GraphContext, self, dim, decending, out=None):
    return symbolic_helper._sort_helper(g, self, dim, decending=decending, out=out)


>>>>>>> 2d1e6ac2
@_onnx_symbolic("aten::argsort")
@symbolic_helper.parse_args("v", "i", "i", "none")
@_beartype.beartype
def argsort(g: torchscript.GraphContext, self, dim, decending, out=None):
    _, indices = symbolic_helper._sort_helper(
        g, self, dim, decending=decending, out=out
    )
    return indices


@_onnx_symbolic("aten::round")
@_beartype.beartype
def round(g: torchscript.GraphContext, self):
    return g.op("Round", self)


@_onnx_symbolic("aten::remainder")
@_beartype.beartype
def remainder(g: torchscript.GraphContext, input, other):
    if symbolic_helper._is_fp(input) or symbolic_helper._is_fp(other):
        return opset9.remainder(g, input, other)
    return g.op("Mod", input, other, fmod_i=0)


@_onnx_symbolic("aten::split")
@symbolic_helper.parse_args("v", "v", "i", "i")
@_beartype.beartype
def split(g: torchscript.GraphContext, self, split_size_or_sizes, dim, _outputs=None):
    if not symbolic_helper._is_split_static(split_size_or_sizes, _outputs):
        split_out = g.op("SplitToSequence", self, split_size_or_sizes, axis_i=dim)
        if _outputs is None:
            return split_out
        # Convert to multiple slice nodes iff number of splits and number of outputs are statically known.
        if (
            symbolic_helper._is_packed_list(split_size_or_sizes)
            and len(symbolic_helper._unpack_list(split_size_or_sizes)) == _outputs
        ):
            split_sizes = [
                symbolic_helper._unsqueeze_helper(g, v, [0])
                for v in symbolic_helper._unpack_list(split_size_or_sizes)
            ]
            start = g.op("Constant", value_t=torch.tensor([0], dtype=torch.long))
            axis = g.op("Constant", value_t=torch.tensor([dim], dtype=torch.long))
            res = []
            for i in range(_outputs):
                end = g.op(
                    "Add", start, split_sizes[i]
                )  # split_sizes is a list of same length as _outputs
                res.append(g.op("Slice", self, start, end, axis))
                start = end
            return res
        return [
            g.op(
                "SequenceAt",
                split_out,
                g.op("Constant", value_t=torch.tensor([i], dtype=torch.long)),
            )
            for i in range(_outputs)
        ]
    else:
        return opset9.split(g, self, split_size_or_sizes, dim, _outputs)


@_onnx_symbolic("aten::split_with_sizes")
@symbolic_helper.parse_args("v", "v", "i", "i")
@_beartype.beartype
def split_with_sizes(
    g: torchscript.GraphContext, self, split_sizes, dim, _outputs=None
):
    return split(g, self, split_sizes, dim, _outputs)


@_onnx_symbolic("aten::unbind")
@symbolic_helper.parse_args("v", "i", "i")
@_beartype.beartype
def unbind(g: torchscript.GraphContext, self, dim=0, _outputs=None):
    if _outputs is None:
        return g.op(
            "SplitToSequence",
            self,
            g.op("Constant", value_t=torch.tensor(1, dtype=torch.long)),
            axis_i=dim,
            keepdims_i=0,
        )
    else:
        return opset9.unbind(g, self, dim, _outputs)


@_beartype.beartype
def _prepare_onnx_paddings(g: torchscript.GraphContext, input, pad):
    """Generate paddings in ONNX order based on pad in pytorch.

    Args:
        input: the input tensor.
        pad: the paddings in pytorch.
            The order is dim_n_begin, dim_n_end, dim_n-1_begin, dim_n-1_end, ..., dim_m_begin, dim_m_end,
            where m is in range [0, n].
    """
    if (
        not symbolic_helper._is_packed_list(pad)
        and symbolic_helper._is_list(pad)
        and symbolic_helper._is_scalar_list(pad)
    ):
        pad = g.op("ConcatFromSequence", pad, axis_i=0, new_axis_i=1)
    # The desired order of paddings is
    # dim_0_begin, dim_1_begin, ... , dim_0_end, ..., dim_n_end.
    # n is the dimension of input.
    # Assume zero-dimensions in the beginning, pad the "pad" sequence with zeros in the beginning
    pad_len = opset9.size(g, pad, g.op("Constant", value_t=torch.tensor([0])))
    # Set extension = [0] * (dim * 2 - len(pad))
    rank = symbolic_helper._get_tensor_rank(input)
    if rank is None:
        rank = g.op("Size", g.op("Shape", input))
    else:
        rank = g.op("Constant", value_t=torch.tensor(rank, dtype=torch.int64))
    extension = g.op(
        "Sub",
        g.op("Mul", rank, g.op("Constant", value_t=torch.tensor(2, dtype=torch.int64))),
        pad_len,
    )
    # Concat pad with extension: paddings = [dim_n_begin, dim_n_end, dim_n-1_begin, dim_n-1_end, 0, 0, ... ]
    # Currently ONNX only supports int64 type for Pad
    pad = g.op("Cast", pad, to_i=_C_onnx.TensorProtoDataType.INT64)
    paddings = g.op(
        "Concat",
        pad,
        g.op(
            "ConstantOfShape", extension, value_t=torch.tensor([0], dtype=torch.int64)
        ),
        axis_i=0,
    )
    # Reshape and reverse order and collate first beginnings and then ends
    # paddings = [[..., 0, dim_n-1_begin, dim_n_begin],
    #               [..., 0, dim_n-1_end, dim_n_end]]
    # Reshape back to 1-D paddings = [..., 0, dim_n - 1_begin, dim_n_begin, ..., 0, dim_n - 1_end, dim_n_end]
    paddings = symbolic_helper._reshape_helper(
        g, paddings, g.op("Constant", value_t=torch.tensor([-1, 2]))
    )
    paddings = g.op("Transpose", opset10.flip(g, paddings, [0]), perm_i=[1, 0])
    paddings = symbolic_helper._reshape_helper(
        g, paddings, g.op("Constant", value_t=torch.tensor([-1]))
    )
    padding_c = g.op("Cast", paddings, to_i=_C_onnx.TensorProtoDataType.INT64)
    return padding_c


@_onnx_symbolic("aten::constant_pad_nd")
@_beartype.beartype
def constant_pad_nd(g: torchscript.GraphContext, input, padding, value=None):
    mode = "constant"
    value = symbolic_helper._maybe_get_scalar(value)
    value = symbolic_helper._if_scalar_type_as(value, input)
    pad = _prepare_onnx_paddings(g, input, padding)
    return g.op("Pad", input, pad, value, mode_s=mode)


@_onnx_symbolic("aten::reflection_pad1d")
@_onnx_symbolic("aten::reflection_pad2d")
@_onnx_symbolic("aten::reflection_pad3d")
@_beartype.beartype
def reflection_pad(g: torchscript.GraphContext, input, padding):
    mode = "reflect"
    paddings = _prepare_onnx_paddings(g, input, padding)
    return g.op("Pad", input, paddings, mode_s=mode)


@_onnx_symbolic("aten::replication_pad1d")
@_onnx_symbolic("aten::replication_pad2d")
@_onnx_symbolic("aten::replication_pad3d")
@_beartype.beartype
def replication_pad(g: torchscript.GraphContext, input, padding):
    mode = "edge"
    paddings = _prepare_onnx_paddings(g, input, padding)
    return g.op("Pad", input, paddings, mode_s=mode)


@_onnx_symbolic("aten::pad")
@_beartype.beartype
def pad(g: torchscript.GraphContext, input, pad, mode, value):
    mode = symbolic_helper._parse_arg(mode, "s")
    if mode == "replicate":
        return replication_pad(g, input, pad)
    elif mode == "reflect":
        return reflection_pad(g, input, pad)
    elif mode == "constant":
        return constant_pad_nd(g, input, pad, value)
    elif mode == "circular":
        return opset9._pad_circular(g, input, pad)
    else:
        raise errors.SymbolicValueError(f"Unrecognized padding mode {mode}", input)


@_onnx_symbolic("aten::linalg_det")
@_beartype.beartype
def linalg_det(g: torchscript.GraphContext, self):
    return g.op("Det", self)


@_onnx_symbolic("aten::logdet")
@_beartype.beartype
def logdet(g: torchscript.GraphContext, input):
    return opset9.log(g, linalg_det(g, input))


@_onnx_symbolic("aten::arange")
@_beartype.beartype
def arange(g: torchscript.GraphContext, *args):
    def _get_arange_dtype(dtype):
        dtype = symbolic_helper._maybe_get_const(dtype, "i")
        return dtype

    if len(args) == 2 or len(args) == 5:
        if len(args) == 2:
            # aten::arange(Scalar end, Tensor out)
            dtype = None
        else:
            # aten::arange(Scalar end, ScalarType dtype, Layout, Device, bool pin_memory)
            dtype = _get_arange_dtype(args[1])
        type_, end, start, step = symbolic_helper._arange_cast_helper(
            g, end=args[0], dtype=dtype
        )
        start_default = g.op(
            "Constant",
            value_t=torch.tensor(0, dtype=type_.dtype()),
        )
        delta_default = g.op(
            "Constant",
            value_t=torch.tensor(1, dtype=type_.dtype()),
        )
        return g.op("Range", start_default, end, delta_default)
    elif len(args) == 4 or len(args) == 7:
        if len(args) == 4:
            # aten::arange(Scalar start, Scalar end, Scalar step, Tensor out)
            dtype = None
        else:
            # aten::arange(Scalar start, Scalar end, Scalar step, ScalarType dtype, Layout, Device, bool pin_memory)
            dtype = _get_arange_dtype(args[3])
        _, end, start, step = symbolic_helper._arange_cast_helper(
            g, start=args[0], end=args[1], step=args[2], dtype=dtype
        )
        return g.op("Range", start, end, step)
    elif len(args) == 6:
        # aten::arange(Scalar start, Scalar end, ScalarType dtype, Layout, Device, bool pin_memory)
        dtype = _get_arange_dtype(args[2])
        type_, end, start, step = symbolic_helper._arange_cast_helper(
            g, start=args[0], end=args[1], dtype=dtype
        )
        delta_default = g.op(
            "Constant",
            value_t=torch.tensor(1, dtype=type_.dtype()),
        )
        return g.op("Range", start, end, delta_default)
    else:
        return symbolic_helper._unimplemented(
            "aten::arange", f"with {len(args)} arguments"
        )


@_onnx_symbolic("aten::_dim_arange")
@symbolic_helper.parse_args("v", "i")
@_beartype.beartype
def _dim_arange(g: torchscript.GraphContext, like, dim):
    like_shape = g.op("Shape", like)
    stop = g.op(
        "Gather", like_shape, g.op("Constant", value_t=torch.tensor(dim)), axis_i=0
    )
    if symbolic_helper.is_caffe2_aten_fallback():
        return g.op("_caffe2::Range", stop)
    return arange(g, stop, 4, None, None, None)


@_onnx_symbolic("aten::size")
@_beartype.beartype
def size(g: torchscript.GraphContext, self, dim=None):
    if dim is None:
        return g.op("Shape", self)
    return symbolic_helper._size_helper(g, self, dim)


@_onnx_symbolic("aten::squeeze")
@_beartype.beartype
def squeeze(g: torchscript.GraphContext, self, dim=None):
    if dim is None:
        return g.op("Squeeze", self)

    # dim as a tensor
    if not symbolic_helper._is_constant(dim):
        return symbolic_helper._squeeze_helper(g, self, [dim])

    dim = symbolic_helper._get_const(dim, "i", "dim")

    input_rank = symbolic_helper._get_tensor_rank(self)
    adjusted_dim = dim
    if input_rank is not None and dim < 0:
        adjusted_dim += input_rank
    dim_size = symbolic_helper._get_tensor_dim_size(self, adjusted_dim)
    if (dim < 0 and input_rank is None) or dim_size is None:
        # If onnx shape inference is not on, export always as dynamic.
        # Because we cannot tell if observed static shape is also static at runtime.
        # create "cond" node (condition is shape[i]==1)
        dim_constant = g.op("Constant", value_t=torch.tensor([dim]))
        size = symbolic_helper._size_helper(g, self, dim_constant)
        const_one = g.op("Constant", value_t=torch.ones(1, dtype=torch.int64))
        cond = g.op("Equal", size, const_one)
        # create the "If" node and add the "then" and "else" blocks to it.
        if_node_outputs = g.op("If", cond)
        if_node = if_node_outputs.node()
        if_block = utils._add_block(if_node)
        squeeze_ = symbolic_helper._squeeze_helper(if_block, self, [dim])
        utils._add_output_to_block(if_block, squeeze_)
        else_block = utils._add_block(if_node)
        identity_ = else_block.op("Identity", self)
        utils._add_output_to_block(else_block, identity_)
        return if_node_outputs

    # For static input shape
    dim = adjusted_dim
    if dim_size > 1:
        warnings.warn(
            "This model contains a squeeze operation on dimension "
            + str(dim)
            + ". The size of "
            + "this dimension in the given input is "
            + str(dim_size)
            + ". The model will "
            + "be exported without the squeeze node. If the model is intended to be used with dynamic "
            + "input shapes, please export with dynamic_axes argument."
        )
        return self
    return symbolic_helper._squeeze_helper(g, self, [dim])


@_onnx_symbolic("aten::unsqueeze")
@_beartype.beartype
def unsqueeze(g: torchscript.GraphContext, self, dim):
    if symbolic_helper._is_constant(dim):
        dim = symbolic_helper._get_const(dim, "i", "dim")

    return symbolic_helper._unsqueeze_helper(g, self, [dim])


@_onnx_symbolic("aten::mm")
@_beartype.beartype
def mm(g: torchscript.GraphContext, self, other):
    return g.op("Gemm", self, other, beta_f=0.0, alpha_f=1.0)


@_onnx_symbolic("aten::index")
@_beartype.beartype
def index(g: torchscript.GraphContext, self, index):
    if symbolic_helper.is_caffe2_aten_fallback():
        return g.at("index", self, index, overload_name="Tensor")

    if symbolic_helper._is_packed_list(index):
        indices = symbolic_helper._unpack_list(index)
    else:
        indices = [index]

    # Handle single mask index.
    if len(indices) == 1:
        index = indices[0]
        if not symbolic_helper._is_none(index) and (
            symbolic_helper._is_bool(index) or index.type().scalarType() == "Byte"
        ):
            index = opset9.nonzero(g, index)
            return g.op("GatherND", self, index)
    return opset9.index(g, self, index)


@_onnx_symbolic("aten::index_fill")
@_beartype.beartype
def index_fill(g: torchscript.GraphContext, self, dim, index, value):
    dim_value = symbolic_helper._parse_arg(dim, "i")
    if symbolic_helper.is_caffe2_aten_fallback():
        return g.at(
            "index_fill",
            self,
            index,
            value,
            overload_name="int_Scalar",
            dim_i=dim_value,
        )

    expanded_index_shape, expanded_index = symbolic_helper._index_fill_reshape_helper(
        g, self, dim, index
    )
    value = symbolic_helper._maybe_get_scalar(value)
    value = symbolic_helper._if_scalar_type_as(value, self)
    expanded_value = opset9.expand(g, value, expanded_index_shape, None)
    return scatter(g, self, dim, expanded_index, expanded_value)


@_onnx_symbolic("aten::index_copy")
@_beartype.beartype
def index_copy(g: torchscript.GraphContext, self, dim, index, source):
    dim_value = symbolic_helper._parse_arg(dim, "i")
    if symbolic_helper.is_caffe2_aten_fallback():
        return g.at("index_copy", self, index, source, dim_i=dim_value)
    expanded_index_shape, expanded_index = symbolic_helper._index_fill_reshape_helper(
        g, self, dim, index
    )
    return scatter(g, self, dim, expanded_index, source)


@_onnx_symbolic("aten::__rshift_")
@_beartype.beartype
def __rshift_(g: torchscript.GraphContext, self, other):
    # make sure to cast other to self's type
    # (when self is long, make sure that other is not float)
    if other.type().scalarType() != self.type().scalarType():
        other = g.op(
            "Cast",
            other,
            to_i=_type_utils.JitScalarType.from_name(
                self.type().scalarType()
            ).onnx_type(),
        )

    if self.type().scalarType() == "Byte":
        return g.op("BitShift", self, other, direction_s="RIGHT")

    two = g.op("Constant", value_t=torch.tensor(2, dtype=torch.float32))
    # exponent (same type as self) has to be float or double in onnx::Pow
    if not symbolic_helper._is_fp(self):
        other = g.op("Cast", other, to_i=_C_onnx.TensorProtoDataType.FLOAT)
    two_pow = g.op("Pow", two, other)
    two_pow = g.op(
        "Cast",
        two_pow,
        to_i=_type_utils.JitScalarType.from_name(self.type().scalarType()).onnx_type(),
    )
    rshift = g.op("Div", self, two_pow)
    return rshift


@_onnx_symbolic("aten::__lshift_")
@_beartype.beartype
def __lshift_(g: torchscript.GraphContext, self, other):
    # make sure to cast other to self's type
    # (when self is long, make sure that other is not float)
    if other.type().scalarType() != self.type().scalarType():
        other = g.op(
            "Cast",
            other,
            to_i=_type_utils.JitScalarType.from_name(
                self.type().scalarType()
            ).onnx_type(),
        )

    if self.type().scalarType() == "Byte":
        return g.op("BitShift", self, other, direction_s="LEFT")

    two = g.op("Constant", value_t=torch.tensor(2, dtype=torch.float32))
    # exponent (same type as self) has to be float or double in onnx::Pow
    if not symbolic_helper._is_fp(self):
        other = g.op("Cast", other, to_i=_C_onnx.TensorProtoDataType.FLOAT)
    two_pow = g.op("Pow", two, other)
    two_pow = g.op(
        "Cast",
        two_pow,
        to_i=_type_utils.JitScalarType.from_name(self.type().scalarType()).onnx_type(),
    )
    lshift = g.op("Mul", self, two_pow)
    return lshift


@_beartype.beartype
def _get_im2col_indices_along_dim(
    g: torchscript.GraphContext, input_d, kernel_size_d, dilation_d, padding_d, stride_d
):
    # Input is always 4-D (N, C, H, W)
    # Calculate indices of sliding blocks along spatial dimension
    # Slide kernel over input each dim d:
    # each dimension d ranges from 0 to input[d]+2xpadding[d]-dilation[d]x(kernel_size[d]-1)
    # with steps = stride

    blocks_d = g.op(
        "Add", input_d, g.op("Constant", value_t=torch.tensor(padding_d * 2))
    )
    blocks_d = g.op(
        "Sub",
        blocks_d,
        g.op("Constant", value_t=torch.tensor(dilation_d * (kernel_size_d - 1))),
    )

    # Stride kernel over input and find starting indices along dim d
    blocks_d_indices = g.op(
        "Range",
        g.op("Constant", value_t=torch.tensor(0)),
        blocks_d,
        g.op("Constant", value_t=torch.tensor(stride_d)),
    )

    # Apply dilation on kernel and find its indices along dim d
    kernel_grid = torch.arange(0, kernel_size_d * dilation_d, dilation_d)
    kernel_grid = g.op("Constant", value_t=kernel_grid.unsqueeze(0))

    # Broadcast and add kernel staring positions (indices) with
    # kernel_grid along dim d, to get block indices along dim d
    blocks_d_indices = symbolic_helper._unsqueeze_helper(
        g, blocks_d_indices, [0]
    )  # Reshape to [1, -1]
    kernel_mask = symbolic_helper._reshape_helper(
        g, kernel_grid, g.op("Constant", value_t=torch.tensor([-1, 1]))
    )
    block_mask = g.op("Add", blocks_d_indices, kernel_mask)

    return block_mask


@_beartype.beartype
def _get_im2col_padded_input(g: torchscript.GraphContext, input, padding_h, padding_w):
    # Input is always 4-D tensor (N, C, H, W)
    # Padding tensor has the following format: (padding_h, padding_w)
    # Reshape the padding to follow ONNX format: (dim1_begin, dim2_begin,...,dim1_end, dim2_end,...)
    pad = g.op("Constant", value_t=torch.LongTensor([0, 0, padding_h, padding_w] * 2))
    return g.op("Pad", input, pad)


@_beartype.beartype
def _get_im2col_output_shape(g: torchscript.GraphContext, input, kernel_h, kernel_w):
    batch_dim = size(g, input, g.op("Constant", value_t=torch.tensor(0)))
    channel_dim = size(g, input, g.op("Constant", value_t=torch.tensor(1)))
    channel_unfolded = g.op(
        "Mul", channel_dim, g.op("Constant", value_t=torch.tensor(kernel_h * kernel_w))
    )

    return g.op(
        "Concat",
        symbolic_helper._unsqueeze_helper(g, batch_dim, [0]),
        symbolic_helper._unsqueeze_helper(g, channel_unfolded, [0]),
        g.op("Constant", value_t=torch.tensor([-1])),
        axis_i=0,
    )


@_onnx_symbolic("aten::im2col")
@symbolic_helper.parse_args("v", "is", "is", "is", "is")
@_beartype.beartype
def im2col(g: torchscript.GraphContext, input, kernel_size, dilation, padding, stride):
    # Input is always 4-D tensor (N, C, H, W)
    # All other args are int[2]

    input_h = size(g, input, g.op("Constant", value_t=torch.tensor(2)))
    input_w = size(g, input, g.op("Constant", value_t=torch.tensor(3)))

    stride_h, stride_w = stride[0], stride[1]
    padding_h, padding_w = padding[0], padding[1]
    dilation_h, dilation_w = dilation[0], dilation[1]
    kernel_h, kernel_w = kernel_size[0], kernel_size[1]

    blocks_row_indices = _get_im2col_indices_along_dim(
        g, input_h, kernel_h, dilation_h, padding_h, stride_h
    )
    blocks_col_indices = _get_im2col_indices_along_dim(
        g, input_w, kernel_w, dilation_w, padding_w, stride_w
    )

    output_shape = _get_im2col_output_shape(g, input, kernel_h, kernel_w)
    padded_input = _get_im2col_padded_input(g, input, padding_h, padding_w)

    # For a 4D matrix of size (1, 1, 3, 3) as below with kernel_size=2, stride=1, and dilation=1
    # [[[[1., 2., 3.,],
    #    [4., 5., 6.,],
    #    [7., 8., 9.,]]]]
    # First gather indices along rows (dim=2) with blocks_row_indices = [[0,1], [1,2]] to get:
    # [[[[[1., 2., 3.],
    #     [4., 5., 6.]],
    #    [[4., 5., 6.],
    #     [7., 8., 9.]]]]]
    # And then gather along cols (dim=4) with blocks_row_indices = [[0,1], [1,2]] to get:
    # [[[[[[1., 2.],
    #      [4., 5.]],
    #     [[2., 3.],
    #      [5., 6]]],
    #    [[[4., 5.],
    #      [7., 8.]],
    #     [[5., 6.],
    #      [8., 9.]]]]]]
    # Transpose dims 3 (depth) and 4 (rows), and then reshape to output shape (1, 1, 4, 4) to get:
    #  [[[1., 2., 4., 5.],
    #    [2., 3., 5., 6.],
    #    [4., 5., 7., 8.],
    #    [5., 6., 8., 9.]]]
    output = g.op("Gather", padded_input, blocks_row_indices, axis_i=2)
    output = g.op("Gather", output, blocks_col_indices, axis_i=4)
    output = g.op("Transpose", output, perm_i=[0, 1, 2, 4, 3, 5])
    return symbolic_helper._reshape_helper(g, output, output_shape)


@_onnx_symbolic("aten::narrow")
@_beartype.beartype
def narrow(g: torchscript.GraphContext, input, dim, start, length):
    end = g.op("Add", start, length)
    return symbolic_helper._slice_helper(
        g, input, axes=dim, starts=start, ends=end, dynamic_slice=True
    )


@_onnx_symbolic("aten::flatten")
@symbolic_helper.quantized_args(True, False, False)
@symbolic_helper.parse_args("v", "i", "i")
@_beartype.beartype
def flatten(g: torchscript.GraphContext, input, start_dim, end_dim):
    dim = symbolic_helper._get_tensor_rank(input)
    if dim == 1:
        return input
    # use ONNX's Flatten operator for cases where the output shape is 2D
    if start_dim == 1:
        if end_dim == -1 or (dim is not None and end_dim == dim - 1):
            return g.op("Flatten", input, axis_i=start_dim)
    elif start_dim == 0:
        if end_dim == -2 or (dim is not None and end_dim == dim - 2):
            return g.op("Flatten", input, axis_i=end_dim + 1)
    if dim is None:
        return symbolic_helper._unimplemented(
            "dim",
            "ONNX and PyTorch use different strategies to split the input. "
            "Input rank must be known at export time.",
        )
    # if end_dim is negative add dim
    if end_dim < 0:
        end_dim = dim + end_dim

    return symbolic_helper._flatten_helper(g, input, start_dim, end_dim, dim)


@_onnx_symbolic("aten::linalg_vector_norm")
@symbolic_helper.parse_args("v", "f", "is", "b", "v")
@_beartype.beartype
def linalg_vector_norm(
    g: torchscript.GraphContext,
    self,
    ord,
    dim: Optional[Sequence[int]],
    keepdim: bool,
    dtype,
):
    if ord == 0:
        if dim is None:
            self = symbolic_helper._reshape_helper(
                g, self, g.op("Constant", value_t=torch.tensor([-1], dtype=torch.int64))
            )
            keepdim = False

        cond_op = g.op(
            "Not", g.op("Equal", self, g.op("Constant", value_t=torch.LongTensor([0])))
        )
        cond_op = g.op(
            "Cast",
            cond_op,
            to_i=_type_utils.JitScalarType.from_name(
                self.type().scalarType()
            ).onnx_type(),
        )
        return symbolic_helper._reducesum_helper(
            g, cond_op, axes_i=dim, keepdims_i=keepdim
        )
    else:
        return opset9.linalg_vector_norm(g, self, ord, dim, keepdim, dtype)


@_onnx_symbolic("aten::embedding_bag")
@symbolic_helper.parse_args("v", "v", "v", "i", "i", "i", "v", "i", "i")
@_beartype.beartype
def embedding_bag(
    g: torchscript.GraphContext,
    embedding_matrix,
    indices,
    offsets,
    scale_grad_by_freq,
    mode,
    sparse,
    per_sample_weights,
    include_last_offset,
    padding_idx,
):
    if scale_grad_by_freq and GLOBALS.export_training:
        return symbolic_helper._onnx_unsupported(
            "embedding_bag with scale_grad_by_freq for training mode"
        )
    if padding_idx is not None and padding_idx >= 0:
        raise RuntimeError("embedding_bag with padding_idx")

    loop_condition = g.op("Constant", value_t=torch.tensor(1))
    loop_condition = g.op("Cast", loop_condition, to_i=9)
    zero = g.op("Constant", value_t=torch.tensor([0]))

    indices_len = symbolic_helper._unsqueeze_helper(
        g,
        symbolic_helper._size_helper(
            g, indices, g.op("Constant", value_t=torch.tensor(0))
        ),
        [0],
    )
    if not include_last_offset:
        offsets = [offsets, indices_len]
        offsets = g.op("Concat", *offsets, axis_i=0)

    # Offsets holds the starting index position of each bag. So we create a list of the indices slices (determined by
    # offsets) and gather those indices in indices_row. Then we use this subset of indices to gather from embeddings.
    # The embeddings output is a loop scan output, so we can avoid creating a sequence and inserting elements in.
    offsets_starts = symbolic_helper._slice_helper(
        g, offsets, axes=[0], starts=[0], ends=[sys.maxsize], steps=[1]
    )
    offsets_ends = symbolic_helper._slice_helper(
        g, offsets, axes=[0], starts=[1], ends=[sys.maxsize], steps=[1]
    )

    loop_len = symbolic_helper._size_helper(
        g, offsets_ends, g.op("Constant", value_t=torch.tensor(0))
    )
    loop = g.op("Loop", loop_len, loop_condition)

    loop_block = utils._add_block(loop.node())
    block_input_iter = utils._add_input_to_block(loop_block)
    cond = utils._add_input_to_block(loop_block)

    indices_start = loop_block.op("Gather", offsets_starts, block_input_iter, axis_i=0)
    indices_end = loop_block.op("Gather", offsets_ends, block_input_iter, axis_i=0)
    indices_start = symbolic_helper._unsqueeze_helper(loop_block, indices_start, [0])
    indices_end = symbolic_helper._unsqueeze_helper(loop_block, indices_end, [0])

    indices_row = loop_block.op("Slice", indices, indices_start, indices_end, zero)
    embeddings = loop_block.op("Gather", embedding_matrix, indices_row, axis_i=0)
    if not symbolic_helper._is_none(per_sample_weights):
        per_sample_weights_row = loop_block.op(
            "Slice", per_sample_weights, indices_start, indices_end, zero
        )
        per_sample_weights_row = symbolic_helper._unsqueeze_helper(
            loop_block, per_sample_weights_row, [1]
        )
        embeddings = loop_block.op("Mul", embeddings, per_sample_weights_row)
    if mode == 0:
        embeddings = symbolic_helper._reducesum_helper(
            loop_block, embeddings, axes_i=[0], keepdims_i=0
        )
    elif mode == 1:
        embeddings = loop_block.op("ReduceMean", embeddings, axes_i=[0], keepdims_i=0)
    else:
        embeddings = loop_block.op("ReduceMax", embeddings, axes_i=[0], keepdims_i=0)

    cond_out = loop_block.op("Cast", loop_condition, to_i=9)
    utils._add_output_to_block(loop_block, cond_out)
    utils._add_output_to_block(loop_block, embeddings)

    # aten::embedding_bag returns a tuple of 4 elements: output, offset2bag, bag_size, max_indices.
    # But the last three outputs are not used in torch.nn.EmbeddingBag or torch.nn.functional.embedding_bag.
    return loop.node().output(), None, None, None


@_onnx_symbolic("aten::embedding_renorm")
@symbolic_helper.parse_args("v", "v", "f", "f")
@_beartype.beartype
def embedding_renorm(g: torchscript.GraphContext, weight, indices, max_norm, norm_type):
    unique_indices = g.op("Unique", indices)
    partial_weight = g.op("Gather", weight, unique_indices)
    norm_type = int(norm_type)
    if norm_type == 1:
        norm_type = "ReduceL1"
    elif norm_type == 2:
        norm_type = "ReduceL2"
    else:
        raise errors.SymbolicValueError(
            f"Unsupported: ONNX export of embedding_renorm with norm: {norm_type}. "
            "Only 1. and 2. are supported.",
            weight,
        )
    partial_weight_norm = g.op(norm_type, partial_weight, axes_i=[1], keepdims_i=1)
    # https://github.com/pytorch/pytorch/blob/0a07488ed2c47765e337e290bd138c0e6e459cbd/aten/src/ATen/native/Embedding.cpp#L177
    # Add 1e-7 to prevent division by zero.
    partial_weight_norm_ = g.op(
        "Add", partial_weight_norm, g.op("Constant", value_t=torch.tensor(1e-7))
    )
    max_norm = torch.tensor(max_norm)
    scales = g.op("Div", max_norm, partial_weight_norm_)
    partial_weight_renorm = g.op("Mul", partial_weight, scales)
    partial_weight_renorm = g.op(
        "Where",
        g.op("Greater", partial_weight_norm, max_norm),
        partial_weight_renorm,
        partial_weight,
    )
    return g.op(
        "ScatterND",
        weight,
        symbolic_helper._unsqueeze_helper(g, unique_indices, [1]),
        partial_weight_renorm,
    )


@_onnx_symbolic("aten::chunk")
@_beartype.beartype
def chunk(g: torchscript.GraphContext, self, chunks, dim):
    # Calculate chunk size for dynamic chunk
    dim_size = g.op("Gather", g.op("Shape", self), dim, axis_i=0)
    chunk_size_s = g.op(
        "Sub", chunks, g.op("Constant", value_t=torch.tensor([1], dtype=torch.long))
    )
    chunk_size = g.op("Div", g.op("Add", dim_size, chunk_size_s), chunks)
    # Create splits vector
    chunk_vec = [
        opset9.expand(g, chunk_size, chunk_size_s, None),
        g.op("Sub", dim_size, g.op("Mul", chunk_size, chunk_size_s)),
    ]
    chunk_vec = g.op("Concat", *chunk_vec, axis_i=0)
    return split(g, self, chunk_vec, dim)


@_onnx_symbolic("aten::normal")
@_beartype.beartype
def normal(
    g: torchscript.GraphContext,
    mean,
    std,
    sizes=None,
    generator=None,
    dtype=None,
    layout=None,
    device=None,
    pin_memory=None,
):
    # If you can sample from a given distribution with mean 0 and variance 1, then you can easily sample from a
    # scale-location transformation of that distribution, which has mean μ and variance σ's square. If x is a sample
    # from a mean 0 and variance 1 distribution then
    #       σx+μ
    # is a sample with mean μ and variance σ's square.
    if sizes is not None and not symbolic_helper._is_none(sizes):
        mean = opset9.expand(g, mean, sizes, None)
    result = opset9.mul(g, std, g.op("RandomNormalLike", mean))
    return add(g, result, mean)


@_onnx_symbolic("prim::ConstantChunk")
@_beartype.beartype
def prim_constant_chunk(g: torchscript.GraphContext, self, chunks, dim):
    input_shape = g.op("Shape", self)
    axis = g.op("Constant", value_t=torch.tensor([dim], dtype=torch.long))
    input_shape_dim = g.op("Gather", input_shape, axis, axis_i=0)
    start = g.op("Constant", value_t=torch.tensor([0], dtype=torch.long))
    chunk_size = g.op("Constant", value_t=torch.tensor([chunks], dtype=torch.long))
    chunk_size_minus_1 = g.op(
        "Constant", value_t=torch.tensor([chunks - 1], dtype=torch.long)
    )
    input_shape_dim_shift = g.op("Add", input_shape_dim, chunk_size_minus_1)
    chunk_dim = g.op("Div", input_shape_dim_shift, chunk_size)
    res = []
    for i in range(chunks):
        index = g.op("Constant", value_t=torch.tensor([i + 1], dtype=torch.long))
        end = g.op("Mul", chunk_dim, index)
        res.append(g.op("Slice", self, start, end, axis))
        start = end
    return res<|MERGE_RESOLUTION|>--- conflicted
+++ resolved
@@ -631,25 +631,6 @@
     return u, inverse_indices, counts
 
 
-<<<<<<< HEAD
-=======
-@_onnx_symbolic("aten::topk")
-@symbolic_helper.parse_args("v", "v", "i", "i", "i", "none")
-@_beartype.beartype
-def topk(g: torchscript.GraphContext, self, k, dim, largest, sorted, out=None):
-    return symbolic_helper._topk_helper(
-        g, self, k, dim, largest=largest, sorted=sorted, out=out
-    )
-
-
-@_onnx_symbolic("aten::sort")
-@symbolic_helper.parse_args("v", "i", "i", "none")
-@_beartype.beartype
-def sort(g: torchscript.GraphContext, self, dim, decending, out=None):
-    return symbolic_helper._sort_helper(g, self, dim, decending=decending, out=out)
-
-
->>>>>>> 2d1e6ac2
 @_onnx_symbolic("aten::argsort")
 @symbolic_helper.parse_args("v", "i", "i", "none")
 @_beartype.beartype
