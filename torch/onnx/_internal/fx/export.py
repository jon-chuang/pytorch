from __future__ import annotations

import copy
import inspect
import itertools
import operator
<<<<<<< HEAD
import os
from typing import Callable, Dict, List, Optional, Tuple, Union
=======
from types import ModuleType
from typing import Callable, Dict, Optional, Tuple, Union
>>>>>>> 4338080b

try:
    import onnx
except ImportError:
    onnx = ModuleType("onnx")

    def _onnx_not_available(name):
        raise RuntimeError(
            "ONNX is not available. Please install ONNX to use this feature."
        )

    onnx.__getattr__ = _onnx_not_available

import torch
import torch._C
import torch._decomp
import torch._dynamo
import torch._ops
import torch.fx
from torch._subclasses import fake_tensor
from torch.fx.experimental import proxy_tensor
from torch.fx.passes import fake_tensor_prop
from torch.nn.utils import stateless
from torch.onnx._globals import GLOBALS as ONNX_GLOBALS
from torch.onnx._internal import jit_utils, registration
from torch.utils import _pytree


def _create_op_overload_to_exporter_key_table() -> Dict[torch._ops.OpOverload, str]:
    table: Dict[torch._ops.OpOverload, str] = {}

    for attr_name in dir(torch.ops.aten):
        op_overload_packet = getattr(torch.ops.aten, attr_name)
        if not isinstance(op_overload_packet, torch._ops.OpOverloadPacket):
            continue

        exporter_look_up_key = op_overload_packet._qualified_op_name
        if registration.registry.get_function_group(exporter_look_up_key) is None:
            # This aten op doesn't have ONNX exporter.
            continue

        for overload_name in op_overload_packet.overloads():
            op_overload = getattr(op_overload_packet, overload_name)
            # This line maps torch.ops.aten.add.Tensor, torch.ops.aten.add.Scalar, torch.ops.aten.add.out, etc
            # to "aten::add". This means the exporter for "aten::add" is used for all overloads of "aten::add".
            # This is applied to all ops under torch.ops.aten.
            #
            # TODO(wechi): in the future, we might want to write individual exporter for each overload, if,
            # for example, they have different type promotion rules. If so, just map different overloads to
            # different exporter keys.

            table[op_overload] = op_overload_packet._qualified_op_name

    table[torch.ops.prims.convert_element_type.default] = "prim::convert_element_type"
    table[torch.ops.aten.baddbmm.default] = "aten::baddbmm"
    return table


# Dictionary that maps torch.ops.aten.* to exporter look up key; e.g.,
# _OP_OVERLOAD_TO_EXPORTER_KEY_TABLE[torch.add.Tensor] is "aten::add".
# In subsequent code, torch.ops.aten.add.Tensor's exporter is found by
# registration.registry.get_function_group("aten::add").
_OP_OVERLOAD_TO_EXPORTER_KEY_TABLE = _create_op_overload_to_exporter_key_table()


def _create_onnx_friendly_decomposition_table() -> Dict[
    torch._ops.OpOverload, Callable
]:
    decomposition_table: Dict[torch._ops.OpOverload, Callable] = {}
    for op_overload, decomp_fn in torch._decomp.decomposition_table.items():
        # Skip decomposition into "prim::*" ops, because they are not generally supported by ONNX.
        # Skip decomposition for op_overload as long as that op_overload has a corresponding ONNX exporter.
        if (
            "torch._refs" in decomp_fn.__module__
            or op_overload in _OP_OVERLOAD_TO_EXPORTER_KEY_TABLE
        ):
            continue
        decomposition_table[op_overload] = decomp_fn
    return decomposition_table


# This is a subset of PyTorch's built-in aten-to-aten decomposition. If an aten
# op (e.g., torch.ops.aten.add.Tensor) has exporter, we exclude the op's decomposition
# function in the _ONNX_FRIENDLY_DECOMPOSITION_TABLE.
_ONNX_FRIENDLY_DECOMPOSITION_TABLE = _create_onnx_friendly_decomposition_table()


def _retrieve_or_wrap_scalar_as_constant(
    g, fx_node_arg, fx_name_to_ts_value, example_output
):
    """Map FX value to TorchScript value.

    When creating TorchScript graph from FX graph, we need a mapping from FX variable
    to TorchScript variable. This function maps FX variable, fx_node_arg, to torch.jit.Value.
    """

    ts_value = fx_node_arg
    if isinstance(ts_value, torch.fx.Node):
        # 1. fx_node_arg is a torch.fx.Node, which means
        #    fx_node_arg stands for the output of that torch.fx.Node.
        # 2. fx_node_arg (variable in torch.fx.Graph) is be mapped to
        #    torch.jit.Value, fx_name_to_ts_value[fx_node_arg.name],
        #    in TorchScript graph.
        ts_value = fx_name_to_ts_value[ts_value.name]
    elif isinstance(ts_value, float):
        # Always promote scalar to tensor with element type "dtype."
        # Usually, "dtype" is extracted from the expected output tensor of the node.
        # If this assumption is broken, we probably need to
        #  1. add "scalar" type in ONNX  and extend all exporters to support it, or
        #  2. write type promotion logic for each operator.
        # TODO(wechi): the called exporting function should tell all allowed input and output types.
        # Then, here we can try type-casting if type-mismatch happens.
        ts_value = g.op("Constant", value_t=torch.tensor(ts_value, dtype=torch.float))
    elif isinstance(ts_value, int):
        # Always promote scalar to tensor with element type "dtype."
        # Usually, "dtype" is extracted from the expected output tensor of the node.
        # If this assumption is broken, we probably need to
        #  1. add "scalar" type in ONNX  and extend all exporters to support it, or
        #  2. write type promotion logic for each operator.
        # TODO(wechi): the called exporting function should tell all allowed input and output types.
        # Then, here we can try type-casting if type-mismatch happens.
        ts_value = g.op("Constant", value_t=torch.tensor(ts_value, dtype=torch.int64))
    elif ts_value is None:
        ts_value = g.op("prim::Constant")
        ts_value.setType(torch._C.OptionalType.ofTensor())
    elif isinstance(ts_value, list) and all(isinstance(val, int) for val in ts_value):
        ts_value = g.op("Constant", value_t=torch.tensor(ts_value, dtype=torch.int64))
    elif isinstance(ts_value, list) and all(isinstance(val, float) for val in ts_value):
        ts_value = g.op("Constant", value_t=torch.tensor(ts_value, dtype=torch.float))
    elif isinstance(ts_value, list) and all(
        isinstance(val, torch.fx.Node) for val in ts_value
    ):
        # A list of torch.fx.Node's (aka ts_value) should be mapped to a list of TorchScript values
        # in TorchScript graph.
        ts_list = [fx_name_to_ts_value[val.name] for val in ts_value]
        ts_value = g.op("prim::ListConstruct", *ts_list)
    elif isinstance(ts_value, torch.dtype):
        from torch.onnx import _type_utils

        ts_value = _type_utils.JitScalarType.from_dtype(ts_value)
    else:
        raise RuntimeError(f"Unexpected type of fx_node_arg: {type(fx_node_arg)}")
    return ts_value


def _wrap_fx_args_as_ts_args(g, root, node, fx_name_to_ts_value):
    """Map all FX arguments of a node to arguments in TorchScript graph."""

    # This function assumes the order of arguments in FX op is the
    # same as the order of arguments in TorchScript op.
    complete_args = []
    if inspect.isbuiltin(node.target):
        complete_args = node.args
    else:
        for i, expected_arg in enumerate(node.target._schema.arguments):
            if i < len(node.args):
                complete_args.append(node.args[i])
            else:
                # Get default from schema.
                complete_args.append(expected_arg.default_value)
    return tuple(
        _retrieve_or_wrap_scalar_as_constant(
            # The node.meta["val"] is generated by FakeTensorProp.
            g,
            arg,
            fx_name_to_ts_value,
            node.meta["val"],
        )
        for arg in complete_args
    )


def _fill_tensor_types(ts_values, expected_values):
    flat_ts_values, _ = _pytree.tree_flatten(ts_values)
    flat_expected_values, _ = _pytree.tree_flatten(expected_values)
    for ts_value, expected_value in zip(flat_ts_values, flat_expected_values):
        ts_value.setType(torch._C.TensorType.create_from_tensor(expected_value))


def _export_fx_to_ts(fx_module_with_metadata, opset_version):
    # TODO(wechi): To get rid of TorchScript dependency,
    # "g" should just be onnx.GraphProto or an equivalent
    # data structure in ONNXScript.
    g = torch._C.Graph()
    # In the following loop, a TorchScript graph is created to
    # represent the input FX graph with ONNX symbols (e.g., onnx::add).
    # To connect the values to nodes in the TorchScript graph, we maintian
    # fx_name_to_ts_value. Basically, we want to translate
    #   fx_tensor_x (type: torch.fx.Node) -> fx_node_1 -> fx_tensor_y (type: torch.fx.Node)
    # to
    #   fx_name_to_ts_value[fx_tensor_x.name] -> onnx_node_1 -> fx_name_to_ts_value[fx_tensor_y.name]
    fx_name_to_ts_value: Dict[
        str, Union[torch._C.Value, Tuple[torch._C.Value, ...]]
    ] = {}
    # Similar to fx_name_to_ts_value, we need a mapping fo real tensors (usually tensor parameters
    # in nn.Module). Note that TorchScript's cannot store real tensors; TorchScript values are all
    # symbolic. This is passed into ONNX ModelProto as the initializers.
    ts_name_to_real_tensor: Dict[
        str, Union[torch.Tensor, Tuple[torch._C.Value, ...]]
    ] = {}
    for node in fx_module_with_metadata.graph.nodes:
        if node.op == "placeholder":
            if node.meta["val"] is None:
                # This input argument is None, which is mapped
                # to a NULL value in TorchScript type system.
                v = g.op("prim::Constant")  # type: ignore[attr-defined]
                v.setType(torch._C.OptionalType.ofTensor())
            else:
                # Input of graph.
                v = g.addInput(node.name)
                v.setType(torch._C.TensorType.create_from_tensor(node.meta["val"]))
                assert (
                    v is not None
                ), f"Node creates None with target={node.target} and name={node.name}"
            fx_name_to_ts_value[node.name] = v
        elif node.op == "call_function":
            # aten ops and other statless functions.
            if (
                isinstance(node.target, torch._ops.OpOverload)
                and node.target in _OP_OVERLOAD_TO_EXPORTER_KEY_TABLE
            ):
                exporter_key = _OP_OVERLOAD_TO_EXPORTER_KEY_TABLE[node.target]
                symbolic_function_group = registration.registry.get_function_group(
                    exporter_key
                )
                assert symbolic_function_group is not None
                symbolic_fn = symbolic_function_group.get(opset_version)
                assert symbolic_fn is not None
                # TODO(wechi): current type checking throws when feeding torch._C.Graph
                # to symbolic_opset*.py functions, so we need the following wrapper.
                # After we get rid of TorchScript, we can remove this wrapper.
                graph_context = jit_utils.GraphContext(
                    graph=g,
                    block=g.block(),  # Pointless. Just make linter happy.
                    opset=opset_version,
                    original_node=g.insertPoint(),  # Pointless. Just make linter happy.
                    params_dict={},  # Pointless. Just make linter happy.
                    env={},  # Pointless. Just make linter happy.
                )
                # Map FX inputs to ONNX inputs and fill optional inputs with default values.
                ts_args = _wrap_fx_args_as_ts_args(
                    graph_context, fx_module_with_metadata, node, fx_name_to_ts_value
                )
                # The returned value could be a value of a tuple of values.
                v = symbolic_fn(graph_context, *ts_args)
                assert (
                    v is not None
                ), f"Node creates None with target={node.target}, name={node.name}, args={ts_args}"
                # Assign type and shape obtained from FakeTensorProp.
                # _fill_tensor_types(v, node.meta["val"])
                # One fx node could produce multiple outputs (e.g., tuple of tensors); in
                # that case, v is a tuple of TorchScript values.
                fx_name_to_ts_value[node.name] = v
            elif node.target == operator.getitem and isinstance(node.args, tuple):
                ts_value_tuple = fx_name_to_ts_value[node.args[0].name]
                if isinstance(ts_value_tuple, tuple):
                    v = ts_value_tuple[node.args[1]]
                    assert (
                        v is not None
                    ), f"Node creates None with target={node.target} and name={node.name}"
                    fx_name_to_ts_value[node.name] = v
                else:
                    # TODO: lots of repeated code from above, remove this hack.
                    symbolic_function_group = registration.registry.get_function_group(
                        "aten::__getitem_"
                    )
                    assert symbolic_function_group is not None
                    symbolic_fn = symbolic_function_group.get(opset_version)
                    assert symbolic_fn is not None
                    graph_context = jit_utils.GraphContext(
                        graph=g,
                        block=g.block(),  # Pointless. Just make linter happy.
                        opset=opset_version,
                        original_node=g.insertPoint(),  # Pointless. Just make linter happy.
                        params_dict={},  # Pointless. Just make linter happy.
                        env={},  # Pointless. Just make linter happy.
                    )
                    # Map FX inputs to ONNX inputs and fill optional inputs with default values.
                    ts_args = _wrap_fx_args_as_ts_args(
                        graph_context,
                        fx_module_with_metadata,
                        node,
                        fx_name_to_ts_value,
                    )
                    v = symbolic_fn(graph_context, *ts_args)
                    assert (
                        v is not None
                    ), f"Node creates None with target={node.target}, name={node.name}, args={ts_args}"
                    # One fx node could produce multiple outputs (e.g., tuple of tensors); in
                    # that case, v is a tuple of TorchScript values.
                    fx_name_to_ts_value[node.name] = v
            elif node.target == torch.fx._symbolic_trace._assert_is_none:
                # Skip the assert_is_none node because it is isolated from other computation and
                # ONNX doesn't have a corresponding ASSERT op.
                pass
            else:
                raise RuntimeError(
                    "Unknown call_function target: {}".format(node.target)
                )
        elif node.op == "output":

            def register_outputs(
                ts_outputs: Union[torch._C.Value, Tuple[torch._C.Value, ...]]
            ):
                if isinstance(ts_outputs, torch._C.Value):
                    g.registerOutput(ts_outputs)
                else:
                    for ts_output in ts_outputs:
                        assert isinstance(
                            ts_output, torch._C.Value
                        ), f"ts_output must be a torch._C.Value, not {type(ts_output)}"
                        g.registerOutput(ts_output)

            if isinstance(node.args[0], torch.fx.Node):
                ts_value_or_ts_value_tuple = fx_name_to_ts_value[node.args[0].name]
                register_outputs(ts_value_or_ts_value_tuple)
            else:
                # ONNX can't represent collection types (e.g., dictionary, tuple of tuple of
                # tensor, etc), we flatten the collection and register each element as output.
                flat_args, _ = _pytree.tree_flatten(node.args[0])
                for arg in flat_args:
                    assert isinstance(
                        arg, torch.fx.Node
                    ), f"ts_output must be a torch.fx.Node, not {type(arg)}"
                    ts_value_or_ts_value_tuple = fx_name_to_ts_value[arg.name]
                    register_outputs(ts_value_or_ts_value_tuple)
        elif node.op == "call_method":
            # TODO(wechi): Support call_method.
            raise RuntimeError("call_method is not supported yet.")
        elif node.op == "call_module":
            # TODO(wechi): Support call_module.
            raise RuntimeError("call_module is not supported yet.")
        elif node.op == "get_attr":
            current_attr = fx_module_with_metadata
            sub_attr_names = node.target.split(".")
            # If node.targe is "conv.weight", the following loop first
            # assigns fx_module_with_metadata.conv to current_attr, and then
            # fx_module_with_metadata.conv.weight to current_attr.
            while sub_attr_names:
                sub_attr_name = sub_attr_names.pop(0)
                if not hasattr(current_attr, sub_attr_name):
                    raise ValueError(
                        f"Attribute {sub_attr_name} is not found in {current_attr}."
                    )
                current_attr = getattr(current_attr, sub_attr_name)

            v = g.addInput(node.name)
            v.setType(torch._C.TensorType.create_from_tensor(current_attr))
            assert (
                v is not None
            ), f"Node creates None with target={node.target} and name={node.name}"
            fx_name_to_ts_value[node.name] = v
            ts_name_to_real_tensor[v.debugName()] = current_attr
        else:
            # TODO(wechi): Support get_attr, call_module, call_method.
            raise RuntimeError("Found node type not defined in torch.fx: " + node.op)

    torch._C._jit_pass_onnx_scalar_type_analysis(
        g, lowprecision_cast=True, opset_version=opset_version
    )

    # When replace aten with onnx ops, the node-level shape type inference uses
    # ConstantValueMap which will not be cleared up until graph-level
    # shape type inference, and could be a bug. node/graph level inference should be both applied.
    # TODO(titaiwang): If onnx shape type inference is intended to be deprecated in converter.
    # node-level shape type inference should be also deprecated as well in g.op
    if ONNX_GLOBALS.onnx_shape_inference:
        torch._C._jit_pass_onnx_graph_shape_type_inference(
            g, params_dict={}, opset_version=opset_version
        )

    return g, ts_name_to_real_tensor


def _ts_graph_to_onnx_model_in_protobuf(
    ts_graph, ts_name_to_real_tensor, opset_version
) -> Union["onnx.ModelProto", bytes]:
    proto, _, _, _ = ts_graph._export_onnx(
        initializers=ts_name_to_real_tensor,
        onnx_opset_version=opset_version,
        dynamic_axes={},
        defer_weight_export=False,
        operator_export_type=torch.onnx.OperatorExportTypes.ONNX,
        strip_doc_string=False,
        keep_initializers_as_inputs=False,
        custom_opsets={},
        add_node_names=True,
        onnx_file_path="",
        node_attr_to_name={},
    )

    return proto


def _shape_inference_with_fake_tensor(decomposed_module: torch.fx.GraphModule, *args):
    # Use this FakeTensorMode to
    # 1. convert nn.Parameter's in nn.Module to FakeTensor
    # 2. run FakeTensorProp
    # If (1) and (2) are done with difference FakeTensorMode's, undefined behavior may
    # happen.
    fake_tensor_mode = fake_tensor.FakeTensorMode()

    def to_fake_tensor(x):
        if isinstance(x, torch.Tensor) and not isinstance(x, fake_tensor.FakeTensor):
            return fake_tensor_mode.from_tensor(x)
        return x

    # "args" are FakeTensor in FakeTensorProp so the parameters and buffers
    # in model must be converted to FakeTensor as well.
    fake_parameters_and_buffers = {
        k: to_fake_tensor(v)
        for k, v in itertools.chain(
            decomposed_module.named_parameters(), decomposed_module.named_buffers()
        )
    }

    # Shape inference via FakeTensorProp
    with stateless._reparametrize_module(
        decomposed_module, fake_parameters_and_buffers
    ):
        # Assign output types and shapes to each node.
        # TODO(wechi): It's possible to get symbolic types (and shapes)
        # for each node's output. Consider to set "tracing_mode=symbolic"
        # when calling make_fx and then remove FakeTensorProp below.
        fake_tensor_prop.FakeTensorProp(decomposed_module, fake_tensor_mode).propagate(
            *args
        )

    return decomposed_module


def _rename_placeholder_targets(
    module: torch.fx.GraphModule, reference_module: torch.fx.GraphModule
):
    """Align the argument names in module with those in reference_module.
    After calling this function, the two forward(...) in module and reference_module should have
    the same signature.
    """
    placeholders = [n for n in module.graph.nodes if n.op == "placeholder"]
    reference_placeholders = [
        n for n in reference_module.graph.nodes if n.op == "placeholder"
    ]

    for placeholder, reference_placeholder in zip(placeholders, reference_placeholders):
        placeholder.target = reference_placeholder.target
        placeholder.name = reference_placeholder.name

    module.recompile()


def _export(
    module: torch.fx.GraphModule,
    opset_version=None,
    *args,
    decomposition_table: Dict[torch._ops.OpOverload, Callable] = None,
    use_binary_format: bool = True,
) -> Union["onnx.ModelProto", bytes]:
    # Export FX graph to ONNX ModelProto.
    if decomposition_table is None:
        # Use default decomposition table.
        decomposition_table = _ONNX_FRIENDLY_DECOMPOSITION_TABLE
    # Apply decomposition table to the input graph.
    # Make sure the feed-in "module" is stateless.
    decomposed_module = proxy_tensor.make_fx(
        module,
        decomposition_table=decomposition_table,
        tracing_mode="fake",
        _allow_non_fake_inputs=True,
    )(*args)
    # Rename placeholder targets to match the original module's signature since
    # We don't want to map forward(x, y, z) to forward(arg0, arg1, arg2).
    _rename_placeholder_targets(decomposed_module, module)
    # Run FakeTensorProp on decomposed_module.
    # Symbolic output of the i-th node can be accessed via
    # decomposed_module.graph.nodes[i].meta["val"]
    decomposed_module = _shape_inference_with_fake_tensor(decomposed_module, *args)

    # We want to pass list of ints and floats to TorchScript graph correctly
    # in _export_fx_to_ts, so we must disable FakeTensorMode. Otherwise, graph may
    # receive FakeTensor and results runtime error. In addition, TorchScript-based
    # ONNX exporter used in _ts_graph_to_onnx_model_in_protobuf is not compatible
    # with FakeTensorMode.
    with torch.utils._mode_utils.no_dispatch():
        ts_graph, ts_initializers = _export_fx_to_ts(decomposed_module, opset_version)
        # Export TorchScript graph to ONNX ModelProto.
        onnx_model = _ts_graph_to_onnx_model_in_protobuf(
            ts_graph, ts_initializers, opset_version
        )
    if use_binary_format:
        # Return ModelProto in binary format.
        return onnx_model
    # Return ModelProto in readable format (printable).
    model_proto = onnx.ModelProto.FromString(onnx_model)
    return model_proto


def export(
    fn: Union[torch.nn.Module, Callable],
    opset_version,
    *args,
    use_binary_format: bool = True,
) -> Union["onnx.ModelProto", bytes]:
    # args will be converted to symbolic tensor. Let's copy to avoid side effects.
    args = copy.deepcopy(args)
    # Translate callable to FX graph.
    #
    # TODO(wechi): There are several symbolic tracing mechanisms to convert
    # nn.Module to FX graph. We should choose the right one after they are
    # matured.
    graph_module, graph_guard = torch._dynamo.export(fn, *args, aten_graph=True)
    # Export FX graph to ONNX ModelProto.
    #
    # Note that ALL kwargs are folded into constants in graph_module, so we don't pass kwargs
    # to _export.
    return _export(
        graph_module,
        opset_version,
        *args,
        decomposition_table=_ONNX_FRIENDLY_DECOMPOSITION_TABLE,
        use_binary_format=use_binary_format,
    )


def export_without_kwargs(
    fn: Union[torch.nn.Module, Callable],
    opset_version,
    *args,
    use_binary_format: bool = True,
    **kwargs,
) -> Union["onnx.ModelProto", bytes]:
    if isinstance(fn, torch.nn.Module):
        signature = inspect.signature(fn.forward)
    else:
        signature = inspect.signature(fn)

    # We hope the input kwargs will be mapped to bound.args after binding.
    # If not, we will raise an error.
    bound = signature.bind(*args, **kwargs)
    bound.apply_defaults()
    # kwargs are not handled.
    assert not bound.kwargs

    class Wrapper(torch.nn.Module):
        def __init__(self, fn):
            super().__init__()
            self.fn = fn

        def forward(self, *args):
            result, _ = _pytree.tree_flatten(self.fn(*args))
            return result

    # args will be converted to symbolic tensor. Let's copy to avoid side effects.
    bound_args = copy.deepcopy(bound.args)
    # Translate callable to FX graph.
    #
    # TODO(wechi): There are several symbolic tracing mechanisms to convert
    # nn.Module to FX graph. We should choose the right one after they are
    # matured.

    class GraphCaptureCompiler:
        def __init__(self):
            self.captured_graph: Optional[torch.fx.GraphModule] = None
            self.captured_graph_count = 0

        def compile(self, gm: torch.fx.GraphModule, _):
            assert self.captured_graph_count == 0
            self.captured_graph = gm
            self.captured_graph_count += 1
            return gm

    compiler = GraphCaptureCompiler()
    torch._dynamo.optimize(compiler.compile, nopython=True)(Wrapper(fn))(*bound_args)
    torch._dynamo.reset()
    assert compiler.captured_graph
    # Export FX graph to ONNX ModelProto.
    return _export(
        compiler.captured_graph,
        opset_version,
        # Function optimized by _dynamo doesn't have None in args.
        *tuple(arg for arg in bound_args if arg is not None),
        decomposition_table=_ONNX_FRIENDLY_DECOMPOSITION_TABLE,
        use_binary_format=use_binary_format,
    )


def _move_placeholder_to_front(graph_module: torch.fx.GraphModule) -> None:
    """
    This function move all placeholder nodes to the front of the graph node list.
    In torch.fx.Graph, placehoder is a special assignment node. If it's not
    executed in the beginning, it could overwrite values computed by upstream
    nodes.
    """

    graph = graph_module.graph
    placeholders = []
    first_not_placeholder = None
    for node in graph.nodes:
        if node.op == "placeholder":
            placeholders.append(node)
        if first_not_placeholder is None and node.op != "placeholder":
            first_not_placeholder = node
    if first_not_placeholder is None:
        return
    for placeholder in placeholders:
        first_not_placeholder.prepend(placeholder)


def _replace_get_attr_with_placeholder(graph_module: torch.fx.GraphModule):
    """
    Replace get_attr with placeholder.
    """
    graph = graph_module.graph
    replaced_attrs = []
    for node in graph.nodes:
        if node.op == "get_attr":
            replaced_attr: Optional[torch.Tensor] = None
            # get_attr could retrieve either parameter or buffer, so
            # we need to try both.
            try:
                replaced_attr = graph_module.get_parameter(node.target)
            except AttributeError:
                # It's possible that model author use buffer instead of
                # parameter to store trainable weights. In this case,
                # 1. get_parameter will throw something like
                #    AttributeError: `bias` is not an nn.Parameter.
                # 2. get_buffer should work.
                replaced_attr = graph_module.get_buffer(node.target)

            # Reassign op type so that get_attr node becomes placeholder node.
            node.op = "placeholder"
            # The target name in placeholder must be a valid Python identifier.
            # Thus, we replace, e.g., "module.submodule.weight" with
            # "module_submodule_weight".
            node.target = node.target.replace(".", "_")
            # Default value is None. This is needed as long as the "graph_module"
            # has optional inputs. Assume the original forward signature is
            #  def forward(self, x, y=None)
            # and the replaced get_attr node has target "z". Then, the modified
            # signature should be
            #  def forward(self, x, y=None, z=None)
            # Without the following line, the signature will be
            #  def forward(self, x, y=None, z)
            # , which is not valid Python code.
            node.args = (None,)

            replaced_attrs.append(replaced_attr)

    return replaced_attrs


def export_without_parameters_and_buffers(
    module: torch.nn.Module,
    *args,
    decomposition_table: Dict[torch._ops.OpOverload, Callable] = None,
    use_binary_format: bool = True,
    opset_version: int = None,
    # kwargs are the keyword arguments to call "module"; that is,
    # module(*args, **kwargs) must run.
    **kwargs,
):
    if opset_version is None:
        opset_version = torch.onnx._constants.ONNX_DEFAULT_OPSET
    signature = inspect.signature(module.forward)

    # We hope the input kwargs will be mapped to bound.args after binding.
    # If not, we will raise an error.
    bound = signature.bind(*args, **kwargs)
    bound.apply_defaults()
    # After apply_defaults, all non keyword-only arguments are in bound.args.
    # Because below code do not support keyword-word arguments, bound.kwargs
    # must be empty.
    assert len(bound.kwargs) == 0, bound.kwargs

    # Create inputs to call symbolic trace (torch.fx.symbolic_trace)
    # Example content of concrete_args:
    #  concrete_args["x"] = torch.fx._symbolic_trace.PH
    #  concrete_args["b"] = 1
    # where "x" and "b" are argument names in "signature".
    concrete_args = {}
    for param_name, param_value in bound.arguments.items():
        if isinstance(param_value, torch.Tensor):
            # param_value can be, e.g., a real tensor or a fake tensor.
            # param_value is treated as substitable tensor symbol (aka placeholder).
            concrete_args[param_name] = torch.fx._symbolic_trace.PH
        else:
            concrete_args[param_name] = param_value

    graph_module = torch.fx.symbolic_trace(
        module, concrete_args=concrete_args, expand_submodule_call_into_operators=True
    )

    # Make sure all placeholder nodes are executed before get_attr nodes.
    # Otherwise, inputs can interleave with initializers in the final ModeoProto.graph.input.
    # Basically, we want
    #  ModeoProto.graph.input =
    #   [input_0, input_1, ..., input_n, weight_0, weight_1, ..., weight_m]
    # and we don't want
    #  ModeoProto.graph.input =
    #   [input_0, weight_0, input_1, weight_1, ..., input_n, weight_0, weight_1, ..., weight_m]
    _move_placeholder_to_front(graph_module)
    # To save memory, move get_attr to input so that the generated model doesn't
    # have weigh tensors. "replaced_attrs" are the list of replaced weight tensors.
    replaced_attrs = _replace_get_attr_with_placeholder(graph_module)
    # Move all newly created placeholder nodes to the front of the graph.
    _move_placeholder_to_front(graph_module)
    # Finalize the graph editting.
    graph_module.recompile()

    return (
        _export(
            graph_module,
            opset_version,
            *bound.args,
            *replaced_attrs,
            decomposition_table=decomposition_table,
            use_binary_format=use_binary_format,
        ),
        graph_module,
        bound.args,
        replaced_attrs,
    )


class TorchLoadPathCaptureContext:
    """Context manager to capture the path of torch.load().

    This context manager is used to capture the path of torch.load() in
    order to save the external data of the model to the same directory
    as the model.

    Example:
        with TorchLoadPathCaptureContext() as path:
            torch.load(model_path)
        # path is the directory of model_path.
    """

    def __init__(self):
        # List of file paths processed by torch.load.
        self.paths: List[str] = []
        # Original version of torch.load.
        self.torch_load = torch.load

        def torch_load_wrapper(f, *args, **kwargs):
            # Record path.
            self.paths.append(f)
            # Then, call the original torch.load.
            return self.torch_load(f, *args, **kwargs)

        self.torch_wrapper = torch_load_wrapper

    def __enter__(self):
        torch.load = self.torch_wrapper

    def __exit__(self, exc_type, exc_value, traceback):
        torch.load = self.torch_load


def _create_tensor_proto_with_external_data(
    tensor: torch.Tensor, name: str, location: str, basepath: str
):
    """Create a TensorProto with external data from a PyTorch tensor.
    The external data is saved in os.path.join(basepath, location).

    Args:
        tensor: Tensor to be saved.
        name: Name of the tensor (i.e., initializer name in ONNX graph).
        location: Relative location of the external data file
            (e.g., "/tmp/initializers/weight_0" when model is "/tmp/model_name.onnx").
        basepath: Base path of the external data file (e.g., "/tmp/external_data" while model must be in "/tmp").


    Reference for ONNX's external data format:
        How to load?
        https://github.com/onnx/onnx/blob/5dac81ac0707bdf88f56c35c0a5e8855d3534673/onnx/external_data_helper.py#L187
        How to save?
        https://github.com/onnx/onnx/blob/5dac81ac0707bdf88f56c35c0a5e8855d3534673/onnx/external_data_helper.py#L43
        How to set ONNX fields?
        https://github.com/onnx/onnx/blob/5dac81ac0707bdf88f56c35c0a5e8855d3534673/onnx/external_data_helper.py#L88
    """
    tensor_proto = onnx.TensorProto()
    tensor_proto.name = name
    tensor_proto.data_type = torch.onnx._type_utils._SCALAR_TYPE_TO_ONNX[  # type: ignore[assignment]
        torch.onnx._type_utils._DTYPE_TO_SCALAR_TYPE[tensor.dtype]
    ]
    tensor_proto.dims.extend(tensor.shape)
    tensor_proto.data_location = onnx.TensorProto.EXTERNAL

    # Settings for saving one tensor per file.
    # Offset is zero because there is no other tensor in the same file.
    key_value_pairs = {
        "location": location,
        "offset": 0,
        "length": tensor.untyped_storage().nbytes(),
    }
    for k, v in key_value_pairs.items():
        entry = tensor_proto.external_data.add()
        entry.key = k
        entry.value = str(v)

    # Actual path to write content of tensor.
    external_data_file_path = os.path.join(basepath, location)
    if os.path.exists(external_data_file_path):
        os.remove(external_data_file_path)

    # Create external data's folder if not exists.
    external_data_dir_path = os.path.dirname(external_data_file_path)
    if not os.path.exists(external_data_dir_path):
        # if the demo_folder directory is not present
        # then create it.
        os.makedirs(external_data_dir_path)

    # Create a fresh file.
    with open(external_data_file_path, "xb") as data_file:
        # No need to call "seek" because offset is 0.
        # data_file.seek(0)
        # Write tensor content to the file.
        data_file.write(tensor.numpy().tobytes())

    return tensor_proto


def save_model_with_external_data(
    basepath: str,
    model_location: str,
    initializer_location: str,
    torch_load_paths: Tuple[str, ...],
    onnx_model: onnx.ModelProto,
):
    onnx_model_with_initializers = onnx.ModelProto()
    onnx_model_with_initializers.CopyFrom(onnx_model)
    onnx_input_names = [input.name for input in onnx_model.graph.input]

    for path in torch_load_paths:
        state_ditc = torch.load(path)
        for name, tensor in state_ditc.items():
            # Basically, "transformer.attention.self.query.weight" is mapped
            # to "transformer_attention_self_query_weight" for mimicing the
            # name-modifying code in FX-to-ONNX exporter.
            # See function _replace_get_attr_with_placeholder for details.
            refined_name = name.replace(".", "_")

            # For each refined PyTorch tensor name loaded by torch.load,
            #  1.  Search its best match in ONNX model. E.g., the match of
            #       "transformer_attention_weight" could be "attention_weight".
            #  2.  Set "tensor" as the initializer of the matched ONNX input.
            #      E.g., "tensor" is stored as the initializer of "attention_weight".
            # Step 1 is required because sometimes, tensor names are stored with prefix the dictionary
            # loaded by torch.load.
            for onnx_input_name in onnx_input_names:
                if onnx_input_name.endswith(refined_name) or refined_name.endswith(
                    onnx_input_name
                ):
                    # Find a match. Change refined_name to the matched ONNX input name, so that we
                    # create initializer with the right ONNX name.
                    refined_name = onnx_input_name
                    break

            relative_tensor_file_path = os.path.join(initializer_location, refined_name)
            # Create one file per tensor.
            # tensor_proto.raw_data is stored to external file at
            # os.path.join(basepath, relative_tensor_file_path).
            tensor_proto = _create_tensor_proto_with_external_data(
                tensor, refined_name, relative_tensor_file_path, basepath
            )
            # Add the tensor_proto to the ONNX model as an initializer with external data.
            onnx_model_with_initializers.graph.initializer.append(tensor_proto)

    # model_location should be a pure file name such as "file_name.onnx", not "folder/file_name.onnx".
    onnx.save(onnx_model_with_initializers, os.path.join(basepath, model_location))<|MERGE_RESOLUTION|>--- conflicted
+++ resolved
@@ -4,13 +4,9 @@
 import inspect
 import itertools
 import operator
-<<<<<<< HEAD
 import os
+from types import ModuleType
 from typing import Callable, Dict, List, Optional, Tuple, Union
-=======
-from types import ModuleType
-from typing import Callable, Dict, Optional, Tuple, Union
->>>>>>> 4338080b
 
 try:
     import onnx
