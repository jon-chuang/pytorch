import collections
import copy
import functools
import itertools
import logging
import operator
import re
import traceback
from dataclasses import dataclass
from typing import (
    Any,
    Callable,
    Dict,
    List,
    NamedTuple,
    Optional,
    OrderedDict,
    Set,
    Tuple,
    Union,
)

import sympy
from typing_extensions import Protocol

import torch.nn
from torch import fx
from torch._guards import (
    Checkpointable,
    Guard,
    GuardsCheckpointState,
    tracing,
    TracingContext,
)
from torch.fx.experimental.symbolic_shapes import ShapeEnv

from . import config, logging as torchdynamo_logging, variables
from .bytecode_transformation import create_instruction, Instruction, unique_id
from .codegen import PyCodegen
from .exc import BackendCompilerFailed, unimplemented
from .guards import GuardBuilder
from .mutation_guard import is_dynamic_nn_module
from .side_effects import SideEffects
from .source import ConstantSource, LocalSource, Source
from .utils import (
    assert_no_fake_params_or_buffers,
    checkpoint_params,
    CleanupHook,
    clone_inputs,
    count_calls,
    counters,
    format_graph_tabular,
    same,
)
from .variables.base import VariableTracker
from .variables.builder import GraphArg, TrackedFake, VariableBuilder, wrap_fx_proxy
from .variables.nn_module import NNModuleVariable
from .variables.tensor import (
    DynamicShapeVariable,
    TensorVariable,
    UnspecializedNumpyVariable,
    UnspecializedPythonVariable,
)

log = logging.getLogger(__name__)


# TODO: I think this accepts int arguments too
class CompiledFn(Protocol):
    def __call__(self, *args: torch.Tensor) -> Tuple[torch.Tensor, ...]:
        ...


CompilerFn = Callable[[fx.GraphModule, List[torch.Tensor]], CompiledFn]


class OutputGraphState(NamedTuple):
    graphargs: List[GraphArg]
    guard_state: GuardsCheckpointState
    nn_modules: Optional[Dict[str, torch.nn.Module]]
    side_effects: SideEffects
    timestamp: int
    name_to_input: OrderedDict[str, Optional[fx.Proxy]]

    def diff(self, other: "OutputGraphState", *, prefix: str = "") -> Optional[str]:
        for k in self._fields:
            if k == "guard_state":
                r = self.guard_state.diff(other.guard_state)
                if r is not None:
                    return r
                continue
            elif k == "side_effects":
                r = self.side_effects.diff(other.side_effects)
                if r is not None:
                    return r
                continue

            sv = getattr(self, k)
            ov = getattr(other, k)
            if sv != ov:
                return f"{prefix}{k} mismatch: {sv} != {ov}"
        return None

    # Back compat .guards api
    @property
    def guards(self):
        return self.guard_state.dynamo_guards


@functools.lru_cache(None)
def _step_logger():
    return torchdynamo_logging.get_step_logger(log)


@dataclass
class GraphCompileReason:
    """Stores why a given output graph was compiled; i.e. what caused the graph break."""

    reason: str
    user_stack: List[traceback.FrameSummary]


def _get_gen_rand_values_fn(random_calls):
    def _gen_rand_values():
        return [fn(*args, **kwargs) for fn, args, kwargs in random_calls]

    return _gen_rand_values


class FakeRootModule(torch.nn.Module):
    """Trick the constructor of fx.GraphModule"""

    def __init__(self, nn_modules: Dict[str, torch.nn.Module]):
        super(FakeRootModule, self).__init__()
        for k, v in nn_modules.items():
            setattr(self, k, v)

    def __repr__(self):
        return "FakeRootModule(...)"


class WrapperBackend:
    def __init__(self, backend: CompilerFn, original_example_inputs):
        self.backend: CompilerFn = backend
        self.original_example_inputs = original_example_inputs

    @property
    def example_inputs(self):
        return clone_inputs(self.original_example_inputs)

    def __call__(self, gm: torch.fx.GraphModule, example_inputs: List[torch.Tensor]):

        self.restore = checkpoint_params(gm)
        self.gm = gm
        copy_gm = copy.deepcopy(self.gm)
        self.candidate = self.backend(copy_gm, self.original_example_inputs)

        if self.candidate is None or self.candidate is self.gm.forward:
            return self.gm.forward

        if not config.verify_correctness:
            return self.candidate

        # if verify_correctness=True
        try:
            correct = self.gm.forward(*self.example_inputs)
            result = self.candidate(*self.example_inputs)

            # TODO: replace `same` function with the one in testing
            if same(correct, result):
                return self.candidate

            raise RuntimeError(f"incorrect results of backend {self}")
            return self.gm.forward

        except Exception:
            log.exception("error in verify_correctness")
            raise
        finally:
            self.restore()


class OutputGraph(fx.Tracer, Checkpointable[OutputGraphState]):
    """
    Wrapper class to hold outputs of InstructionTranslator.  Mainly the
    generated fx.Graph.
    """

    def __init__(
        self,
        f_globals: Dict[str, Any],
        code_options: Dict[str, Any],
        compiler_fn: CompilerFn,
        root_tx,
    ):
        super(OutputGraph, self).__init__()
        self.graph = torch.fx.Graph()
        self.graphargs: List[GraphArg] = []
<<<<<<< HEAD
        fake_mode = torch._subclasses.FakeTensorMode(
            throw_on_data_dependent_ops=True,
            shape_env=ShapeEnv() if config.dynamic_shapes else None,
        )
        self.tracing_context: TracingContext = TracingContext(fake_mode)
        # Although we prune unused graphargs before sending graphs to
        # compilers, we may have legitimately triggered shape guards
        # on "unused" inputs that we must keep track of.  So after
        # remove_unused_graphargs is called, orig_graphargs and
        # graphargs no longer alias; orig_graphargs is the original
        # graphargs, and graphargs is the pruned list.  Guard creation
        # should use original graphargs.
=======
        self.tracing_context: TracingContext = TracingContext()
        # tracked_fakes says where any tensor that was wrapped to fake came
        # from.  It is similar to GraphArg, in that all GraphArgs will get
        # will get added to TrackedFakes, but TrackedFakes also contains
        # GraphArgs that got pruned, and things like Tensor attributes which
        # aren't explicit graph inputs.  Used by shape guard
        self.tracked_fakes: List[TrackedFake] = []
>>>>>>> e48c9168
        self.orig_graphargs: List[GraphArg] = self.graphargs
        self.nn_modules: Optional[Dict[str, torch.nn.Module]] = dict()
        self.side_effects = SideEffects()
        self.code_options = dict(code_options)
        self.output_instructions: List[Instruction] = []
        # used to track nodes that are added between calls of copy_graphstate
        # and restore_graphstate
        self.timestamp = 0
        # Node => computed real value (see utils.get_real_value)
        self.real_value_cache: Dict[fx.Node, torch.Tensor] = {}

        # Not checkpointed
        self.compiler_fn: CompilerFn = compiler_fn
        self.root_globals = f_globals
        self.root_tx = root_tx
        from torch._dynamo.symbolic_convert import InstructionTranslatorBase

        self._current_tx: List[InstructionTranslatorBase] = []
        self.cleanups: List[CleanupHook] = []
        self.should_exit = False
        self.random_values_var = None
        self.initial_random_state = ()
        self.unspec_variable_map: Dict[
            str, Union[UnspecializedNumpyVariable, UnspecializedPythonVariable]
        ] = {}
        self.intermediary_symbols: Dict[sympy.Expr, None] = {}

        # Enables creating unique node names by tracking
        # all current placeholder node names
        self.name_to_input: OrderedDict[
            str, Optional[fx.Proxy]
        ] = collections.OrderedDict()

    @property
    def output(self):
        return self

    @property
    def fake_mode(self):
        return self.root_tx.fake_mode

    @property
    def shape_env(self):
        return self.tracing_context.fake_mode.shape_env

    @property
    def guards(self) -> Set[Guard]:
        return self.tracing_context.guards_context.dynamo_guards

    def push_tx(self, tx):
        self._current_tx.append(tx)

    def pop_tx(self):
        return self._current_tx.pop()

    @property
    def current_tx(self):
        return self.root_tx if not self._current_tx else self._current_tx[-1]

    def copy_graphstate(self) -> OutputGraphState:
        """Create a checkpoint of the current state by copying everything"""
        assert self.nn_modules is not None
        guards_graph_state = self.tracing_context.guards_context.copy_graphstate()
        state = OutputGraphState(
            list(self.graphargs),
            guards_graph_state,
            dict(self.nn_modules),
            self.side_effects.clone(),
            self.timestamp,
            self.name_to_input.copy(),
        )
        self.timestamp += 1
        return state

    def restore_graphstate(self, state: OutputGraphState):
        """Restore a checkpoint created by self.copy_graphstate()"""
        (
            self.graphargs,
            guards_state,
            self.nn_modules,
            self.side_effects,
            self.timestamp,
            self.name_to_input,
        ) = state
        self.tracing_context.guards_context.restore_graphstate(guards_state)
        # FX deepcopy doesn't work for a partially created graph, so just remove new nodes
        removed_nodes = 0
        for node in reversed(list(self.graph.nodes)):
            if node.meta["creation_timestamp"] > self.timestamp:
                # Erasing node alone does not remove the meta information
                # So, remove the help tensor explicitly
                if "example_value" in node.meta:
                    del node.meta["example_value"]
                self.remove_node(node)
                self.real_value_cache.pop(node, None)
                removed_nodes += 1
        log.debug(f"restore_graphstate: removed {removed_nodes} nodes")

    def count_calls(self):
        return count_calls(self.graph)

    def get_submodule(self, keys):
        assert keys
        obj = self.nn_modules
        for k in keys.split("."):
            if isinstance(obj, dict):
                obj = obj[k]
            else:
                obj = getattr(obj, k)
        return obj

    def create_graph_input(self, name, type_expr=None):
        # unique
        if name in self.name_to_input:
            for i in itertools.count():
                if f"{name}_{i}" not in self.name_to_input:
                    name = f"{name}_{i}"
                    break

        if self.name_to_input:
            prev_name = next(reversed(self.name_to_input))
            ctx = self.graph.inserting_after(self.name_to_input[prev_name])
        else:
            ctx = self.graph.inserting_before(None)
        with ctx:
            proxy = self.create_proxy("placeholder", name, (), {}, type_expr=type_expr)
            self.name_to_input[name] = proxy.node
            return proxy

    def new_var(self, name="tmp"):
        existing = set(self.code_options["co_varnames"])
        for i in itertools.count():
            var = f"___{name}_{i}"
            if var not in existing:
                self.code_options["co_varnames"] = self.code_options["co_varnames"] + (
                    var,
                )
                return var

    def update_co_names(self, name):
        """Ensure self.code_options.co_names contains name"""
        if name not in self.code_options["co_names"]:
            self.code_options["co_names"] = tuple(self.code_options["co_names"]) + (
                name,
            )

    def register_attr_or_module(
        self, target: Union[torch.nn.Module, torch.Tensor, Any], *names, **options
    ):
        if is_dynamic_nn_module(target):
            return variables.UnspecializedNNModuleVariable(target, **options)

        options = dict(options)
        options["guards"] = set(options.get("guards", []))
        source: Source = options.get("source", None)
        if isinstance(target, torch.Tensor):
            if source:
                options["guards"].add(source.make_guard(GuardBuilder.TENSOR_MATCH))

            def wrap_name(module_key):
                return wrap_fx_proxy(
                    self.root_tx,
                    self.create_proxy("get_attr", module_key, tuple(), {}),
                    example_value=target,
                    **options,
                )

        elif isinstance(target, torch.nn.Module):
            assert isinstance(target, torch.nn.Module)
            options["guards"].add(source.make_guard(GuardBuilder.NN_MODULE))

            def wrap_name(module_key):
                return NNModuleVariable(type(target), module_key, **options)

        elif isinstance(target, (torch.SymInt, torch.SymFloat)):
            # HACKY CODE REGION BEGIN
            # WE ARE PIGGYBACKING ON EXISTING INFRA TO REGISTER ATTRS
            # This ultimately gets written to self.nn_modules, which is unfortunate
            # Attrs that are tenors and symints and such need to be migrated to have their
            # own storage
            # alas, this is like this for now
            self.intermediary_symbols.update({target.get_pyobj().expr: None})

            def wrap_name(module_key):
                return DynamicShapeVariable.create(
                    self,
                    self.create_proxy("get_attr", module_key, tuple(), {}),
                    dyn_shape=target,
                    **options,
                )

            # HACKY CODE REGION END
        else:

            def wrap_name(module_key):
                self.output.update_co_names(module_key)
                self.root_globals[module_key] = target
                return VariableBuilder(self, ConstantSource(source_name=module_key))(
                    target
                )

        assert self.nn_modules is not None
        for k, v in self.nn_modules.items():
            if v is target:
                # it already exists
                return wrap_name(k)

        # create a new unique name
        name = "_".join(map(str, names))
        # e.g. repalce abc.xyz[123].qkv with abc.xyz_123.qkv
        name = re.sub(r"\[(\d+)\]", r"_\g<1>", name)
        # e.g. replace abc.xyz_123.qkv with abc_xyz_123_qkv
        name = re.sub(r"[^a-zA-Z0-9]", "_", name)

        if not name or not name[0].isalpha():
            name = "sub" + name
        base = name
        for i in itertools.count():
            if name not in self.nn_modules:
                self.nn_modules[name] = target
                return wrap_name(name)
            name = f"{base}_{i}"

        raise AssertionError("unreachable")

    def compile_subgraph(
        self, tx, partial_convert=False, reason: Optional[GraphCompileReason] = None
    ):
        """
        Generate a subgraph to continue execution on user code.
        Automatically restore live variables.
        """
        from .eval_frame import disable

        self.partial_convert = partial_convert
        self.compile_subgraph_reason = reason

        log.debug(f"COMPILING GRAPH due to {reason}")

        if not all(block.can_restore() for block in tx.block_stack):
            unimplemented("compile_subgraph with block_depth != 0")

        for block in reversed(tx.block_stack):
            block.exit(tx)

        tx.prune_dead_locals()
        stack_values = list(tx.stack)
        assert self.nn_modules is not None
        root = FakeRootModule(self.nn_modules)

        # Add all the local vars to the "stack" so restore at the end
        restore_vars = []
        val_to_names: OrderedDict[
            VariableTracker, List[str]
        ] = collections.OrderedDict()
        if stack_values:
            val_to_names[stack_values[-1]] = list()
        for k, v in tx.symbolic_locals.items():
            if isinstance(v.source, LocalSource) and v.source.name() == k:
                continue  # no need to restore initial state
            if v not in val_to_names:
                val_to_names[v] = list()
            val_to_names[v].append(k)
        for v in val_to_names.keys():
            restore_vars.extend(val_to_names[v])
            stack_values.extend([v] * len(val_to_names[v]))

        # to handle random calls
        if len(tx.random_calls) > 0:
            random_calls_instructions = []
            self.random_values_var = self.new_var("random_values")
            rand_fn_name = unique_id("__gen_rand_values")
            rand_fn = disable(_get_gen_rand_values_fn(tx.random_calls))
            self.install_global(rand_fn_name, rand_fn)
            codegen = PyCodegen(tx, root)
            random_calls_instructions.extend(
                [
                    codegen.create_load_global("random", add=True),
                    codegen.create_load_attr("setstate"),
                    codegen.create_load_const(tx.output.initial_random_state),
                    create_instruction("CALL_FUNCTION", 1),
                ]
            )
            random_calls_instructions.extend(codegen.load_function_name(rand_fn_name))
            random_calls_instructions.extend(
                [
                    create_instruction("CALL_FUNCTION", 0),
                    codegen.create_store(tx.output.random_values_var),
                ]
            )
            self.add_output_instructions(random_calls_instructions)

        if (
            stack_values
            and all(
                not isinstance(
                    v, (UnspecializedNumpyVariable, UnspecializedPythonVariable)
                )
                for v in stack_values
            )
            and all(isinstance(x, TensorVariable) for x in stack_values)
            and len(set(stack_values)) == len(stack_values)
            and self.side_effects.is_empty()
        ):

            # optimization to generate better code in a common case
            self.add_output_instructions(
                self.compile_and_call_fx_graph(tx, list(reversed(stack_values)), root)
                + [create_instruction("UNPACK_SEQUENCE", len(stack_values))]
            )
        else:
            graph_output_var = self.new_var("graph_out")
            pass1 = PyCodegen(tx, root, graph_output_var)
            self.side_effects.codegen_save_tempvars(pass1)
            pass1.foreach(stack_values)
            self.side_effects.codegen_update_mutated(pass1)

            # one more time now that we have established tempvars
            pass2 = PyCodegen(
                tx,
                root,
                graph_output_var,
                tempvars={val: None for val, count in pass1.uses.items() if count > 1},
            )
            self.side_effects.codegen_save_tempvars(pass2)
            pass2.foreach(stack_values)
            self.side_effects.codegen_update_mutated(pass2)

            output = []
            if count_calls(self.graph) != 0 or len(pass2.graph_outputs) != 0:
                output.extend(
                    self.compile_and_call_fx_graph(tx, pass2.graph_output_vars(), root)
                )

                if len(pass2.graph_outputs) != 0:
                    output.append(pass2.create_store(graph_output_var))
                else:
                    output.append(create_instruction("POP_TOP"))
            self.add_output_instructions(output + pass2.get_instructions())

        # restore all the live local vars
        self.add_output_instructions(
            [PyCodegen(tx).create_store(var) for var in reversed(restore_vars)]
        )

    def compile_and_call_fx_graph(self, tx, rv, root):
        """
        Generate code from self.graph and return the Instruction()s to
        call that generated code.
        """
        from .eval_frame import disable

        assert isinstance(rv, list)
        assert isinstance(root, FakeRootModule)
        for output in rv:
            self.guards.update(output.guards)

        self.create_node(
            "output", "output", (self.create_arg(tuple(x.as_proxy() for x in rv)),), {}
        )
        self.remove_unused_graphargs()
        ncalls = count_calls(self.graph)
        counters["stats"]["calls_captured"] += ncalls
        counters["stats"]["fusions_possible"] += ncalls - 1

        if config.dynamic_propagation:
            # free a bit of memory
            for node in self.graph.nodes:
                if "example_value" in node.meta:
                    del node.meta["example_value"]
            self.real_value_cache.clear()

        gm = fx.GraphModule(root, self.graph)
        gm.recompile()
        gm.compile_subgraph_reason = self.compile_subgraph_reason
        name = unique_id("__compiled_fn")

        assert_no_fake_params_or_buffers(gm)
        with tracing(self.tracing_context):
            compiled_fn = self.call_user_compiler(gm)
        compiled_fn = disable(compiled_fn)

        counters["stats"]["unique_graphs"] += 1
        self.install_global(name, compiled_fn)

        try:
            # the call to tabulate can cause a lot of memory to be allocated
            if config.log_level <= logging.INFO and config.output_code:
                graph_str = (
                    gm.print_readable()
                    if config.output_graph_code
                    else format_graph_tabular(gm.graph)
                )
                log.log(
                    logging.INFO,
                    f"TRACED GRAPH\n {name} {gm.forward.__code__.co_filename} {graph_str}\n",
                )
        except ImportError:
            log.warning(
                "Unable to print graph: `format_graph_tabular` relies on the library `tabulate`, "
                "which could not be found on this machine. Run `pip "
                "install tabulate` to install the library."
            )

        cg = PyCodegen(tx)
        cg.make_call_generated_code(name)
        return cg.get_instructions()

    def call_user_compiler(self, gm: fx.GraphModule) -> CompiledFn:
        try:
            name = (
                self.compiler_fn.__name__
                if hasattr(self.compiler_fn, "__name__")
                else ""
            )
            _step_logger()(logging.INFO, f"calling compiler function {name}")
            compiler_fn = self.compiler_fn
            # WrapperBackend needs real inputs, for now, to verify correctness
            if config.verify_correctness:
                compiler_fn = WrapperBackend(compiler_fn, self.example_inputs())

            # NOTE: [Real Tensors in Accuracy Evaluation]
            #
            # Today, tensors are passed to backends as fake at compile time. See the .fake_example_inputs()
            # call to compiler_fn below. At runtime, backends use real tensors.
            #
            # This should be a strong invariant we hold across all backends,
            # and generally, it is. However, for accuracy evaluation, we need real tensors at compile time,
            # for now, due to the unfortunate setup described below.
            #
            # Due to the nature of how we invoke comparison as a backend in two different ways:
            #
            # (1) Less bad, but still worth rewriting, WrapperBackend above, which takes
            # real inputs for its ctor. see the config.verify_correctnes above.
            #
            # (2) More bad, and very worth rewriting, the minifier installs accuracy comparison as
            # a true backend, and therefore needs to be compiled with real inputs. This is made trickier
            # by the fact that the minifier will spawn new processes during minification. As such, we have
            # created a global flag, MINIFIER_SPAWNED, that should be set IF AND ONLY IF this run was spawned
            # as part of accuracy minification. This flag is not a contract, and ideally will not be here long.
            #
            # The longer term PoR is to:
            # (A) Rewrite the minifier accuracy evaluation and verify_correctness code to share the same
            # correctness and accuracy logic, so as not to have two different ways of doing the same thing.
            #
            # (B) Refactor minifier accuracy backend to do its comparison fully at runtime, so as not to need to
            # pass real tensors to it at compile time.
            is_top_level_minifying = (
                config.repro_after is not None and config.repro_level == 4
            )
            if torch._dynamo.debug_utils.MINIFIER_SPAWNED or is_top_level_minifying:
                compiled_fn = compiler_fn(gm, self.example_inputs())
            elif config.DO_NOT_USE_legacy_non_fake_example_inputs:
                compiled_fn = compiler_fn(gm, self.example_inputs())
            else:
                compiled_fn = compiler_fn(gm, self.fake_example_inputs())
            _step_logger()(logging.INFO, f"done compiler function {name}")
            assert callable(compiled_fn), "compiler_fn did not return callable"
        except Exception as e:
            compiled_fn = gm.forward
            raise BackendCompilerFailed(self.compiler_fn, e) from e
        return compiled_fn

    def fake_example_inputs(self) -> List[torch.Tensor]:
        result = []
        for arg in self.graphargs:
            example = arg.get_fake_examples()
            if example is not None:
                result.extend(example)
            else:
                # Fallback, in case fake_tensor was not set
                # Particularly for graph args that are not tensors
                result.extend(arg.get_examples())
        return result

    def example_inputs(self) -> List[torch.Tensor]:
        result = []
        for arg in self.graphargs:
            result.extend(arg.get_examples())
        return result

    def remove_unused_graphargs(self) -> None:
        for node in reversed(list(self.graph.nodes)):
            if len(list(node.users)) == 0:
                if node.op == "get_attr":
                    self.remove_node(node)
                elif node.op == "call_function" and node.target is operator.getitem:
                    self.remove_node(node)

        expanded_graphargs = []
        for arg in self.graphargs:
            expanded_graphargs.extend([arg] * len(arg))
            arg.uses = 0

        for node, arg in zip(self.graph.nodes, expanded_graphargs):
            assert node.op == "placeholder"
            arg.uses += len(node.users)

        for node, arg in list(zip(self.graph.nodes, expanded_graphargs)):
            if arg.uses == 0:
                log.debug(f"REMOVE UNUSED GRAPHARG {arg.source.name()}")
                if "example_value" in node.meta:
                    del node.meta["example_value"]
                self.remove_node(node)
                self.real_value_cache.pop(node, None)

        self.graphargs = [arg for arg in self.graphargs if arg.uses > 0]

    def add_output_instructions(self, prefix: List[Instruction]) -> None:
        """
        We call this on the creation of a new compiled subgraph that is inserted
        before user code.
        """
        self.output_instructions.extend(prefix)
        self.should_exit = True

    def install_global(self, name, value) -> None:
        self.cleanups.append(CleanupHook.create(self.root_globals, name, value))

    def cleanup(self) -> None:
        # There is a reference cycle between tracer and OutputGraph, causing
        # some of the tensor objects to be held alive for longer than necessary.

        # Clear cache for conversion of real -> fake tensors
        self.root_tx.fake_mode.fake_tensor_converter = None
        self.root_tx = None

        # Note: generated fx graph will hold a reference to the nn_module,
        # So depending on the backend they may not be released
        self.nn_modules = None

        # Cleanup graphargs
        for graph_arg in self.graphargs:
            graph_arg.erase()

        for node in self.graph.nodes:
            if "example_value" in node.meta:
                del node.meta["example_value"]
        self.real_value_cache.clear()
        self.name_to_input.clear()

    def create_proxy(
        self,
        kind,
        target,
        args,
        kwargs,
        name=None,
        type_expr=None,
        proxy_factory_fn=None,
    ):
        rv = super().create_proxy(
            kind, target, args, kwargs, name, type_expr, proxy_factory_fn
        )

        # append stack trace to fx node
        tx = self.current_tx

        nn_module_stack = tx.nn_module_stack
        if nn_module_stack:
            rv.node.meta["nn_module_stack"] = nn_module_stack.copy()

        frame_summaries: List[traceback.FrameSummary] = []
        while tx:
            frame_summaries.append(tx.frame_summary())
            tx = getattr(tx, "parent", None)

        # official from_list stub doesn't have new-style type
        msgs = traceback.StackSummary.from_list(frame_summaries).format()  # type: ignore[arg-type]

        # Carry module_stack along with node.stack_trace for reusing stacktrace propagation infra
        nn_module_stack_str = f"Module stack: {nn_module_stack}\n"
        rv.node.stack_trace = nn_module_stack_str + " | ".join(msgs)

        return rv

    def create_node(self, *args, **kwargs):
        node = super().create_node(*args, **kwargs)
        node.meta["creation_timestamp"] = self.timestamp
        return node

    # Note: we did not override erase_node since
    # we call self.graph.erase_node elsewhere
    def remove_node(self, node):
        self.graph.erase_node(node)
        self.name_to_input.pop(node.name, None)<|MERGE_RESOLUTION|>--- conflicted
+++ resolved
@@ -196,12 +196,17 @@
         super(OutputGraph, self).__init__()
         self.graph = torch.fx.Graph()
         self.graphargs: List[GraphArg] = []
-<<<<<<< HEAD
         fake_mode = torch._subclasses.FakeTensorMode(
             throw_on_data_dependent_ops=True,
             shape_env=ShapeEnv() if config.dynamic_shapes else None,
         )
         self.tracing_context: TracingContext = TracingContext(fake_mode)
+        # tracked_fakes says where any tensor that was wrapped to fake came
+        # from.  It is similar to GraphArg, in that all GraphArgs will get
+        # will get added to TrackedFakes, but TrackedFakes also contains
+        # GraphArgs that got pruned, and things like Tensor attributes which
+        # aren't explicit graph inputs.  Used by shape guard
+        self.tracked_fakes: List[TrackedFake] = []
         # Although we prune unused graphargs before sending graphs to
         # compilers, we may have legitimately triggered shape guards
         # on "unused" inputs that we must keep track of.  So after
@@ -209,15 +214,6 @@
         # graphargs no longer alias; orig_graphargs is the original
         # graphargs, and graphargs is the pruned list.  Guard creation
         # should use original graphargs.
-=======
-        self.tracing_context: TracingContext = TracingContext()
-        # tracked_fakes says where any tensor that was wrapped to fake came
-        # from.  It is similar to GraphArg, in that all GraphArgs will get
-        # will get added to TrackedFakes, but TrackedFakes also contains
-        # GraphArgs that got pruned, and things like Tensor attributes which
-        # aren't explicit graph inputs.  Used by shape guard
-        self.tracked_fakes: List[TrackedFake] = []
->>>>>>> e48c9168
         self.orig_graphargs: List[GraphArg] = self.graphargs
         self.nn_modules: Optional[Dict[str, torch.nn.Module]] = dict()
         self.side_effects = SideEffects()
