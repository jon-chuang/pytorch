--- conflicted
+++ resolved
@@ -1474,12 +1474,6 @@
             if type(left) is not type(right):
                 return ConstantVariable.create(False)
 
-<<<<<<< HEAD
-    # and_ is a constant fold function, so we only get here if constant fold is not valid
-=======
-        _unimplemented()
-
->>>>>>> e8ee1429
     def call_and_(self, tx, a, b):
         # Rely on constant_handler
         if isinstance(a, ConstantVariable) and isinstance(b, ConstantVariable):
