--- conflicted
+++ resolved
@@ -1197,16 +1197,7 @@
             tx.output.side_effects.is_attribute_mutation(obj)
             and name_var.is_python_constant()
         ):
-<<<<<<< HEAD
             name = name_var.as_python_constant()
-            if name == "data" and all(
-                isinstance(t, variables.TensorVariable) for t in [val, obj]
-            ):
-                unimplemented(
-                    ".data assignment to a tracked tensors can introduce aliasing, hence we "
-                    "need to graph break to apply the aliasing (or track new aliased tensors) "
-                    "to continue to trace the graph"
-                )
             if name == "requires_grad" and isinstance(obj, variables.TensorVariable):
                 unimplemented(
                     "mutating requires_grad can introduce a new leaf from non-leaf or vice versa in "
@@ -1214,10 +1205,6 @@
                 )
             tx.output.side_effects.store_attr(obj, name, val)
             return val.add_options(self, obj, name_var)
-=======
-            tx.output.side_effects.store_attr(obj, name_var.as_python_constant(), val)
-            return val
->>>>>>> adcf9bb2
         elif isinstance(obj, variables.UserDefinedObjectVariable):
             unimplemented(
                 f"setattr(UserDefinedObjectVariable) {type(obj.value).__setattr__}"
