import collections
import functools
import inspect
import itertools
import operator
import sys
import types
from typing import Dict, List

import torch._C
import torch._numpy as tnp
from .. import config, variables
from ..bytecode_transformation import create_call_function, create_instruction
from ..exc import unimplemented
from ..source import AttrSource, ODictGetItemSource
from ..utils import check_constant_args, identity, proxy_args_kwargs
from .base import MutableLocal, VariableTracker
from .dicts import DefaultDictVariable
from .functions import (
    NestedUserFunctionVariable,
    UserFunctionVariable,
    UserMethodVariable,
)
from .user_defined import UserDefinedObjectVariable


class SuperVariable(VariableTracker):
    def __init__(self, typevar, objvar=None, specialized=False, **kwargs):
        super().__init__(**kwargs)
        self.typevar = typevar
        self.objvar = objvar
        self.specialized = specialized  # directly get attr from self.typevar if true

    def reconstruct(self, codegen):
        codegen(variables.BuiltinVariable(super))
        codegen(self.typevar)
        if self.objvar is not None:
            codegen(self.objvar)
            return create_call_function(2, True)
        else:
            return create_call_function(1, True)

    def const_getattr(self, tx, name):
        assert self.objvar, "1-arg super not implemented"
        if self.specialized:
            return getattr(self.typevar.as_python_constant(), name)
        search_type = self.typevar.as_python_constant()

        # We default to the python type of the object. However, if this is
        # a `type` or subclass of `type`, then the original object represents
        # the user defined type.
        type_to_use = self.objvar.python_type()
        if issubclass(type_to_use, type):
            type_to_use = self.objvar.value

        # TODO(jansel): there is a small chance this could trigger user code, prevent that
        return getattr(super(search_type, type_to_use), name)

    def call_method(
        self,
        tx,
        name,
        args: "List[VariableTracker]",
        kwargs: "Dict[str, VariableTracker]",
    ) -> "VariableTracker":
        options = VariableTracker.propagate(
            self, args, kwargs.values(), self.objvar, self.typevar
        )
        inner_fn = self.const_getattr(self, name)
        source = None if self.source is None else AttrSource(self.source, name)
        if inner_fn is object.__init__:
            return LambdaVariable(identity, **options)
        elif inner_fn is torch.nn.Module.__init__:
            objvar = self.objvar
            from ..side_effects import AttributeMutationNew

            if (
                isinstance(objvar, variables.UserDefinedObjectVariable)
                and isinstance(objvar.mutable_local, AttributeMutationNew)
                and not (args or kwargs)
            ):
                tx.output.guards.update(options.get("guards", set()))
                tx.output.side_effects.store_attr(
                    objvar,
                    "__call_nn_module_init",
                    variables.ConstantVariable.create(True),
                )
                return variables.ConstantVariable.create(None)
            else:
                unimplemented("super() nn.Module.__init__")
        elif isinstance(inner_fn, types.FunctionType):
            return variables.UserFunctionVariable(
                inner_fn, source=source, **options
            ).call_function(tx, [self.objvar] + args, kwargs)
        elif isinstance(inner_fn, types.MethodType):
            return variables.UserMethodVariable(
                inner_fn.__func__, self.objvar, source=source, **options
            ).call_function(tx, args, kwargs)
        elif (
            inner_fn is collections.OrderedDict.__getitem__
            and isinstance(self.objvar, variables.UserDefinedObjectVariable)
            and self.objvar.source
            and len(args) == 1
            and len(kwargs) == 0
            and args[0].is_python_constant()
        ):
            from .builder import VariableBuilder

            key = args[0].as_python_constant()
            return VariableBuilder(tx, ODictGetItemSource(self.objvar.source, key))(
                collections.OrderedDict.__getitem__(self.objvar.value, key)
            )
        elif (
            inner_fn in (collections.OrderedDict.__setitem__, object.__setattr__)
            and isinstance(self.objvar, variables.CustomizedDictVariable)
            and args
            and variables.ConstDictVariable.is_valid_key(args[0])
            and self.objvar.mutable_local
        ):
            assert not kwargs and len(args) == 2
            k = variables.ConstDictVariable.get_key(args[0])

            newval = collections.OrderedDict(self.objvar.items)
            newval[k] = args[1]

            new_rec_contains = self.objvar.recursively_contains.union(
                args[1].recursively_contains
            )
            if args[1].mutable_local is not None:
                new_rec_contains.add(args[1].mutable_local)

            return tx.replace_all(
                self.objvar,
                self.objvar.modifed(newval, new_rec_contains, **options),
            )
        else:
            unimplemented(f"non-function or method super: {inner_fn}")


class UnknownVariable(VariableTracker):
    """
    It could be anything!
    """


class DelayGraphBreakVariable(UnknownVariable):
    """
    Used to insert a dummy variable in the stack to do the graph break at CALL_FUNCTION.
    """


class ComptimeVariable(VariableTracker):
    """
    This variable is special, it lets you execute arbitrary code at
    Dynamo compile time
    """

    def reconstruct(self, codegen):
        raise NotImplementedError("comptime is special form")

    def var_getattr(self, tx, name: str) -> "VariableTracker":
        from ..comptime import comptime

        # To support the comptime.print_graph convenience accessors
        from .functions import UserFunctionVariable

        return UserFunctionVariable(
            getattr(comptime, name), source=AttrSource(self.source, name)
        )

    def call_function(
        self, tx, args: "List[VariableTracker]", kwargs: "Dict[str, VariableTracker]"
    ) -> "VariableTracker":
        from ..comptime import ComptimeContext

        # TODO: support an expression form as well

        assert not kwargs
        assert len(args) == 1
        fn = args[0]
        if isinstance(fn, UserFunctionVariable):
            fn.get_function()(ComptimeContext(tx))
        elif isinstance(fn, NestedUserFunctionVariable):
            # We have to manually bind the freevars ourselves
            code = fn.get_code()
            assert not fn.closure, (
                "comptime function must not have free variables, "
                f"but these variables were free: {code.co_freevars}"
            )
            func = types.FunctionType(
                code,
                fn.f_globals,
                fn.fn_name.as_python_constant(),
                tuple(fn.defaults.items) if fn.defaults else None,
                # We could automatically promote free variables into
                # ComptimeVar but this is confusing if you access
                # a free variable that we actually DO have the runtime
                # value for
                # tuple(make_cell(ComptimeVar(i)) for i in fn.closure.items)
                tuple(),
            )
            func(ComptimeContext(tx))
        else:
            raise RuntimeError(f"unsupported argument to comptime: {type(fn)}")

        return variables.ConstantVariable.create(None)


class ClosureVariable(UnknownVariable):
    def __init__(self, name, **kwargs):
        super().__init__(**kwargs)
        self.name = name

    def reconstruct(self, codegen):
        return [codegen.create_load_closure(self.name)]


# closure variable created by an inlined function
class InlinedClosureVariable(UnknownVariable):
    def __init__(self, name, **kwargs):
        super().__init__(**kwargs)
        self.name = name

    def reconstruct(self, codegen):
        return [codegen.create_load_closure(self.name)]


class NewCellVariable(VariableTracker):
    def __init__(self, **kwargs):
        super().__init__(**kwargs)


class NewGlobalVariable(VariableTracker):
    def __init__(self, **kwargs):
        super().__init__(**kwargs)


class InspectSignatureVariable(VariableTracker):
    """represents inspect.signature(...)"""

    @staticmethod
    def create(callable, **kwargs):
        if kwargs:
            unimplemented(f"inspect.signature with {kwargs}")
        return InspectSignatureVariable(callable)

    def __init__(self, inspected, **kwargs):
        super().__init__(**kwargs)
        self.inspected = inspected


def produce_trampoline_autograd_fwd(fn_cls):
    def trampoline_autograd_fwd(*args, **kwargs):
        return fn_cls.forward(*args, **kwargs)

    trampoline_autograd_fwd._origin = produce_trampoline_autograd_fwd
    return trampoline_autograd_fwd


def produce_trampoline_autograd_bwd(fn_cls):
    def trampoline_autograd_bwd(*args, **kwargs):
        return fn_cls.backward(*args, **kwargs)

    trampoline_autograd_bwd._origin = produce_trampoline_autograd_bwd
    return trampoline_autograd_bwd


def produce_trampoline_autograd_apply(fn_cls):
    def trampoline_autograd_apply(*args, **kwargs):
        return fn_cls.apply(*args, **kwargs)

    trampoline_autograd_apply._origin = produce_trampoline_autograd_apply
    return trampoline_autograd_apply


class AutogradFunctionVariable(VariableTracker):
    """represents a torch.autograd.Function subclass"""

    def __init__(self, fn_cls, **kwargs):
        super().__init__(**kwargs)
        self.fn_cls = fn_cls

    def call_apply(self, tx, args, kwargs):
        requires_grad = False

        def visit(node):
            nonlocal requires_grad
            if isinstance(node, variables.TensorVariable):
                if node.requires_grad is not False:
                    requires_grad = True
            if isinstance(node, variables.NNModuleVariable):
                if node.is_training(tx):
                    requires_grad = True
            return node

        VariableTracker.apply(visit, (args, kwargs))

        ctx = AutogradFunctionContextVariable.create(tx)
        args = [ctx, *args]

        if (
            requires_grad
            and torch.is_grad_enabled()
            and config.capture_autograd_function
        ):
            # Note - this is the same check used in autograd/function.py, except inverted.
            # If we want to support functorch transforms here, we will need to enable this.
            if (
                self.fn_cls.setup_context
                != torch.autograd.function._SingleLevelFunction.setup_context
            ):
                unimplemented(
                    "NYI - autograd.Function with custom setup_context method"
                )

            vjp_fn = self.fn_cls.vjp  # type: ignore[attr-defined]
            if vjp_fn is not torch.autograd.Function.vjp:
                unimplemented("NYI - User defind vjp")

            jvp_fn = self.fn_cls.jvp  # type: ignore[attr-defined]
            if jvp_fn is not torch.autograd.Function.jvp:
                unimplemented("NYI - User defind jvp")

            from .higher_order_ops import (
                safe_or_raise_always_restore,
                TorchHigherOrderOperatorVariable,
            )

            trampoline_autograd_apply = produce_trampoline_autograd_apply(self.fn_cls)
            trampoline_autograd_fwd = produce_trampoline_autograd_fwd(self.fn_cls)
            trampoline_autograd_bwd = produce_trampoline_autograd_bwd(self.fn_cls)

            # NOTE [On Tracing autograd.Function w/ grad]
            # The complex system described here revolves around the soundness evaluation of an autograd.Function in
            # PyTorch. The system follows a well-defined strategy for tracing, which involves three key steps: tracing
            # forward, tracing backward, and if both are sound the potential recording of an "apply" operation into the
            # graph.We trace forward, and evaluate soundness. Soundness, in this context, refers to the absence of side
            # effects, the avoidance of lifting new arguments into the trace, the production of a single tensor output,
            # and a limited input scope confined to contexts, tensors, and constants. If the forward trace is sound,
            # we install any guards accumulated from tracing. If not, we graph break. We trace backward, and evaluate
            # for soundness, same as forward, except with more strictness. We enable a strict mode on the tx, and
            # reject certain ops when running under this strict mode. If the backward trace is sound, we discard the
            # trace by restoring. Otherwise, we raise.

            # if both the forward and backward traces are sound, we write the autograd function’s apply into the graph.

            # For tracing forward and backward, we use UserFunctionVariable. Although it does not directly contribute
            # to soundness evaluation, it plus a  GlobalSource makes sure we can produce valid guards,
            # and that we can inline properly here. Inlining is required in order to be able to ensure that the
            # soundness evaluation works as described above.
            graph_checkpoint, checkpoint = tx.output.graph, tx.copy_graphstate()

            module_source = AttrSource(
                tx.import_source(self.fn_cls.__module__), self.fn_cls.__name__
            )
            higher_order_autograd_fn = TorchHigherOrderOperatorVariable.make(
                trampoline_autograd_fwd, source=AttrSource(module_source, "forward")
            )
            speculated_fwd_result = higher_order_autograd_fn.call_function(
                tx, args, kwargs
            )

            bwd_args = [ctx, speculated_fwd_result]
            safe_or_raise_always_restore(
                tx,
                graph_checkpoint,
                checkpoint,
                TorchHigherOrderOperatorVariable.make(
                    trampoline_autograd_bwd,
                    source=AttrSource(module_source, "backward"),
                ),
                bwd_args,
            )
            # If fwd and backward are sound, we want apply in the graph.
            # And we don't want backwards for the obvious reasons.
            args = args[1:]
            return TorchHigherOrderOperatorVariable.make(
                trampoline_autograd_apply
            ).call_function(tx, args, kwargs)

        options = VariableTracker.propagate(self, args, kwargs.values())
        options["source"] = AttrSource(AttrSource(self.source, "__class__"), "forward")
        fn = self.fn_cls.forward
        if isinstance(fn, types.FunctionType):
            return variables.UserFunctionVariable(fn, **options).call_function(
                tx, args, kwargs
            )
        elif isinstance(fn, types.MethodType):
            return variables.UserMethodVariable(
                fn.__func__, variables.UserDefinedClassVariable(self.fn_cls), **options
            ).call_function(tx, args, kwargs)
        else:
            unimplemented(
                f"non-function or method in subclass of torch.autograd.Function: {fn}"
            )

    def call_function(self, tx, args, kwargs):
        options = VariableTracker.propagate(self, args, kwargs.values())
        return AutogradFunctionVariable(self.fn_cls, source=self.source, **options)

    def call_method(
        self,
        tx,
        name,
        args: "List[VariableTracker]",
        kwargs: "Dict[str, VariableTracker]",
    ):
        if name == "backward":
            with tx.strict_translation_mode():
                if isinstance(self.fn_cls.backward, types.FunctionType):
                    backward = UserFunctionVariable(self.fn_cls.backward)
                elif isinstance(self.fn_cls.backward, types.MethodType):
                    backward = UserMethodVariable(
                        self.fn_cls.backward.__func__,
                        variables.UserDefinedClassVariable(self.fn_cls),
                    )
                    args = [backward.obj] + args
                else:
                    unimplemented(
                        f"backward is a non-function or method: {self.fn_cls.backward}"
                    )

                return tx.inline_call(tx, backward, args, kwargs)

        elif name == "forward":
            if isinstance(self.fn_cls.forward, types.FunctionType):
                forward = UserFunctionVariable(self.fn_cls.forward)
            elif isinstance(self.fn_cls.forward, types.MethodType):
                forward = UserMethodVariable(
                    self.fn_cls.forward.__func__,
                    variables.UserDefinedClassVariable(self.fn_cls),
                )
                args = [forward.obj] + args
            else:
                unimplemented(
                    f"forward is a non-function or method: {self.fn_cls.forward}"
                )

            return tx.inline_call(tx, forward, args, kwargs)

        else:
            unimplemented(f"Unsupported method: {name}")


class AutogradFunctionContextVariable(UserDefinedObjectVariable):
    """
    Tracks an autograd.Function() context using mutation tracking in side_effects.py
    """

    def __init__(self, value, value_type=None, inference=False, **kwargs):
        saved_tensors = kwargs.pop("_saved_tensors", [])
        super().__init__(value=value, value_type=value_type, **kwargs)
        self._saved_tensors = saved_tensors
        self.inference = inference

    @staticmethod
    def create(tx):
        out = tx.output.side_effects.track_object_new(
            None,
            torch.autograd.function.FunctionCtx,
            functools.partial(AutogradFunctionContextVariable, inference=True),
            {},
        )
        proxy = tx.output.create_proxy(
            "call_function", torch.autograd.function.FunctionCtx, tuple(), {}
        )
        proxy.node.meta["example_value"] = out.value

        out.proxy = proxy
        return out

    def as_proxy(self):
        return self.proxy

    def call_method(
        self,
        tx,
        name,
        args: "List[VariableTracker]",
        kwargs: "Dict[str, VariableTracker]",
    ) -> "VariableTracker":
        if name != "save_for_backward":
            unimplemented(f"autograd.Function context method: {name}")

        if not self.inference:
            assert self.source and not kwargs
            tx.output.side_effects.track_save_for_backward(self, args)

        options = VariableTracker.propagate(self, args, kwargs.values())
        if not hasattr(self, "_saved_tensors"):
            self._saved_tensors = []
        for arg in args:
            # as_proxy can return constant values or other non proxy values
            if isinstance(arg.as_proxy(), torch.fx.Proxy):
                arg.as_proxy().node.meta["saved_tensor_marked"] = True
            self._saved_tensors.append(arg)
        return variables.ConstantVariable.create(None, **options)

    def var_getattr(self, tx, name):
        if name == "save_for_backward":
            return LambdaVariable(
                lambda *args, **kwargs: self.call_method(tx, name, args, kwargs)
            ).add_options(self)
        if name == "saved_tensors":
            return variables.TupleVariable(list(self._saved_tensors))
        return super().var_getattr(tx, name)


class LambdaVariable(VariableTracker):
    def __init__(self, fn, **kwargs):
        super().__init__(**kwargs)
        self.fn = fn

    def call_function(
        self, tx, args: "List[VariableTracker]", kwargs: "Dict[str, VariableTracker]"
    ) -> "VariableTracker":
        return self.fn(*args, **kwargs).add_options(self)


class GetAttrVariable(VariableTracker):
    def __init__(self, obj, name, **kwargs):
        super().__init__(**kwargs)
        assert isinstance(obj, VariableTracker)
        assert isinstance(name, str)
        self.obj = obj
        self.name = name

    def __str__(self):
        return f"{self.__class__.__name__}({self.obj}, {self.name})"

    @staticmethod
    def create_getattr_proxy(base_proxy: torch.fx.Proxy, attr):
        return getattr(base_proxy, attr)

    def as_proxy(self):
        return GetAttrVariable.create_getattr_proxy(self.obj.as_proxy(), self.name)

    def const_getattr(self, tx, name):
        if not isinstance(self.obj, variables.NNModuleVariable):
            raise NotImplementedError()
        step1 = tx.output.get_submodule(self.obj.module_key)
        if self.name not in step1.__dict__:
            raise NotImplementedError()
        step2 = inspect.getattr_static(step1, self.name)
        if name not in step2.__dict__:
            raise NotImplementedError()
        return inspect.getattr_static(step2, name)

    def reconstruct(self, codegen):
        codegen(self.obj)
        return codegen.create_load_attrs(self.name)

    def call_function(
        self, tx, args: "List[VariableTracker]", kwargs: "Dict[str, VariableTracker]"
    ) -> "VariableTracker":
        from .builder import wrap_fx_proxy

        # This variable is True when it corresponds to user code such as
        #
        #   super().__torch_function__(...)
        #
        # and the super().__torch_function__ attribute resolves
        # to torch.Tensor.__torch_function__.
        is_original_tensor_torch_function = (
            self.name == "__torch_function__"
            and isinstance(self.obj, SuperVariable)
            # for now, only support one level of inheritance
            and len(self.obj.objvar.value.__mro__) > 1
            and self.obj.objvar.value.__mro__[1] == torch.Tensor
        )
        if is_original_tensor_torch_function:
            # Instead of tracing inside torch.Tensor.__torch_function__,
            # record the `call_function` or `call_method` call into the graph.
            from . import TorchVariable

            original_torch_or_getattr_variable = args[0]
            new_args = args[2].items
            new_kwargs = args[3].items
            options = VariableTracker.propagate(self, new_args, new_kwargs.values())
            # Disable __torch_function__ here to prevent the clone of the
            # example tensor from going into the override.
            with torch._C.DisableTorchFunctionSubclass():
                if isinstance(args[0], TorchVariable):
                    return wrap_fx_proxy(
                        tx=tx,
                        proxy=tx.output.create_proxy(
                            "call_function",
                            original_torch_or_getattr_variable.value,
                            *proxy_args_kwargs(new_args, new_kwargs),
                        ),
                        **options,
                    )
                elif isinstance(args[0], GetAttrVariable):
                    return wrap_fx_proxy(
                        tx=tx,
                        proxy=tx.output.create_proxy(
                            "call_method",
                            original_torch_or_getattr_variable.name,
                            *proxy_args_kwargs(new_args, new_kwargs),
                        ),
                        **options,
                    )
                else:
                    unimplemented(
                        f"GetAttrVariable.call_function original __torch_function__ {args}"
                    )

        if isinstance(self.obj, AutogradFunctionVariable) and self.name == "apply":
            return self.obj.call_apply(tx, args, kwargs).add_options(self)
        # calling parent class‘s non classmethod from child class
        # https://github.com/pytorch/pytorch/issues/90558
        elif (
            isinstance(self.obj, variables.UserDefinedClassVariable)
            and len(args) > 0
            and issubclass(args[0].python_type(), self.obj.value)
        ):
            return SuperVariable(self.obj, args[0], True).call_method(
                tx, self.name, args[1:], kwargs
            )
        return self.obj.call_method(tx, self.name, args, kwargs).add_options(self)

    def call_method(
        self,
        tx,
        name,
        args: "List[VariableTracker]",
        kwargs: "Dict[str, VariableTracker]",
    ) -> "VariableTracker":
        if (
            name == "__len__"
            and isinstance(self.obj, InspectSignatureVariable)
            and self.name == "parameters"
        ):
            return variables.ConstantVariable.create(
                self.obj.inspected.num_parameters(),
                **VariableTracker.propagate(self, self.obj, self.obj.inspected),
            )
        return super().call_method(tx, name, args, kwargs)


class MethodWrapperVariable(VariableTracker):
    def __init__(self, method_wrapper, **kwargs):
        super().__init__(**kwargs)
        self.method_wrapper = method_wrapper

    def call_function(
        self, tx, args: "List[VariableTracker]", kwargs: "Dict[str, VariableTracker]"
    ) -> "VariableTracker":
        if (
            self.method_wrapper.__name__ == "__get__"
            and isinstance(self.method_wrapper.__self__, types.GetSetDescriptorType)
            and self.method_wrapper.__self__.__objclass__ is torch._C._TensorBase
            and isinstance(args[0], variables.TensorVariable)
        ):
            assert len(args) == 1 and len(kwargs) == 0

            return args[0].var_getattr(tx, self.method_wrapper.__self__.__name__)

        super().call_function(tx, args, kwargs)

    def is_python_constant(self):
        return True

    def as_python_constant(self):
        return self.method_wrapper


class GetSetDescriptorVariable(VariableTracker):
    def __init__(self, desc, **kwargs):
        super().__init__(**kwargs)
        self.desc = desc

    def var_getattr(self, tx, name):
        if name == "__get__" and self.source:
            from .builder import VariableBuilder

            return VariableBuilder(tx, AttrSource(self.source, "__get__"))(
                self.desc.__get__
            )
        else:
            return super().var_getattr(tx, name)

    def is_python_constant(self):
        return True

    def as_python_constant(self):
        return self.desc


class PythonModuleVariable(VariableTracker):
    def __init__(self, value: types.ModuleType, **kwargs):
        super().__init__(**kwargs)
        self.value = value

    def python_type(self):
        return types.ModuleType


class SkipFilesVariable(VariableTracker):
    def __init__(self, value, reason, **kwargs):
        super().__init__(**kwargs)
        self.value = value
        self.reason = reason

    def python_type(self):
        return type(self.value)

    def as_python_constant(self):
        return self.value

    @staticmethod
    @functools.lru_cache(None)
    def fold_through_function_to_wrapper():
        return {
            collections.namedtuple: variables.UserDefinedClassVariable,
        }

    def call_function(
        self, tx, args: "List[VariableTracker]", kwargs: "Dict[str, VariableTracker]"
    ) -> "VariableTracker":
        from .builtin import BuiltinVariable

        options = VariableTracker.propagate(self, args, kwargs.values())

        if inspect.getattr_static(self.value, "_torchdynamo_disable", False):
            unimplemented(f"call torch._dynamo.disable() wrapped function {self.value}")
        # Allowlist a few popular classes(e.g, collections.OrderedDict) calls in skip files.
        elif self.value is collections.OrderedDict and (
            len(args) == 0
            or len(args) == 1
            and BuiltinVariable.is_supported_call_dict_arg(tx, args[0])
        ):
            if len(args) == 0:
                args = dict(kwargs) if kwargs else None
            else:
                args = args[0]

            return BuiltinVariable.call_dict_helper(
                tx,
                collections.OrderedDict,
                args,
                **options,
            )
        elif (
            self.value is collections.defaultdict
            and len(args) <= 1
            and DefaultDictVariable.is_supported_arg(args[0])
        ):
            return DefaultDictVariable(
                {},
                collections.defaultdict,
                args[0],
                mutable_local=MutableLocal(),
                **options,
            )
        # Fold through the functions(e.g, collections.namedtuple)
        # that inputs & outputs are all python constants
        elif (
            self.value in self.fold_through_function_to_wrapper().keys()
            and check_constant_args(args, kwargs)
        ):
            value = self.value(
                *[x.as_python_constant() for x in args],
                **{k: v.as_python_constant() for k, v in kwargs.items()},
            )
            return self.fold_through_function_to_wrapper().get(self.value)(
                value, mutable_local=MutableLocal(), **options
            )
        elif (
            self.value is itertools.product
            and not kwargs
            and all(arg.has_unpack_var_sequence(tx) for arg in args)
        ):
            seqs = [arg.unpack_var_sequence(tx) for arg in args]
            items = []
            for item in itertools.product(*seqs):
                items.append(variables.TupleVariable(list(item), **options))
            return variables.ListIteratorVariable(
                items, mutable_local=MutableLocal(), **options
            )
        elif (
            self.value is itertools.chain
            and not kwargs
            and all(arg.has_unpack_var_sequence(tx) for arg in args)
        ):
            seqs = [arg.unpack_var_sequence(tx) for arg in args]
            items = []
            for item in itertools.chain(*seqs):
                items.append(item)
            return variables.ListIteratorVariable(
                items, mutable_local=MutableLocal(), **options
            )
        elif self.value is itertools.accumulate:
            from .builtin import BuiltinVariable

<<<<<<< HEAD
            if any(key not in ["initial", "func"] for key in kwargs.keys()):
                raise unimplemented("Unsupported kwarg for itertools.accumulate")

            acc = None
            if "initial" in kwargs:
                acc = kwargs["initial"]

            if len(args) in [1, 2] and args[0].has_unpack_var_sequence(tx):
                seq = args[0].unpack_var_sequence(tx)

                if "func" in kwargs and len(args) == 1:
                    func = kwargs["func"].call_function
                elif len(args) == 1:
                    # Default to operator.add
                    func = BuiltinVariable(operator.add).call_function
                elif len(args) == 2:
                    func = args[1].call_function
                else:
                    raise unimplemented(
                        "itertools.accumulate can only accept one of: `func` kwarg, pos 2 arg"
                    )
=======
            if len(args) in [1, 2] and args[0].has_unpack_var_sequence(tx):
                seq = args[0].unpack_var_sequence(tx)
                if len(args) == 1:
                    func = BuiltinVariable(operator.add).call_function
                elif len(args) == 2:
                    func = args[1].call_function
>>>>>>> 12f97bb2
            else:
                raise unimplemented("Unsupported arguments for itertools.accumulate")

            items = []
            if acc is not None:
                items.append(acc)
            for item in seq:
                if acc is None:
                    acc = item
                else:
                    try:
                        acc = func(tx, [acc, item], {})
                    except Exception:
                        raise unimplemented(
                            f"Unexpected failure in invoking function during accumulate. Failed running func {func}({item}{acc})"
                        )
                items.append(acc)

            return variables.ListIteratorVariable(
                items, mutable_local=MutableLocal(), **options
            )
        elif (
            self.value is itertools.combinations
            and not kwargs
            and len(args) == 2
            and args[0].has_unpack_var_sequence(tx)
            and args[1].is_python_constant()
        ):
            iterable = args[0].unpack_var_sequence(tx)
            r = args[1].as_python_constant()

            items = []
            for item in itertools.combinations(iterable, r):
                items.append(variables.TupleVariable(list(item), **options))
            return variables.ListIteratorVariable(
                items, mutable_local=MutableLocal(), **options
            )
        elif (
            self.value is functools.wraps
            and not kwargs
            and len(args) == 1
            and args[0].source
        ):

            def wraps(fn):
                if isinstance(fn, variables.NestedUserFunctionVariable):
                    return fn.clone(wraps_source=args[0].source)
                unimplemented(f"functools.wraps({fn})")

            return variables.LambdaVariable(wraps, **options)
        elif self.value is collections.deque and not kwargs:
            if len(args) == 0:
                items = []
            elif len(args) == 1 and args[0].has_unpack_var_sequence(tx):
                items = args[0].unpack_var_sequence(tx)
            else:
                unimplemented("deque() with more than 1 arg not supported")
            return variables.lists.DequeVariable(
                items, mutable_local=MutableLocal(), **options
            )
        elif self.value is functools.partial:
            if not args:
                unimplemented("functools.partial malformed")
            # The first arg, a callable (the ctor below will assert on types)
            fn = args[0]
            rest_args = args[1:]
            # guards for the produced FunctoolsPartialVariable are installed in FunctoolsPartialVariable ctor from the
            # args and keywords
            return variables.functions.FunctoolsPartialVariable(
                fn, args=rest_args, keywords=kwargs, **options
            )
        else:
            try:
                path = inspect.getfile(self.value)
            except TypeError:
                path = f"Builtin {self.value.__name__}"
            unimplemented(
                f"'call_function {self.value.__qualname__} in skip_files {path}, {self.reason}'"
            )


class TypingVariable(VariableTracker):
    def __init__(self, value, **kwargs):
        super().__init__(**kwargs)
        self.value = value

    def call_method(
        self,
        tx,
        name,
        args: "List[VariableTracker]",
        kwargs: "Dict[str, VariableTracker]",
    ) -> "VariableTracker":
        if name == "__getitem__" and len(args) == 1:
            return variables.ConstantVariable.create(
                self.value[args[0].as_python_constant()],
                **VariableTracker.propagate(self, args),
            )
        unimplemented("typing")

    def python_type(self):
        return type(self.value)

    def as_python_constant(self):
        return self.value


@functools.lru_cache(maxsize=1)
def get_np_to_tnp_map():
    from ..utils import NP_TO_TNP_MODULE

    np_fn_to_tnp_fn = {}

    for np_mod, tnp_mod in NP_TO_TNP_MODULE.items():
        for fn_name, tnp_fn in tnp_mod.__dict__.items():
            if callable(tnp_fn):
                # some internal details do leak from tnp
                # which are not part of numpy API.
                if np_fn := getattr(np_mod, fn_name, None):
                    np_fn_to_tnp_fn[np_fn] = tnp_fn

    return np_fn_to_tnp_fn


class NumpyVariable(VariableTracker):
    """
    Wrapper around `numpy.*`. Currently, is able to trace a small subset of numpy functions as well as numpy dtypes.
    """

    def __init__(self, value, **kwargs):
        super().__init__(**kwargs)
        self.value = value

    def call_function(
        self, tx, args: "List[VariableTracker]", kwargs: "Dict[str, VariableTracker]"
    ) -> "VariableTracker":
        if not config.trace_numpy:
            unimplemented(f"numpy.{self.value}()")

        from ..utils import numpy_to_tensor_wrapper

        from .tensor import NumpyNdarrayVariable

        options = VariableTracker.propagate([[self]], [args], [list(kwargs.values())])
        # lookup method name in tnp. Things like np.dtype(float) are not supported yet.
        if self.value.__name__ == "dtype":
            unimplemented(
                f"numpy dtype function is not supported yet. Got type {type(self.value)}."
            )
        else:  # We are dealing with a callable.
            func = get_np_to_tnp_map().get(self.value)
            if func is None:
                unimplemented(
                    f"Can't find numpy function {self.value} in torch._numpy. "
                    " Please file an issue to request support for this function."
                )

            # TODO(larryliu0820): currently assuming all numpy.* functions are returning a ndarray that can be
            #  wrapped by NumpyNdarrayVariable which is wrong!
            proxy = tx.output.create_proxy(
                "call_function",
                numpy_to_tensor_wrapper(func),
                *proxy_args_kwargs(args, kwargs),
            )
            return NumpyNdarrayVariable.create(tx, proxy, **options)

    def call_method(
        self,
        tx,
        name,
        args: "List[VariableTracker]",
        kwargs: "Dict[str, VariableTracker]",
    ) -> "VariableTracker":
        unimplemented("numpy")

    def python_type(self):
        return type(self.value)

    def as_python_constant(self):
        return self.value

    def as_proxy(self):
        # this handles numpy dtype attribute such as np.float32. TODO(larryliu0820): we should split NumpyVariable
        #  into NumpyVariable for instances/objects and NumpyVariable for types.
        if config.trace_numpy and isinstance(self.value, type):
            # retrieve attribute str. E.g., "float32" if given np.float32

            attr = self.value.__name__
            # get tnp equivalent
            tnp_dtype = tnp.dtype(attr)
            # returning a string here because we are assuming all `dtype` kwargs for numpy
            # functions can take an equivalent string and the behavior of the function would
            # be the same as taking a numpy dtype.
            return tnp_dtype.name

        return super().as_proxy()


# Used to keep track of NULLs pushed on the stack for Python 3.11 function calls
class NullVariable(VariableTracker):
    def __init__(self, **kwargs):
        super().__init__(**kwargs)

    def __str__(self):
        return "NullVariable"

    def reconstruct(self, codegen):
        if sys.version_info < (3, 11):
            unimplemented("cannot reconstruct NullVariable in < Python 3.11")
        return [create_instruction("PUSH_NULL")]


class DeletedVariable(VariableTracker):
    """Marker used to implement delattr()"""<|MERGE_RESOLUTION|>--- conflicted
+++ resolved
@@ -793,7 +793,6 @@
         elif self.value is itertools.accumulate:
             from .builtin import BuiltinVariable
 
-<<<<<<< HEAD
             if any(key not in ["initial", "func"] for key in kwargs.keys()):
                 raise unimplemented("Unsupported kwarg for itertools.accumulate")
 
@@ -806,23 +805,15 @@
 
                 if "func" in kwargs and len(args) == 1:
                     func = kwargs["func"].call_function
+                elif len(args) == 2:
+                    func = args[1].call_function
                 elif len(args) == 1:
                     # Default to operator.add
                     func = BuiltinVariable(operator.add).call_function
-                elif len(args) == 2:
-                    func = args[1].call_function
                 else:
                     raise unimplemented(
                         "itertools.accumulate can only accept one of: `func` kwarg, pos 2 arg"
                     )
-=======
-            if len(args) in [1, 2] and args[0].has_unpack_var_sequence(tx):
-                seq = args[0].unpack_var_sequence(tx)
-                if len(args) == 1:
-                    func = BuiltinVariable(operator.add).call_function
-                elif len(args) == 2:
-                    func = args[1].call_function
->>>>>>> 12f97bb2
             else:
                 raise unimplemented("Unsupported arguments for itertools.accumulate")
 
