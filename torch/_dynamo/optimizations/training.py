import functools
import logging
import operator
from collections import defaultdict
from functools import partial
from importlib import import_module
from typing import Set

from functorch._src.compilers import debug_nop

from functorch.compile import (
    aot_module_simplified,
    min_cut_rematerialization_partition,
    nop,
    ts_compile,
)

import torch
from torch.fx import GraphModule
from torch.fx.passes.backends.cudagraphs import partition_cudagraphs
from torch.multiprocessing.reductions import StorageWeakRef
from torch.nn import Module
from torch.utils._pytree import tree_map

from .. import config, eval_frame
from ..utils import clone_inputs, count_calls, counters
from .analysis import has_mutation
from .backends import BACKENDS
from .normalize import normalize_ir

log = logging.getLogger(__name__)


def aot_autograd(**kwargs):
    def compiler_fn(gm: torch.fx.GraphModule, example_inputs):
        import functorch.compile

        # Hack to get around circular import problems with aot_inductor_debug
        if callable(kwargs.get("decompositions")):
            kwargs["decompositions"] = kwargs["decompositions"]()

        # TODO: stop monkeypatching here (without even cleaning up, UGH!)
        functorch.compile.config.use_functionalize = True
        functorch.compile.config.use_fake_tensor = True

        force_compile_tiny_graphs = kwargs.pop("force_compile_tiny_graphs", False)

        if count_calls(gm.graph) < 2 and not force_compile_tiny_graphs:
            return gm  # no point for tiny graphs

        counters["aot_autograd"]["total"] += 1
        use_fallback = False

        if not functorch.compile.config.use_functionalize and config.normalize_ir:
            try:
                gm = normalize_ir(gm, clone_inputs(example_inputs))
            except Exception:
                log.debug("TorchDynamo unable to remove mutation")
                use_fallback = True

        # NB: no clone here on example inputs
        if not is_aot_autograd_safe_to_run(gm, example_inputs):
            use_fallback = True

        if use_fallback:
            log.debug("Unable to use AOT Autograd because graph has mutation")
            counters["aot_autograd"]["not_ok"] += 1
            return gm

        # OK attempt to compile

        def _wrapped_bw_compiler(*args, **kwargs):
            # stop TorchDynamo from trying to compile our generated backwards pass
            return eval_frame.disable(eval_frame.disable(bw_compiler)(*args, **kwargs))

        bw_compiler = kwargs.get("bw_compiler") or kwargs["fw_compiler"]
        kwargs["bw_compiler"] = _wrapped_bw_compiler

        try:
            cg = aot_module_simplified(gm, **kwargs)
            counters["aot_autograd"]["ok"] += 1
            return eval_frame.disable(cg)
        except Exception:
            counters["aot_autograd"]["not_ok"] += 1
            raise

    return compiler_fn


def is_aot_autograd_safe_to_run(gm, example_inputs):
    """
    There are some known issues with Aot Autograd. This is a workaround to catch
    such cases, and fallback to eager. We should fix these quickly.

    Issues
    1) LSTM - https://github.com/pytorch/torchdynamo/issues/1147
    2) LSTM - https://github.com/pytorch/functorch/issues/586
    3) Input mutation - https://github.com/pytorch/torchdynamo/issues/1301
    """

    def raise_or_warn(reason):
        msg = f"Unable to use Aot Autograd because of presence of {reason}"
        if config.raise_on_unsafe_aot_autograd:
            raise NotImplementedError(msg)
        else:
            log.warning(msg)
        return False

    import functorch.compile

    # 1) LSTM module (tts_angular) - https://github.com/pytorch/functorch/issues/586
    for submod in gm.modules():
        if submod.__class__.__name__ == "LSTM":
            return raise_or_warn("LSTM")

    # 2) Mutation in the graph
    mutated = False
    try:
        if not torch.is_inference_mode_enabled():
            if functorch.compile.config.use_functionalize:
                # There are two problematic classes we still exclude for now with
                # functionalization:
                #   - data mutation of inputs (fixed when we stop recording the
                #   copy_ directly into the graph)
                #   - metadata mutation of inputs (fixed if we do an extra partition
                #   to avoid AotAutograd on the mutated inputs, or if we some how
                #   get custom autograd function to reflect metadata changes to the
                #   original tensor)
                mutated = has_mutation(gm, example_inputs, inputs_only=True)
            else:
                mutated = has_mutation(gm, example_inputs)
        else:
            log.info(
                "inference_mode enabled. TorchDynamo could not check for mutation."
            )
    except NotImplementedError as e:
        if "SparseTensorImpl" not in str(e):
            # TODO - TorchDynamo mutation analysis cannot handle sparse tensors.
            # So, there is a chance that we could call Aot Autograd when it is
            # unsafe.
            # The exception is fairly guarded with string check, so any other
            # mutation analysis bugs will raise exceptions and will be caught.
            raise e
        pass

    # TODO: delete the logic for this later.
    # Now that aot autograd supports aliasing and mutation, we don't need it.
    # if mutated:
    # return raise_or_warn("mutation")

    return True


DEBUG = False

# Useful for debugging purpose
aot_eager = aot_autograd(fw_compiler=debug_nop if DEBUG else nop)

# AOT Autograd with torchscript backend. Default partitioner.
aot_ts = aot_autograd(fw_compiler=ts_compile)

# Uses TorchInductor AOT Autograd decomps and partitioner to isolate aot vs
# inductor problems.
aot_inductor_debug = aot_autograd(
    # these are taken from memory_efficient_fusion()
    fw_compiler=nop,
    bw_compiler=nop,
    # NB: lambda here is to delay import of inductor
    decompositions=lambda: import_module(
        f"{config.inductor_import}.compile_fx"
    ).select_decomp_table(),
    partition_fn=functools.partial(
        min_cut_rematerialization_partition, compiler="inductor"
    ),
)


def mem_efficient_fusion_kwargs(use_decomps):
    from functorch.compile import (
        default_decompositions,
        min_cut_rematerialization_partition,
        ts_compile,
    )

    kwargs = {
        # these are taken from memory_efficient_fusion()
        "fw_compiler": ts_compile,
        "bw_compiler": ts_compile,
        "partition_fn": min_cut_rematerialization_partition,
    }

    if use_decomps:
        kwargs["decompositions"] = default_decompositions

    return kwargs


# Use min cut rematerialization and TorchScript+nvFuser with AOT Autograd
aot_mem_efficient_fusion = aot_autograd(**mem_efficient_fusion_kwargs(use_decomps=True))
aot_mem_efficient_fusion_no_decomp = aot_autograd(
    **mem_efficient_fusion_kwargs(use_decomps=False)
)

# Pass TorchScript+nvFuser context to TorchDynamo
aot_mem_efficient_fusion.backend_ctx_ctor = lambda: torch.jit.fuser("fuser2")
aot_mem_efficient_fusion_no_decomp.backend_ctx_ctor = lambda: torch.jit.fuser("fuser2")


def prims_executor(gm, inputs, *, executor):
    from functorch.compile import make_boxed_func

    # This function is called once per forward/backward pass of a graph in AOT
    # Autograd. We use it to set up the nvFuser-specific FX graph and return
    # execute function.
    from torch._prims.context import TorchRefsNvfuserCapabilityMode
    from torch._prims.executor import execute
    from torch.fx.experimental.proxy_tensor import make_fx

    # AOT Autograd might not use the partitioner, so we need to make sure that
    # the graph is transformed to use nvFuser-compatible nodes.
    if not getattr(gm, "_nvprim_transformed", False):
        with TorchRefsNvfuserCapabilityMode():
            gm = make_fx(gm)(*inputs)

    # Then we return a callable that executes the "gm" graph
    return make_boxed_func(partial(execute, gm, executor=executor))


def nvprims_fw_bw_partition_fn(joint_module, joint_inputs, *, num_fwd_outputs):
    # This function is called once per forward+backward pass of a graph in AOT
    # Autograd. We use it to set up the nvFuser-specific FX graph that is later
    # passed to the executor.
    from functorch.compile import min_cut_rematerialization_partition

    from torch._prims.context import TorchRefsNvfuserCapabilityMode
    from torch.fx.experimental.proxy_tensor import make_fx

    # AOT Autograd expects arguments of the traced function to be named exactly
    # "primals, tangents"
    def func(primals, tangents):
        return joint_module(primals, tangents)

    # First we trace the graph conditionally decomposing nodes
    # that can be sent to the nvfuser executor
    with TorchRefsNvfuserCapabilityMode():
        prim_gm = make_fx(func)(*joint_inputs)

    # all nvprims for now
    recomputable_ops = {
        getattr(torch.ops.nvprims, prim)
        for prim in dir(torch.ops.nvprims)
        if isinstance(getattr(torch.ops.nvprims, prim), torch._ops.OpOverloadPacket)
        and getattr(torch.ops.nvprims, prim).is_recomputable
    }

    fw_gm, bw_gm = min_cut_rematerialization_partition(
        prim_gm,
        joint_inputs,
        recomputable_ops=recomputable_ops,
        num_fwd_outputs=num_fwd_outputs,
    )
    # AOT Autograd might not use the partitioner, so we need to make sure that
    # the graph is marked as already transformed to use nvFuser-compatible nodes
    fw_gm._nvprim_transformed = True
    bw_gm._nvprim_transformed = True
    return fw_gm, bw_gm


def create_nvprims_backend(*, executor):
    return aot_autograd(
        fw_compiler=partial(prims_executor, executor=executor),
        bw_compiler=partial(prims_executor, executor=executor),
        partition_fn=nvprims_fw_bw_partition_fn,
    )


aot_nvprims_nvfuser = create_nvprims_backend(executor="nvfuser")
aot_nvprims_aten = create_nvprims_backend(executor="aten")


def cloner(t):
    if isinstance(t, torch.Tensor):
        return t.clone()
    else:
        return t


class CudaGraphModule(Module):
    gm: GraphModule
    mutated_inputs: Set[int]

    def __init__(self, gm, mutated_inputs):
        super().__init__()
        self.gm = gm
        self.mutated_inputs = mutated_inputs

    warmed_up = False

    # these are all None or all filled
    graph = None
    static_inputs = None
    static_outputs = None

    # NB: we override __call__ as we don't need any nn.Module machinery
    # and to reduce overhead
    def __call__(self, *args):
        # TODO: once we've recorded here, we'd like to replace the __call__
        # implementation with compiled bytecode that copies into static, replays
        # the cuda graph, then copies out.  First condition is the hotpath,
        # needs optimizing
        if self.graph is not None:
            assert len(args) == len(self.static_inputs)
            for dst, src in zip(self.static_inputs, args):
                dst.copy_(src)
            self.graph.replay()
            for i in self.mutated_inputs:
                args[i].copy_(self.static_inputs[i])
            return tree_map(cloner, self.static_outputs)

        elif self.warmed_up:
            # record
            self.static_inputs = [x.clone() for x in args]
            self.graph = torch.cuda.CUDAGraph()
            with torch.cuda.graph(self.graph):
                self.static_outputs = self.gm(*self.static_inputs)
            # NB: recording doesn't actually run the operations, so
            # now we immediately replay the graph to serve up the result
            self.graph.replay()
            for i in self.mutated_inputs:
                args[i].copy_(self.static_inputs[i])
            return tree_map(cloner, self.static_outputs)

        else:
            # warmup
            stream = torch.cuda.Stream()
            stream.wait_stream(torch.cuda.current_stream())
            with torch.cuda.stream(stream):
                r = self.gm(*args)
            torch.cuda.current_stream().wait_stream(stream)
            self.warmed_up = True
            return r


# Interpreter versions of these passes can be found at
# https://gist.github.com/ezyang/df2d746cac3b2c7d55c181e37c57ef23


def find_input_mutations(g):
    def meta_fk(meta):
        return meta["val"] if "val" in meta else meta["fake_result"]

    inputs = defaultdict(set)
    input_idx = 0
    mutated_inputs = set()
    for n in g.nodes:
        if n.op == "placeholder":
            inputs[StorageWeakRef(meta_fk(n.meta)._typed_storage())].add(input_idx)
            input_idx += 1
        elif n.op == "call_function":
            if n.target is operator.getitem:
                continue
            schema = n.target._schema
            for i, arg in enumerate(schema.arguments):
                if i < len(n.args):
                    argument = n.args[i]
                else:
                    if arg.name not in n.kwargs:
                        continue
                    argument = n.kwargs[arg.name]
                mut_arg = False
                if arg.alias_info:
                    if arg.alias_info.is_write:
                        mut_arg = True
                if mut_arg:
                    # TODO: not correct for args that contain tensors in a struct
                    # like list
                    mutated_inputs |= inputs[
                        StorageWeakRef(meta_fk(argument.meta)._typed_storage())
                    ]
        # TODO: error on unrecognized nodes
    return mutated_inputs


# Mutates input graph
def apply_cuda_graphs(gm):
    for n in gm.graph.nodes:
        if n.op == "call_module":
            assert not n.kwargs
            submod = gm.get_submodule(n.target)
            gm.delete_submodule(n.target)
            mutated_inputs = find_input_mutations(submod.graph)
            gm.add_submodule(n.target, CudaGraphModule(submod, mutated_inputs))
    # NB: we didn't actually change the graph, no need for recompile


def cudagraphs(model, inputs):
    model = partition_cudagraphs(model, inputs)
    apply_cuda_graphs(model)
    return model


<<<<<<< HEAD
def raw_aot_autograd_cudagraphs(model, inputs):
    kwargs = {
        # these are taken from memory_efficient_fusion()
        "fw_compiler": cudagraphs,
        "bw_compiler": cudagraphs,
    }

    def _wrapped_bw_compiler(*args, **kwargs):
        # stop TorchDynamo from trying to compile our generated backwards pass
        return disable(disable(bw_compiler)(*args, **kwargs))  # type: ignore[operator]

    bw_compiler = kwargs.get("bw_compiler") or kwargs["fw_compiler"]
    kwargs["bw_compiler"] = _wrapped_bw_compiler

    from functorch.compile import aot_module_simplified  # type: ignore[import]

    from .. import disable

    return aot_module_simplified(model, inputs, **kwargs)


class AotAutogradCudaGraphs(AotAutogradStrategy):
    def candidate(self):
        return raw_aot_autograd_cudagraphs(self.gm, self.example_inputs)


aot_cudagraphs = AotAutogradCudaGraphs.compile_fn
=======
aot_cudagraphs = aot_autograd(fw_compiler=cudagraphs, bw_compiler=cudagraphs)
>>>>>>> bc8f73c4


def create_aot_backends():
    """
    Register aliases for the AOT backends
    """
    # aot_eager uses AOT Autograd backend with nop compiler. It is helpful in debugging.
    BACKENDS["aot_eager"] = aot_eager

    # aot_ts uses torchscript backend. We can use this with both nnc and nvfuser
    # by using the relevant fuser with torch.jit.fuser(...)
    BACKENDS["aot_ts"] = aot_ts

    # "nvprims" is a subset of PrimTorch primitives that are guaranteed to be
    # supported by nvFuser. This is the preferred backend for nvFuser+PrimTorch.
    BACKENDS["nvprims_nvfuser"] = aot_nvprims_nvfuser
    # This is useful for debugging. Can be removed later.
    BACKENDS["nvprims_aten"] = aot_nvprims_aten

    # aot_ts_nvfuser uses the memory efficient fusion algorithm from AOT Autograd.
    # It uses min cut rematerialization algorithm, uses nvFuser as the
    # compiler backend, and TorchScript as the frontend.
    BACKENDS["aot_ts_nvfuser"] = aot_mem_efficient_fusion

    # Similar to aot_ts_nvfuser, but disables the decompositions. Decompositions
    # can cause accuracy deviations. This setting allows us to compare accuracy
    # without worrying about the impact of decomposisitons. More details at
    # https://github.com/pytorch/torchdynamo/issues/611
    BACKENDS["aot_ts_nvfuser_nodecomps"] = aot_mem_efficient_fusion_no_decomp

    # aot_cudagraphs only applies CUDA graphs to the graph.  It is also helpful
    # for debugging and can serve as a perf baseline.
    BACKENDS["aot_cudagraphs"] = aot_cudagraphs

    # aot_inductor_debug just replaces the inductor compiler with nop to help
    # isolate inductor vs aot_eager errors
    BACKENDS["aot_inductor_debug"] = aot_inductor_debug<|MERGE_RESOLUTION|>--- conflicted
+++ resolved
@@ -77,7 +77,8 @@
         kwargs["bw_compiler"] = _wrapped_bw_compiler
 
         try:
-            cg = aot_module_simplified(gm, **kwargs)
+            # NB: NOT cloned!
+            cg = aot_module_simplified(gm, example_inputs, **kwargs)
             counters["aot_autograd"]["ok"] += 1
             return eval_frame.disable(cg)
         except Exception:
@@ -399,37 +400,7 @@
     return model
 
 
-<<<<<<< HEAD
-def raw_aot_autograd_cudagraphs(model, inputs):
-    kwargs = {
-        # these are taken from memory_efficient_fusion()
-        "fw_compiler": cudagraphs,
-        "bw_compiler": cudagraphs,
-    }
-
-    def _wrapped_bw_compiler(*args, **kwargs):
-        # stop TorchDynamo from trying to compile our generated backwards pass
-        return disable(disable(bw_compiler)(*args, **kwargs))  # type: ignore[operator]
-
-    bw_compiler = kwargs.get("bw_compiler") or kwargs["fw_compiler"]
-    kwargs["bw_compiler"] = _wrapped_bw_compiler
-
-    from functorch.compile import aot_module_simplified  # type: ignore[import]
-
-    from .. import disable
-
-    return aot_module_simplified(model, inputs, **kwargs)
-
-
-class AotAutogradCudaGraphs(AotAutogradStrategy):
-    def candidate(self):
-        return raw_aot_autograd_cudagraphs(self.gm, self.example_inputs)
-
-
-aot_cudagraphs = AotAutogradCudaGraphs.compile_fn
-=======
 aot_cudagraphs = aot_autograd(fw_compiler=cudagraphs, bw_compiler=cudagraphs)
->>>>>>> bc8f73c4
 
 
 def create_aot_backends():
