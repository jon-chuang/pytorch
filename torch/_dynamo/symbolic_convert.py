import collections
import dataclasses
import dis
import functools
import importlib
import inspect
import itertools
import logging
import operator
import sys
import traceback
import types
import typing
import weakref
from collections.abc import Sized
from typing import Any, Callable, Dict, List, NamedTuple, Optional, Set, Tuple, Type
from unittest.mock import patch

import torch
from torch._guards import Checkpointable

from . import (
    allowed_functions,
    config,
    exc,
    logging as torchdynamo_logging,
    side_effects,
    skipfiles,
    variables,
)
from .allowed_functions import is_allowed, is_builtin_callable, is_builtin_constant
from .bytecode_analysis import JUMP_OPNAMES, livevars_analysis
from .bytecode_transformation import (
    cleaned_instructions,
    create_call_function,
    create_instruction,
    create_jump_absolute,
    Instruction,
    is_generator,
    unique_id,
)
from .codegen import PyCodegen
from .exc import BackendCompilerFailed, unimplemented, Unsupported
from .guards import GuardBuilder
from .output_graph import GraphCompileReason, OutputGraph, OutputGraphState
from .replay_record import DummyModule, ExecutionRecorder
from .resume_execution import ContinueExecutionCache, ReenterWith
from .source import (
    AttrSource,
    GetItemSource,
    GlobalSource,
    GlobalWeakRefSource,
    LocalInputSource,
    LocalSource,
)
from .utils import counters, graph_break_dup_warning_checker, istype, proxy_args_kwargs
from .variables.base import MutableLocal, typestr, VariableTracker
from .variables.builder import VariableBuilder, wrap_fx_proxy
from .variables.builtin import BuiltinVariable
from .variables.constant import ConstantVariable, EnumVariable
from .variables.dicts import ConstDictVariable
from .variables.functions import (
    BaseUserFunctionVariable,
    NestedUserFunctionVariable,
    UserFunctionVariable,
    UserMethodVariable,
)
from .variables.lists import (
    BaseListVariable,
    ListIteratorVariable,
    ListVariable,
    SliceVariable,
    TupleVariable,
)
from .variables.misc import (
    ClosureVariable,
    ContextWrappingVariable,
    GetAttrVariable,
<<<<<<< HEAD
=======
    GradModeVariable,
    NullVariable,
>>>>>>> d1ec9a51
    PythonModuleVariable,
    UnknownVariable,
    WithExitFunctionVariable,
)
from .variables.nn_module import NNModuleVariable
from .variables.tensor import (
    supported_const_comparison_ops,
    supported_tensor_comparison_ops,
    SymNodeVariable,
    TensorVariable,
)
from .variables.torch import TorchVariable
from .variables.user_defined import UserDefinedObjectVariable, UserDefinedVariable

log = logging.getLogger(__name__)


@functools.lru_cache(None)
def _step_logger():
    return torchdynamo_logging.get_step_logger(log)


@dataclasses.dataclass
class BlockStackEntry:
    id: int
    target: Instruction
    stack_index: Optional[int] = None
    with_context: ContextWrappingVariable = None

    def can_restore(self):
        return self.with_context is not None

    def resume_fn(self):
        assert self.stack_index is not None
        if self.with_context and self.with_context.target_values:
            return ReenterWith(self.stack_index, tuple(self.with_context.target_values))
        else:
            return ReenterWith(self.stack_index)

    def exit(self, tx):
        return self.with_context.exit(tx)


class InstructionTranslatorGraphState(NamedTuple):
    output: OutputGraphState
    symbolic_locals: Dict[str, VariableTracker]
    stack: List[VariableTracker]
    block_stack: List[BlockStackEntry]
    instruction_pointer: Optional[int]
    current_instruction: Instruction
    next_instruction: Optional[Instruction]
    lineno: int

    def diff(self, other: "InstructionTranslatorGraphState") -> Optional[str]:
        for k in self._fields:
            if k == "output":
                return self.output.diff(other.output, prefix=f"{k}.")
            sv = getattr(self, k)
            ov = getattr(other, k)
            if sv != ov:
                return f"{k} mismatch: {sv} != {ov}"
        return None


def stack_op(fn: typing.Callable[..., object]):
    nargs = len(inspect.signature(fn).parameters)
    fn_var = BuiltinVariable(fn)

    @functools.wraps(fn)
    def impl(self: "InstructionTranslatorBase", inst: Instruction):
        self.push(fn_var.call_function(self, self.popn(nargs), {}))

    return impl


def _detect_and_normalize_assert_statement(
    self: "InstructionTranslatorBase",
    truth_fn: typing.Callable[[object], bool],
    push: bool,
):
    # Detect if this jump instruction is assert and normalize the assert
    # by pushing dummy error message when nothing is given.
    #
    # Python 3.9 assertion is in following format:
    # 18 POP_JUMP_IF_TRUE       28
    # 20 LOAD_ASSERTION_ERROR
    # 22 LOAD_CONST               3 ('Assert message') -> optional instruction
    # 24 CALL_FUNCTION            1                    -> optional instruction
    # 26 RAISE_VARARGS
    #
    # Python 3.8 assertion is in following format:
    # 18 POP_JUMP_IF_TRUE       28
    # 20 LOAD_GLOBAL              0 (Assertion type)
    # 22 LOAD_CONST               3 ('Assert message') -> optional instruction
    # 24 CALL_FUNCTION            1                    -> optional instruction
    # 26 RAISE_VARARGS            1

    if (truth_fn is not operator.truth) or push:
        return False

    assert isinstance(self.instruction_pointer, int)
    current_instruction_pointer = self.instruction_pointer
    inst = self.instructions[current_instruction_pointer]
    # Detect LOAD_ASSERTION_ERROR or LOAD_GLOBAL 0
    if sys.version_info < (3, 9):
        if inst.opname != "LOAD_GLOBAL" or inst.argval != "AssertionError":
            return False
    else:
        if inst.opname != "LOAD_ASSERTION_ERROR":
            return False

    current_instruction_pointer += 1

    if current_instruction_pointer >= len(self.instructions):
        return False

    inst = self.instructions[current_instruction_pointer]
    has_error_msg = False
    # DETECT RAISE_VARARGS or LOAD CONST
    if inst.opname == "LOAD_CONST":
        if not isinstance(inst.argval, str):
            return False
        self.LOAD_CONST(inst)
        has_error_msg = True

        # if it is LOAD_CONSTANT, it must be followed by CALL_FUNCTION
        # (PRECALL for Python 3.11+)
        current_instruction_pointer += 1
        if current_instruction_pointer >= len(self.instructions):
            return False
        inst = self.instructions[current_instruction_pointer]
        if inst.opname not in ("CALL_FUNCTION", "PRECALL"):
            return False

        # for Python 3.11+, PRECALL should be followed by CALL, then RAISE_VARARGS
        # for Python < 3.11, CALL_FUNCTION should be followed by RAISE_VARARGS
        current_instruction_pointer += 1
        if inst.opname == "PRECALL":
            current_instruction_pointer += 1
        if current_instruction_pointer >= len(self.instructions):
            return False
        inst = self.instructions[current_instruction_pointer]

    if inst.opname != "RAISE_VARARGS":
        return False

    if not has_error_msg:
        # Push dummy value instead of error message
        self.push(ConstantVariable("assertion error"))

    return True


def generic_jump(truth_fn: typing.Callable[[object], bool], push: bool):
    def inner(self: "InstructionTranslatorBase", inst: Instruction):
        value: VariableTracker = self.pop()
        self.output.guards.update(value.guards)
        if (
            config.rewrite_assert_with_torch_assert
            and _detect_and_normalize_assert_statement(self, truth_fn, push)
        ):
            error_msg: VariableTracker = self.pop()
            self.output.guards.update(error_msg.guards)
            # Skip over things like `assert True`
            if value.is_python_constant() and bool(value.as_python_constant()):
                self.jump(inst)
                return

            # Manually insert torch._assert instead of python assert and jump over
            # assert related instructions as we don't need them anymore.
            self.output.create_proxy(
                "call_function",
                torch._assert,
                *proxy_args_kwargs((value, error_msg), {}),
            )
            self.jump(inst)
            return

        if value.is_python_constant():
            if truth_fn(value.as_python_constant()):
                push and self.push(value)
                self.jump(inst)
        elif (
            isinstance(value, (TensorVariable)) and self.should_compile_partial_graph()
        ):
            # compile a partial subgraph prefix then jump into user code
            if self.has_backedge():
                msg = (
                    "Skipping frame because there is a graph break in a for/while loop"
                )
                log.debug(msg)
                raise exc.SkipFrame(msg)

            self.push(value)
            log.debug("generic_jump triggered compile")
            self.output.compile_subgraph(
                self,
                reason=GraphCompileReason(
                    f"generic_jump {typestr(value)}", [self.frame_summary()]
                ),
            )
            self.pop()

            if_next = self.create_call_resume_at(self.next_instruction)
            push and self.push(value)
            if_jump = self.create_call_resume_at(inst.target)

            self.output.add_output_instructions(
                [create_instruction(inst.opname, target=if_jump[0])] + if_next + if_jump
            )
        elif isinstance(value, NNModuleVariable):
            # Equivalent of "self.nn_module is not None"
            if truth_fn(value):
                push and self.push(value)
                self.jump(inst)
        elif isinstance(value, UserDefinedObjectVariable):
            x = value.var_getattr(self, "__bool__")
            # __bool__ is function
            if isinstance(x, UserMethodVariable):
                state = self.copy_graphstate()
                result = x.call_function(self, [], {})
                if isinstance(result, ConstantVariable) and isinstance(
                    result.value, bool
                ):
                    self.output.guards.update(result.guards)
                    if truth_fn(result.value):
                        push and self.push(value)
                        self.jump(inst)
                else:
                    # rollback to the state before the __bool__ inline
                    self.restore_graphstate(state)
                    unimplemented(
                        "generic_jump on UserDefined with __bool__ returning non-constant"
                    )
            # __bool__ is non-function or not existed in the user defined object
            else:
                if truth_fn(True):
                    push and self.push(value)
                    self.jump(inst)
        elif not isinstance(value, TensorVariable) and value.has_unpack_var_sequence(
            self
        ):
            if truth_fn(len(value.unpack_var_sequence(self))):
                push and self.push(value)
                self.jump(inst)
        elif isinstance(value, SymNodeVariable):
            eval_result = value.evaluate_expr(self.output)
            if truth_fn(eval_result):
                push and self.push(value)
                self.jump(inst)
        else:
            unimplemented(f"generic_jump {typestr(value)}")

    return inner


explain = False


def break_graph_if_unsupported(*, push):
    def decorator(inner_fn):
        @functools.wraps(inner_fn)
        def wrapper(self: "InstructionTranslatorBase", inst: Instruction):
            state = self.copy_graphstate()
            reason = None
            try:
                return inner_fn(self, inst)
            except Unsupported as excp:
                if self.has_backedge() and self.should_compile_partial_graph():
                    msg = "Skipping frame because there is a graph break in a for/while loop"
                    log.debug(msg)
                    raise exc.SkipFrame(msg) from excp

                if not self.should_compile_partial_graph():
                    raise

                log.debug("break_graph_if_unsupported triggered compile", exc_info=True)

                user_stack = [self.frame_summary()] + list(reversed(excp.real_stack))
                user_stack_formatted = "".join(traceback.format_list(user_stack))
                frame_loc = (user_stack[-1].filename, user_stack[-1].lineno)
                # torch._dynamo.explain() formats this a little nicer, and presents a slightly
                # more actionable user code pointer
                if (
                    config.print_graph_breaks
                    and not explain
                    and graph_break_dup_warning_checker.add(frame_loc)
                ):
                    log.warning(
                        f"Graph break: {excp} from user code at {user_stack_formatted}"
                    )

                excp.remove_from_stats()
                excp.add_to_stats("graph_break")
                reason = GraphCompileReason(excp.msg, user_stack)
            self.restore_graphstate(state)

            self.output.compile_subgraph(self, reason=reason)
<<<<<<< HEAD
            cg = PyCodegen(self)
            cleanup: List[Instruction] = []
            for b in self.block_stack:
                self.output.add_output_instructions(
                    [
                        *b.with_context.reconstruct(cg),
                        *b.resume_fn().try_except(cg.code_options, cleanup),
                    ]
                )
            self.output.add_output_instructions([inst])
            self.output.add_output_instructions(cleanup)

            self.popn(push - dis.stack_effect(inst.opcode, inst.arg))

            for _ in range(push):
                self.push(UnknownVariable())
=======
            if sys.version_info >= (3, 11) and inst.opname == "CALL":
                # stack effect for PRECALL + CALL is split between the two instructions
                stack_effect = dis.stack_effect(
                    dis.opmap["PRECALL"], inst.arg
                ) + dis.stack_effect(dis.opmap["CALL"], inst.arg)
            else:
                stack_effect = dis.stack_effect(inst.opcode, inst.arg)
            self.popn(push - stack_effect)

            for _ in range(push):
                self.push(UnknownVariable())

            resume_call_insts = self.create_call_resume_at(self.next_instruction)
            # Check if there is a block stack entry with GradModeVariable. And
            # wrap the instruction causing the graph break inside a try..finally
            # block. See more details at
            # https://github.com/pytorch/torchdynamo/issues/207
            cleanup = []
            if len(self.block_stack) == 1 and isinstance(
                self.block_stack[0].with_context, GradModeVariable
            ):
                ctx_variable = self.block_stack[0].with_context

                cg = PyCodegen(self)
                setup_finally, cleanup = ctx_variable.reconstruct(
                    cg, resume_call_insts[0]
                )
                self.output.add_output_instructions(setup_finally)

            if sys.version_info >= (3, 11) and inst.opname == "CALL":
                kw_names = self.kw_names.value if self.kw_names is not None else ()
                if len(kw_names) > 0:
                    self.output.add_output_instructions(
                        [
                            create_instruction(
                                "KW_NAMES",
                                PyCodegen.get_const_index(self.code_options, kw_names),
                            ),
                        ]
                    )
                self.output.add_output_instructions(
                    create_call_function(inst.arg, False)
                )
                # no need to reset self.kw_names since self should not continue to run
            else:
                self.output.add_output_instructions([inst])

            # Add the cleanup instructions from try..finally block
            self.output.add_output_instructions(cleanup)
>>>>>>> d1ec9a51
            self.output.add_output_instructions(
                self.create_call_resume_at(self.next_instruction)
            )

        return wrapper

    return decorator


def is_none(x):
    return x is None


def is_not_none(x):
    return x is not None


class InstructionTranslatorBase(Checkpointable[InstructionTranslatorGraphState]):
    output: OutputGraph
    symbolic_locals: Dict[str, VariableTracker]
    symbolic_globals: Dict[str, VariableTracker]
    stack: List[VariableTracker]
    instruction_pointer: Optional[int]
    current_instruction: Instruction
    next_instruction: Optional[Instruction]
    block_stack: List[BlockStackEntry]
    lineno: int
    mutated_closure_cell_contents: Set[str]
    kw_names: Optional[ConstantVariable]

    checkpoint: Optional[Tuple[Instruction, InstructionTranslatorGraphState]]
    random_calls: List[
        Tuple[Callable[..., object], Tuple[object, ...], Dict[str, object]]
    ]

    def has_backedge(self):
        cur_offset = self.current_instruction.offset
        assert self.instruction_pointer is not None
        for inst in self.instructions[self.instruction_pointer :]:
            if inst.opname in JUMP_OPNAMES:
                jump_offset = inst.argval
                if jump_offset < cur_offset:
                    return True
        return False

    def cell_and_freevars(self):
        if not hasattr(self, "_cell_and_freevars"):
            self._cell_and_freevars = tuple(
                self.code_options["co_cellvars"] or []
            ) + tuple(self.code_options["co_freevars"] or [])
        return self._cell_and_freevars

    def prune_dead_locals(self):
        reads = livevars_analysis(self.instructions, self.current_instruction)
        # implicit use by super()
        # reads = reads | {"__class__"}
        # output variables?
        reads = reads | set(self.cell_and_freevars())
        self.symbolic_locals = collections.OrderedDict(
            [(k, v) for k, v in self.symbolic_locals.items() if k in reads]
        )
        self.output.side_effects.prune_dead_object_new(self)

    def call_function(
        self,
        fn: VariableTracker,
        args: List[VariableTracker],
        kwargs: Dict[str, VariableTracker],
    ):
        assert isinstance(fn, VariableTracker)
        assert isinstance(args, list)
        assert isinstance(kwargs, dict)
        assert all(
            isinstance(x, VariableTracker)
            for x in itertools.chain(args, kwargs.values())
        )
        inner_fn = None
        if hasattr(fn, "value"):
            inner_fn = fn.value
        if hasattr(fn, "fn"):
            inner_fn = fn.fn
        if (
            inner_fn
            and callable(inner_fn)
            and hasattr(inner_fn, "_dynamo_forbidden")
            and inner_fn._dynamo_forbidden
        ):
            raise AssertionError(f"Attempt to trace forbidden callable {inner_fn}")
        self.push(fn.call_function(self, args, kwargs))

    def update_locals_and_stack(self, oldvar: VariableTracker, newvar: VariableTracker):
        def repl(v: VariableTracker):
            if v.mutable_local is oldvar.mutable_local:
                return newvar
            return v

        def skip(v: VariableTracker):
            return oldvar.mutable_local not in v.recursively_contains

        cache: Dict[int, Tuple[object, object]] = dict()
        self.output.side_effects.apply(repl, cache, skip_fn=skip)
        self.stack = [
            VariableTracker.apply(repl, x, cache, skip_fn=skip) for x in self.stack
        ]
        for k, x in self.symbolic_locals.items():
            self.symbolic_locals[k] = VariableTracker.apply(
                repl, x, cache, skip_fn=skip
            )

    def replace_all(self, oldvar: VariableTracker, newvar: VariableTracker):
        if isinstance(oldvar.mutable_local, side_effects.MutableSideEffects):
            newvar = self.output.side_effects.mutation(oldvar, newvar)
        else:
            assert isinstance(oldvar.mutable_local, variables.base.MutableLocal)
            newvar = newvar.clone(mutable_local=variables.base.MutableLocal())
        self.update_locals_and_stack(oldvar, newvar)
        return newvar

    def inline_user_function_return(self, fn, args, kwargs):
        """
        A call to some user defined function by inlining it.
        """
        state = self.copy_graphstate()
        try:
            result = InliningInstructionTranslator.inline_call(self, fn, args, kwargs)
            self.output.guards.update(fn.guards)
            return result
        except Exception:
            self.restore_graphstate(state)
            raise

    def step(self):
        """Process exactly one instruction, return False we should exit"""
        assert isinstance(self.instruction_pointer, int)
        inst = self.instructions[self.instruction_pointer]
        self.current_instruction = inst
        self.instruction_pointer += 1
        if self.instruction_pointer < len(self.instructions):
            self.next_instruction = self.instructions[self.instruction_pointer]
        else:
            self.instruction_pointer = None
            self.next_instruction = None
        if inst.starts_line and self.lineno != inst.starts_line:
            self.lineno = inst.starts_line
            log.debug(f"TRACE starts_line {self.f_code.co_filename}:{self.lineno}")

        if len(self.stack) == 0 and self.should_compile_partial_graph():
            self.checkpoint = inst, self.copy_graphstate()

        log.debug(f"TRACE {inst.opname} {inst.argval} {self.stack}")

        try:
            if not hasattr(self, inst.opname):
                unimplemented(f"missing: {inst.opname}")
            getattr(self, inst.opname)(inst)

            return inst.opname != "RETURN_VALUE"
        except BackendCompilerFailed:
            raise
        except Unsupported as exc:
            exc.real_stack.append(self.frame_summary())
            if self.empty_checkpoint():
                raise
            log.debug("step triggered compile", exc_info=True)
        except Exception as exc:
            real_stack = getattr(exc, "real_stack", [])
            real_stack.append(self.frame_summary())
            exc.real_stack = real_stack  # type: ignore[attr-defined]
            raise

        # generate code from checkpoint
        assert not self.output.output_instructions
        assert self.checkpoint is not None
        continue_inst, state = self.checkpoint
        self.restore_graphstate(state)
        self.output.compile_subgraph(
            self,
            partial_convert=True,
            reason=GraphCompileReason("step_unsupported", [self.frame_summary()]),
        )
        self.output.add_output_instructions(
            [create_jump_absolute(continue_inst)] + self.instructions
        )

    def run(self):
        try:
            self.output.push_tx(self)
            while (
                self.instruction_pointer is not None
                and not self.output.should_exit
                and self.step()
            ):
                pass
        except BackendCompilerFailed:
            raise
        except Exception as e:
            if config.replay_record_enabled:
                e.exec_record = self.exec_recorder.get_record()  # type: ignore[attr-defined]
            raise
        finally:
            self.output.pop_tx()
            # Cleanup the outputGraph to delete the held tensors. We perform the
            # cleanup only for InstructionTranslator and not
            # InliningInstructionTranslator. The InliningInstructionTranslator
            # mutates the output object and is restored to original state if
            # there was an exception.
            if isinstance(self, InstructionTranslator):
                self.output.cleanup()

    def push(self, val: Optional[VariableTracker]):
        assert val is None or isinstance(
            val, VariableTracker
        ), f"push expects VariableTracker, got {typestr(val)}"
        self.stack.append(val)

    def push_many(self, vals: List[VariableTracker]):
        for val in vals:
            self.push(val)

    def pop(self) -> VariableTracker:
        return self.stack.pop()

    def popn(self, n: int) -> List[VariableTracker]:
        assert n >= 0
        return list(reversed([self.pop() for _ in range(n)]))

    def LOAD_FAST(self, inst):
        name = inst.argval

        if name in self.f_locals and config.replay_record_enabled:
            self.exec_recorder.add_local_var(name, self.f_locals[name])

        if name.startswith(".") and name not in self.symbolic_locals:
            # This happens in dict/list comprehensions
            name = name.replace(".", "implicit")
        assert name not in self.cell_and_freevars()
        if name not in self.symbolic_locals:
            unimplemented("undefined LOAD_FAST")
        self.push(self.symbolic_locals[name])
        if name.startswith("___stack"):
            self.symbolic_locals.pop(name)

    def LOAD_DEREF(self, inst):
        assert inst.argval in self.cell_and_freevars()

        if inst.argval in self.f_locals and config.replay_record_enabled:
            self.exec_recorder.add_local_var(inst.argval, self.f_locals[inst.argval])

        if inst.argval not in self.symbolic_locals:
            unimplemented(f"undefined LOAD_DEREF {inst.argval}")
        self.push(self.symbolic_locals[inst.argval])

    def STORE_FAST(self, inst):
        self.symbolic_locals[inst.argval] = self.pop()

    def DELETE_FAST(self, inst):
        del self.symbolic_locals[inst.argval]

    STORE_DEREF = STORE_FAST

    def LOAD_CLOSURE(self, inst):
        self.push(ClosureVariable(name=inst.argval))

    def LOAD_CONST(self, inst):
        self.push(ConstantVariable(value=inst.argval))

    def get_global_source(self, name):
        if self.output.root_globals is self.f_globals:
            source = GlobalSource(name)
        else:
            if "__name__" in self.f_globals:
                source = AttrSource(
                    self.import_source(self.f_globals["__name__"]), name
                )
            else:
                mangled_name = f"___unnamed_scope_{id(self.f_globals)}"
                if mangled_name not in self.output.root_globals:
                    self.output.install_global(mangled_name, self.f_globals)
                source = GetItemSource(GlobalSource(mangled_name), name)
        return source

    def LOAD_GLOBAL(self, inst):
        if sys.version_info >= (3, 11):
            if inst.arg % 2:
                self.PUSH_NULL(inst)

        name = inst.argval

        if config.replay_record_enabled:
            if name in self.f_globals:
                self.exec_recorder.add_global_var(name, self.f_globals[name])
            else:
                assert name in self.f_builtins
                self.exec_recorder.builtins[name] = self.f_builtins[name]

        if name in self.symbolic_globals:
            variable = self.output.side_effects[self.symbolic_globals[name]]
            self.push(self.output.side_effects.load_global(variable, name))
            return

        try:
            value = self.f_globals[name]
        except KeyError:
            return self.load_builtin(inst)

        source = self.get_global_source(name)
        self.push(VariableBuilder(self, source)(value))

    def STORE_GLOBAL(self, inst):
        value = self.pop()
        name = inst.argval
        source = self.get_global_source(name)
        if name not in self.symbolic_globals:
            self.symbolic_globals[name] = object()  # sentinel object
        variable = self.output.side_effects.track_global_existing(
            source, self.symbolic_globals[name]
        )
        self.output.side_effects.store_global(variable, name, value)

    def import_source(self, module_name):
        """Create an alias to a module for use in guards"""
        if "torch_package" in module_name:
            value = torch.package.package_importer._package_imported_modules[
                module_name
            ]
            alias = (
                module_name.replace(">", "_").replace("<", "_").replace(".", "_dot_")
            )
        else:
            value = importlib.import_module(module_name)
            alias = f"__import_{module_name.replace('.', '_dot_')}"
        f_globals = self.output.root_globals
        assert alias not in f_globals or f_globals[alias] is value
        f_globals[alias] = value
        self.output.update_co_names(alias)
        return GlobalSource(alias)

    def resolve_name(self, name, package, level):
        """
        Copied from the Cpython implementation of __import__
        Resolve a relative module name to an absolute one.
        https://github.com/python/cpython/blob/5a094f0255eea1db58fb2cf14c200971e64ec36e/Lib/importlib/_bootstrap.py#L902
        """
        bits = package.rsplit(".", level - 1)
        if len(bits) < level:
            raise ImportError("attempted relative import beyond top-level package")
        base = bits[0]
        return "{}.{}".format(base, name) if name else base

    def calc_package(self):
        """
        Copied from the Cpython implementation of __import__
        https://github.com/python/cpython/blob/5a094f0255eea1db58fb2cf14c200971e64ec36e/Lib/importlib/_bootstrap.py#L1090
        """
        package = self.f_globals.get("__package__")
        spec = self.f_globals.get("__spec__")
        if package is not None:
            if spec is not None and package != spec.parent:
                log.warning(
                    "__package__ != __spec__.parent "
                    f"({package!r} != {spec.parent!r})",
                    ImportWarning,
                    stacklevel=3,
                )  # type: ignore[call-arg]
            return package
        elif spec is not None:
            return spec.parent
        else:
            log.warning(
                "can't resolve package from __spec__ or __package__, "
                "falling back on __name__ and __path__",
                ImportWarning,
                stacklevel=3,
            )  # type: ignore[call-arg]
            package = self.f_globals["__name__"]
            if "__path__" not in self.f_globals:
                package = package.rpartition(".")[0]
        return package

    def IMPORT_NAME(self, inst):
        level, fromlist = self.popn(2)
        level = level.as_python_constant()
        fromlist = fromlist.as_python_constant()
        module_name = inst.argval

        # Are we replaying? if so, load recorded module
        recorded_name = (
            f"{ExecutionRecorder.LOCAL_MOD_PREFIX}_{level}_{fromlist}_{module_name}"
        )
        if recorded_name in self.f_globals:
            value = self.f_globals[recorded_name]
            source = GlobalSource(recorded_name)
        else:
            value = __import__(
                module_name,
                fromlist=fromlist,
                level=level,
                globals=self.f_globals,
            )

            if level != 0:
                pkg = self.calc_package()
                module_name = self.resolve_name(module_name, pkg, level)

            # For __import__, when the name variable is of the form package.module,
            # normally, the top-level package (the name up till the first dot) is
            # returned, not the module named by module_name. However, when a
            # non-empty fromlist argument is given, the module named by name is
            # returned. Therefore, we set the source correctly here.
            if not fromlist:
                top_level_module_name = module_name.partition(".")[0]
                source = self.import_source(top_level_module_name)
            else:
                source = self.import_source(module_name)

        if config.replay_record_enabled:
            self.exec_recorder.add_local_mod(recorded_name, value)

        if is_allowed(value):
            self.push(TorchVariable(value, source=source))
        elif istype(value, (types.ModuleType, DummyModule)):
            self.push(PythonModuleVariable(value, source=source))
        else:
            unimplemented(f"IMPORT_NAME {typestr(value)}")

    def IMPORT_FROM(self, inst):
        self.DUP_TOP(inst)
        self.LOAD_ATTR(inst)

    def load_builtin(self, inst):
        assert inst.argval in self.f_builtins
        val = self.f_builtins[inst.argval]

        if callable(val):
            assert is_builtin_callable(val)
            self.push(VariableBuilder(self, GlobalSource(inst.argval))(val))
        else:
            assert is_builtin_constant(val)
            self.push(ConstantVariable(value=val))

    def jump(self, inst):
        self.instruction_pointer = self.indexof[id(inst.target)]

    JUMP_FORWARD = jump
    JUMP_ABSOLUTE = jump

    POP_JUMP_IF_FALSE = generic_jump(operator.not_, False)
    POP_JUMP_IF_TRUE = generic_jump(operator.truth, False)
    JUMP_IF_FALSE_OR_POP = generic_jump(operator.not_, True)
    JUMP_IF_TRUE_OR_POP = generic_jump(operator.truth, True)

    def SETUP_LOOP(self, inst):
        # only exists in python<=3.7
        self.block_stack.append(BlockStackEntry(0, inst.target))

    def SETUP_EXCEPT(self, inst):
        # only exists in python<=3.7
        self.block_stack.append(BlockStackEntry(0, inst.target))

    def POP_BLOCK(self, inst):
        self.block_stack.pop()

    def SETUP_WITH(self, inst):
        ctx = self.pop()
        if not isinstance(ctx, ContextWrappingVariable):
            unimplemented(f"SETUP_WITH {ctx}")
        self.output.guards.update(ctx.guards)

        if isinstance(self, InstructionTranslator):
            self.block_stack.append(
                BlockStackEntry(0, inst.target, len(self.stack), ctx)
            )
        else:
            # can't restore this while inlining
            self.block_stack.append(BlockStackEntry(0, inst.target))
        self.push(
            WithExitFunctionVariable(
                ctx,
                inst.target,
                **VariableTracker.propagate(ctx),
            )
        )
        self.push(ctx.enter(self))

    def SETUP_FINALLY(self, inst):
        self.block_stack.append(BlockStackEntry(0, inst.target))

    def BEGIN_FINALLY(self, inst):
        self.push(None)

    def WITH_CLEANUP_START(self, inst):
        exit, exc = self.popn(2)
        assert exc is None
        self.push(exc)
        self.push(exit.call_function(self, [ConstantVariable(None)] * 3, {}))

    def WITH_CLEANUP_FINISH(self, inst):
        self.popn(2)
        self.push(None)

    def END_FINALLY(self, inst):
        tos = self.pop()
        assert tos is None

    def FOR_ITER(self, inst):
        it = self.pop()
        if isinstance(it, ListIteratorVariable):
            self.output.guards.update(it.guards)
            try:
                val, next_iter = it.next_variables()
                self.replace_all(it, next_iter)
                self.push(next_iter)
                self.push(val)
            except StopIteration:
                self.jump(inst)
        else:
            unimplemented(f"FOR_ITER {typestr(it)}")

    def COMPARE_OP(self, inst):
        left, right = self.popn(2)
        left = left.as_specialized(self)
        right = right.as_specialized(self)
        options = VariableTracker.propagate([left, right])
        op = inst.argval
        supported_any = dict(
            itertools.chain(
                supported_tensor_comparison_ops.items(),
                supported_const_comparison_ops.items(),
            )
        )
        if (
            isinstance(
                left,
                (
                    TensorVariable,
                    SymNodeVariable,
                    NNModuleVariable,
                    BaseListVariable,
                    UserDefinedVariable,
                    BaseUserFunctionVariable,
                    ConstDictVariable,
                ),
            )
            and isinstance(right, ConstantVariable)
            and right.value is None
            and op in supported_const_comparison_ops
        ):
            # <non-None> is None
            self.push(
                ConstantVariable(
                    supported_const_comparison_ops[op](object(), right.value), **options
                )
            )
        elif (
            left.is_python_constant()
            and right.is_python_constant()
            and op in supported_any
        ):
            # constant fold
            self.push(
                ConstantVariable(
                    supported_any[op](
                        left.as_python_constant(), right.as_python_constant()
                    ),
                    **options,
                )
            )
        elif op in ("in", "not in"):
            self.push(right.call_method(self, "__contains__", [left], {}))
            if op == "not in":
                self.UNARY_NOT(inst)
        else:
            self.push(
                BuiltinVariable(supported_any[op], **options).call_function(
                    self, [left, right], {}
                )
            )

    def GET_ITER(self, inst):
        self.call_function(BuiltinVariable(iter), [self.pop()], {})

    @break_graph_if_unsupported(push=1)
    def CALL_FUNCTION(self, inst):
        args = self.popn(inst.argval)
        fn = self.pop()
        self.call_function(fn, args, {})

    @break_graph_if_unsupported(push=1)
    def CALL_FUNCTION_EX(self, inst):
        if inst.argval == 0:
            kwargsvars = ConstDictVariable({}, dict)
            argsvars = self.pop()
        elif inst.argval == 1:
            kwargsvars = self.pop()
            argsvars = self.pop()
        else:
            unimplemented("CALL_FUNCTION_EX")
        fn = self.pop()
        self.output.guards.update(argsvars.guards)
        self.output.guards.update(kwargsvars.guards)

        if (
            isinstance(fn, GetAttrVariable)
            and isinstance(fn.obj, TensorVariable)
            and fn.name == "view"
            and isinstance(argsvars, (ConstantVariable, TensorVariable))
        ):
            # Hack to handle special case in some bert models.  Converts
            # x.view(*shape) into x.view(shape), which is correct for view()
            # but not generally.  See test_transpose_for_scores().
            argsvars = TupleVariable([argsvars])

        if not isinstance(
            argsvars, BaseListVariable
        ) and argsvars.has_unpack_var_sequence(self):
            argsvars = TupleVariable(argsvars.unpack_var_sequence(self))

        if not isinstance(argsvars, BaseListVariable) or not isinstance(
            kwargsvars, ConstDictVariable
        ):
            unimplemented(f"non-static call {typestr(argsvars)} {typestr(kwargsvars)}")

        self.call_function(fn, argsvars.items, kwargsvars.items)

    @break_graph_if_unsupported(push=1)
    def CALL_FUNCTION_KW(self, inst):
        argnames = self.pop()
        args = self.popn(inst.argval)
        fn = self.pop()
        assert isinstance(argnames, ConstantVariable)
        argnames = argnames.value
        args, kwargs_list = args[: -len(argnames)], args[-len(argnames) :]
        kwargs = dict(zip(argnames, kwargs_list))
        assert len(kwargs) == len(argnames)
        self.call_function(fn, args, kwargs)

    def LOAD_METHOD(self, inst):
        unimplemented("LOAD_METHOD should have been converted to LOAD_ATTR")
        obj = self.stack[-1].clone()
        self.LOAD_ATTR(inst)
<<<<<<< HEAD
        self.push(obj)
=======
        obj = self.pop()
        if sys.version_info >= (3, 11):
            # always follow the NULL + fn convention, since if obj
            # is actually a method, self is already bound to it, so it
            # doesn't need to be passed in as an arg.
            self.PUSH_NULL(inst)
            self.push(obj)
        else:
            self.push(obj)
            self.push(None)
>>>>>>> d1ec9a51

    def CALL_METHOD(self, inst):
        unimplemented("CALL_METHOD should have been converted to CALL_FUNCTION")
        args = self.popn(inst.argval)
        dummy = self.pop()
        assert dummy is None
        fn = self.pop()
        self.call_function(fn, args, {})

    def LOAD_ATTR(self, inst):
        obj = self.pop()
        result = BuiltinVariable(getattr).call_function(
            self, [obj, ConstantVariable(inst.argval)], {}
        )
        self.push(result)

    def STORE_ATTR(self, inst):
        prior = self.copy_graphstate()
        val, obj = self.popn(2)

        if isinstance(obj, NNModuleVariable):
            # We don't allow side effects during export
            # https://github.com/pytorch/torchdynamo/issues/1475
            assert (
                not self.export
            ), f"Mutating module attribute {inst.argval} during export."

        try:
            self.output.guards.update(
                BuiltinVariable(setattr)
                .call_function(self, [obj, ConstantVariable(inst.argval), val], {})
                .guards
            )
            return
        except Unsupported as e:
            if not self.should_compile_partial_graph():
                raise
            log.debug("STORE_ATTR triggered compile", exc_info=True)
            e.remove_from_stats()
            e.add_to_stats("graph_break")
            self.restore_graphstate(prior)

        # break the graph
        self.output.compile_subgraph(
            self, reason=GraphCompileReason("store_attr", [self.frame_summary()])
        )
        self.output.add_output_instructions([inst])
        self.popn(2)
        self.output.add_output_instructions(
            self.create_call_resume_at(self.next_instruction)
        )

    def create_call_resume_at(self, offset):
        raise AssertionError(
            f"create_call_resume_at not overridden by subclass {type(self)}"
        )

    def should_compile_partial_graph(self) -> bool:
        raise AssertionError(
            f"should_compile_partial_graph not overridden by subclass {type(self)}"
        )

    @break_graph_if_unsupported(push=0)
    def STORE_SUBSCR(self, inst):
        val, obj, key = self.popn(3)
        result = obj.call_method(self, "__setitem__", [key, val], {})
        # no result is pushed, so need to lift the guards to global
        self.output.guards.update(result.guards)

    def BUILD_TUPLE(self, inst):
        items = self.popn(inst.argval)
        options = VariableTracker.propagate(items)
        self.push(TupleVariable(items, **options))

    def BUILD_SLICE(self, inst):
        items = self.popn(inst.argval)
        options = VariableTracker.propagate(items)
        self.push(
            SliceVariable(
                [x.as_specialized(self) for x in items],
                **options,
            )
        )

    def BUILD_LIST(self, inst):
        items = self.popn(inst.argval)
        options = VariableTracker.propagate(items)
        self.push(ListVariable(items, mutable_local=MutableLocal(), **options))

    def BUILD_LIST_UNPACK(self, inst, cls=ListVariable):
        seqs = self.popn(inst.argval)
        options = VariableTracker.propagate(seqs)
        items = list()
        for seq in seqs:
            try:
                items.extend(seq.unpack_var_sequence(self))
            except NotImplementedError:
                unimplemented(f"BUILD_LIST_UNPACK {seq}")
        self.push(cls(items, mutable_local=MutableLocal(), **options))

    def BUILD_TUPLE_UNPACK(self, inst):
        self.BUILD_LIST_UNPACK(inst, cls=TupleVariable)

    BUILD_TUPLE_UNPACK_WITH_CALL = BUILD_TUPLE_UNPACK

    def BUILD_MAP(self, inst):
        items = self.popn(inst.argval * 2)
        options = VariableTracker.propagate(items)
        result = dict()
        for k, v in zip(items[::2], items[1::2]):
            assert isinstance(k, (ConstantVariable, EnumVariable)) or (
                isinstance(k, TensorVariable) and k.specialized_value is not None
            )

            result[ConstDictVariable.get_key(k)] = v
        assert len(result) == len(items) / 2
        self.push(
            ConstDictVariable(result, dict, mutable_local=MutableLocal(), **options)
        )

    def BUILD_CONST_KEY_MAP(self, inst):
        keys = self.pop()
        values = self.popn(inst.argval)
        options = VariableTracker.propagate([keys] + values)
        assert isinstance(keys, ConstantVariable)
        keys = keys.value
        assert istype(keys, tuple)
        assert len(keys) == len(values)
        self.push(
            ConstDictVariable(
                dict(zip(keys, values)),
                dict,
                mutable_local=MutableLocal(),
                **options,
            )
        )

    def MAP_ADD(self, inst):
        k, v = self.popn(2)
        assert inst.argval > 0
        obj = self.stack[-inst.arg]
        assert isinstance(obj, ConstDictVariable)
        assert obj.mutable_local
        items = dict(obj.items)
        items[k.as_python_constant()] = v
        self.replace_all(
            obj,
            ConstDictVariable(
                items,
                obj.user_cls,
                **VariableTracker.propagate([obj, k, v]),
            ),
        )

    def LIST_APPEND(self, inst):
        v = self.pop()
        assert inst.argval > 0
        obj = self.stack[-inst.arg]
        assert isinstance(obj, ListVariable)
        assert obj.mutable_local
        # only copy if the new obj contains other mutables
        new_rec_contains = obj.recursively_contains
        if v.recursively_contains or v.mutable_local:
            new_rec_contains = obj.recursively_contains.union(v.recursively_contains)

            if v.mutable_local:
                new_rec_contains.add(v.mutable_local)

        self.replace_all(
            obj,
            ListVariable(
                obj.items + [v],
                recursively_contains=new_rec_contains,
                regen_guards=False,
                **VariableTracker.propagate([obj, v]),
            ),
        )

    def MAKE_FUNCTION(self, inst):
        flags = inst.arg
        old_stack = list(self.stack)
        if sys.version_info < (3, 11):
            fn_name = self.pop()
        code = self.pop()
        if sys.version_info >= (3, 11):
            # MAKE_FUNCTION behavior actually changed in 3.11, see
            # https://github.com/python/cpython/pull/93189/
            assert hasattr(code.value, "co_qualname")
            fn_name = ConstantVariable(value=code.value.co_qualname)
        defaults = None
        closure = None
        annotations = None
        kwdefaults = None

        if flags & 0x08:
            closure = self.pop()
        if flags & 0x04:
            annotations = self.pop()
        if flags & 0x02:
            kwdefaults = self.pop()
        if flags & 0x01:
            defaults = self.pop()

        options = VariableTracker.propagate(old_stack[len(self.stack) :])
        self.push(
            NestedUserFunctionVariable(
                fn_name,
                code,
                self.f_globals,
                defaults,
                kwdefaults,
                annotations,
                closure,
                closure_scope=self,
                **options,
            )
        )

    def UNPACK_SEQUENCE(self, inst):
        seq = self.pop()
        if isinstance(seq, BaseListVariable):
            self.output.guards.update(seq.guards)
            val = seq.unpack_var_sequence(self)
        elif seq.is_python_constant() and isinstance(seq, ConstantVariable):
            val = seq.unpack_var_sequence(self)
        elif isinstance(seq, TensorVariable):
            val = seq.unpack_var_sequence(self, idxes=range(inst.argval))
        elif isinstance(seq, GetAttrVariable) and isinstance(seq.obj, TensorVariable):
            # x, y = a.shape
            proxy = getattr(seq.obj.as_proxy(), seq.name)
            options = VariableTracker.propagate(self)
            val = [wrap_fx_proxy(self, proxy[i], **options) for i in range(inst.argval)]
        else:
            unimplemented(f"UNPACK_SEQUENCE {seq}")
        assert len(val) == inst.argval
        for i in reversed(val):
            self.push(i)

    def UNPACK_EX(self, inst):
        assert 0 <= inst.argval <= 0xFFFF
        prefix = inst.argval & 0xFF  # low byte
        suffix = inst.argval >> 8  # high byte
        seq = self.pop()
        options = VariableTracker.propagate(seq)
        if seq.has_unpack_var_sequence(self):
            vals = list(seq.unpack_var_sequence(self))
            assert len(vals) >= prefix + suffix
            vals_prefix = vals[:prefix]
            vals_list = vals[prefix : len(vals) - suffix]
            vals_suffix = vals[len(vals) - suffix :]
            for item in reversed(vals_suffix):
                self.push(item.add_options(options))
            self.push(TupleVariable(vals_list, **options))
            for item in reversed(vals_prefix):
                self.push(item.add_options(options))
        else:
            unimplemented(f"UNPACK_EX {seq}")

    def NOP(self, inst):
        pass

    def POP_TOP(self, inst):
        self.pop()

    def ROT_TWO(self, inst):
        a = self.pop()
        b = self.pop()
        self.push(a)
        self.push(b)

    def ROT_THREE(self, inst):
        a = self.pop()
        b = self.pop()
        c = self.pop()
        self.push(a)
        self.push(c)
        self.push(b)

    def ROT_FOUR(self, inst):
        a = self.pop()
        b = self.pop()
        c = self.pop()
        d = self.pop()
        self.push(a)
        self.push(d)
        self.push(c)
        self.push(b)

    def DUP_TOP(self, inst):
        a = self.pop()
        self.push(a)
        self.push(a)

    def DUP_TOP_TWO(self, inst):
        a = self.pop()
        b = self.pop()
        self.push(b)
        self.push(a)
        self.push(b)
        self.push(a)

    def FORMAT_VALUE(self, inst):
        flags = inst.arg
        if (flags & 0x04) == 0x04:
            fmt_spec = self.pop()
        else:
            fmt_spec = ConstantVariable("")

        value = self.pop()
        if isinstance(value, SymNodeVariable):
            value = ConstantVariable(str(value.sym_num))
        if (flags & 0x03) == 0x01:
            value = BuiltinVariable(str).call_function(self, [value], {})
        elif (flags & 0x03) == 0x02:
            value = BuiltinVariable(repr).call_function(self, [value], {})
        elif (flags & 0x03) == 0x03:
            value = BuiltinVariable(ascii).call_function(self, [value], {})

        fmt_var = ConstantVariable(
            "{:" + fmt_spec.as_python_constant() + "}"
        ).add_options(fmt_spec)

        self.call_function(BuiltinVariable(str.format), [fmt_var, value], {})

    def BUILD_STRING(self, inst):
        result = ""
        for _ in range(inst.arg):
            str_var = self.pop()
            assert isinstance(str_var, ConstantVariable)
            result = str_var.value + result
        self.push(ConstantVariable(value=result))

    def IS_OP(self, inst):
        assert inst.argval == 0 or inst.argval == 1
        if inst.argval == 0:
            new_argval = "is"
        else:
            new_argval = "is not"
        new_inst = create_instruction("COMPARE_OP", argval=new_argval)
        self.COMPARE_OP(new_inst)

    def CONTAINS_OP(self, inst):
        assert inst.argval == 0 or inst.argval == 1
        left, right = self.popn(2)
        op = inst.argval
        self.push(right.call_method(self, "__contains__", [left], {}))
        if op == 1:
            self.UNARY_NOT(inst)

    def LIST_EXTEND(self, inst):
        v = self.pop()
        assert inst.argval > 0
        obj = self.stack[-inst.arg]
        assert isinstance(obj, ListVariable)
        assert obj.mutable_local
        obj.call_method(self, "extend", [v], {})

    def LIST_TO_TUPLE(self, inst):
        self.push(BuiltinVariable(tuple).call_function(self, [self.pop()], {}))

    def DICT_MERGE(self, inst):
        v = self.pop()
        assert inst.argval > 0
        obj = self.stack[-inst.arg]
        assert isinstance(obj, ConstDictVariable)
        assert obj.mutable_local
        obj.call_method(self, "update", [v], {})

    def GEN_START(self, inst):
        self.pop()

    def GET_LEN(self, inst):
        tos = self.stack[-1]
        if tos.is_python_constant():
            self.push(ConstantVariable(len(tos.as_python_constant())))
        else:
            self.push(tos.call_method(self, "__len__", [], {}))

    def MATCH_MAPPING(self, inst):
        tos = self.stack[-1]
        assert isinstance(tos, ConstDictVariable)
        if isinstance(tos.items, collections.abc.Mapping):
            self.push(ConstantVariable(True))
        else:
            self.push(ConstantVariable(False))

    def MATCH_SEQUENCE(self, inst):
        tos = self.stack[-1]
        assert tos.is_python_constant()
        tos_value = tos.as_python_constant()
        if isinstance(tos_value, collections.abc.Sequence) and not isinstance(
            tos_value, (str, bytes, bytearray)
        ):
            self.push(ConstantVariable(True))
        else:
            self.push(ConstantVariable(False))

    def MATCH_KEYS(self, inst):
        tos = self.stack[-1]
        assert tos.is_python_constant()
        keys = tos.as_python_constant()
        tos1 = self.stack[-2]
        assert isinstance(tos1, ConstDictVariable)
        match_obj = tos1.items
        if all(key in match_obj for key in keys):
            self.push(TupleVariable([match_obj[key] for key in keys]))
            if sys.version_info < (3, 11):
                self.push(ConstantVariable(True))
        else:
            self.push(ConstantVariable(None))
            if sys.version_info < (3, 11):
                self.push(ConstantVariable(False))

    UNARY_POSITIVE = stack_op(operator.pos)
    UNARY_NEGATIVE = stack_op(operator.neg)
    UNARY_NOT = stack_op(operator.not_)
    UNARY_INVERT = stack_op(operator.invert)

    BINARY_POWER = stack_op(operator.pow)
    BINARY_MULTIPLY = stack_op(operator.mul)
    BINARY_MATRIX_MULTIPLY = stack_op(operator.matmul)
    BINARY_FLOOR_DIVIDE = stack_op(operator.floordiv)
    BINARY_TRUE_DIVIDE = stack_op(operator.truediv)
    BINARY_MODULO = stack_op(operator.mod)
    BINARY_REMAINDER = stack_op(operator.mod)
    BINARY_ADD = stack_op(operator.add)
    BINARY_SUBTRACT = stack_op(operator.sub)
    BINARY_SUBSCR = break_graph_if_unsupported(push=1)(stack_op(operator.getitem))
    BINARY_LSHIFT = stack_op(operator.lshift)
    BINARY_RSHIFT = stack_op(operator.rshift)
    BINARY_AND = stack_op(operator.and_)
    BINARY_OR = stack_op(operator.or_)
    BINARY_XOR = stack_op(operator.xor)

    INPLACE_POWER = stack_op(operator.ipow)
    INPLACE_MULTIPLY = stack_op(operator.imul)
    INPLACE_MATRIX_MULTIPLY = stack_op(operator.imatmul)
    INPLACE_FLOOR_DIVIDE = stack_op(operator.ifloordiv)
    INPLACE_TRUE_DIVIDE = stack_op(operator.itruediv)
    INPLACE_MODULO = stack_op(operator.imod)
    INPLACE_REMAINDER = stack_op(operator.imod)
    INPLACE_ADD = stack_op(operator.iadd)
    INPLACE_SUBTRACT = stack_op(operator.isub)
    INPLACE_LSHIFT = stack_op(operator.ilshift)
    INPLACE_RSHIFT = stack_op(operator.irshift)
    INPLACE_AND = stack_op(operator.iand)
    INPLACE_XOR = stack_op(operator.ixor)
    INPLACE_OR = stack_op(operator.ior)

    # 3.11 opcodes
    # note: passed opcodes are intentional
    def RESUME(self, inst):
        pass

    def BINARY_OP(self, inst):
        if sys.version_info >= (3, 11):
            opname = dis._nb_ops[inst.arg][0][3:]
            if opname.startswith("INPLACE"):
                return getattr(self, "INPLACE_" + opname[8:])(inst)
            return getattr(self, "BINARY_" + opname)(inst)
        else:
            unimplemented("BINARY_OP requires Python 3.11+")

    def PRECALL(self, inst):
        pass

    def KW_NAMES(self, inst):
        kw_names = self.code_options["co_consts"][inst.arg]
        assert isinstance(kw_names, tuple)
        for name in kw_names:
            assert isinstance(name, str)
        assert self.kw_names is None
        self.kw_names = ConstantVariable(value=kw_names)

    def PUSH_NULL(self, inst):
        self.push(NullVariable())

    @break_graph_if_unsupported(push=1)
    def CALL(self, inst):
        # see https://docs.python.org/3.11/library/dis.html#opcode-CALL
        # for convention
        contents = self.popn(inst.arg + 2)
        if isinstance(contents[0], NullVariable):
            fn = contents[1]
            args = []
        else:
            fn = contents[0]
            args = [contents[1]]
        kw_names = self.kw_names.value if self.kw_names else ()
        if kw_names:
            args = args + contents[2 : -len(kw_names)]
            kwargs_list = contents[-len(kw_names) :]
            kwargs = dict(zip(kw_names, kwargs_list))
            assert len(kwargs) == len(kw_names)
        else:
            args = args + contents[2:]
            kwargs = {}
        self.call_function(fn, args, kwargs)
        self.kw_names = None
        # 3.11 removed POP_BLOCK, so we manually pop the block stack here
        if (
            isinstance(fn, WithExitFunctionVariable)
            and len(self.block_stack) > 0
            and id(fn) == self.block_stack[-1].id
        ):
            self.block_stack.pop()

    def COPY(self, inst):
        self.push(self.stack[-inst.arg])

    def SWAP(self, inst):
        self.stack[-1], self.stack[-inst.arg] = self.stack[-inst.arg], self.stack[-1]

    JUMP_BACKWARD = jump
    JUMP_BACKWARD_NO_INTERRUPT = jump

    POP_JUMP_FORWARD_IF_TRUE = generic_jump(operator.truth, False)
    POP_JUMP_BACKWARD_IF_TRUE = generic_jump(operator.truth, False)
    POP_JUMP_FORWARD_IF_FALSE = generic_jump(operator.not_, False)
    POP_JUMP_BACKWARD_IF_FALSE = generic_jump(operator.not_, False)

    POP_JUMP_FORWARD_IF_NOT_NONE = generic_jump(is_not_none, False)
    POP_JUMP_BACKWARD_IF_NOT_NONE = generic_jump(is_not_none, False)
    POP_JUMP_FORWARD_IF_NONE = generic_jump(is_none, False)
    POP_JUMP_BACKWARD_IF_NONE = generic_jump(is_none, False)

    def CACHE(self, inst):
        pass

    def BEFORE_WITH(self, inst):
        ctx = self.pop()
        if not isinstance(ctx, ContextWrappingVariable):
            unimplemented(f"BEFORE_WITH {ctx}")
        self.output.guards.update(ctx.guards)

        exit = WithExitFunctionVariable(
            ctx,
            inst.target,
            **VariableTracker.propagate(ctx),
        )
        # 3.11 no longer uses a block stack, but we still keep track of one
        # so that we know which contexts are currently active.
        if isinstance(self, InstructionTranslator):
            self.block_stack.append(
                BlockStackEntry(id(exit), inst.target, self.real_stack_len(), ctx)
            )
        else:
            # can't restore this while inlining
            self.block_stack.append(BlockStackEntry(id(exit), inst.target))

        self.push(exit)
        self.push(ctx.enter(self))

    def copy_graphstate(self) -> InstructionTranslatorGraphState:
        """Create a checkpoint of the current state by copying everything"""
        return InstructionTranslatorGraphState(
            self.output.copy_graphstate(),
            collections.OrderedDict(self.symbolic_locals),
            list(self.stack),
            list(self.block_stack),
            self.instruction_pointer,
            self.current_instruction,
            self.next_instruction,
            self.lineno,
        )

    def restore_graphstate(self, state: InstructionTranslatorGraphState):
        """Restore a checkpoint created by self.copy_graphstate()"""
        (
            output_state,
            self.symbolic_locals,
            self.stack,
            self.block_stack,
            self.instruction_pointer,
            self.current_instruction,
            self.next_instruction,
            self.lineno,
        ) = state
        self.output.restore_graphstate(output_state)

    def empty_checkpoint(self):
        if self.checkpoint is None:
            return True
        output_graphstate = self.checkpoint[1][0]
        graphstate = self.checkpoint[1][1:]
        state = (*output_graphstate, *graphstate)
        for obj in state:
            if isinstance(obj, Sized):
                if len(obj) != 0:
                    return False
        return True

    def format_frame_summary(self, additional_stack_frames=None):
        if additional_stack_frames is None:
            additional_stack_frames = []
        return "".join(
            traceback.format_list(
                ([self.frame_summary()] + list(reversed(additional_stack_frames)))
            )
        )

    def frame_summary(self):
        return traceback.FrameSummary(
            getattr(self.f_code, "co_filename", "<unknown>"),
            self.lineno,
            getattr(self.f_code, "co_name", "<unknown>"),
            lookup_line=False,
        )

    def store_dict_key(self, name, value):
        self.output.guards.add(
            GlobalWeakRefSource(name).make_guard(GuardBuilder.WEAKREF_ALIVE)
        )
        if name not in self.output.root_globals:
            self.output.install_global(name, weakref.ref(value))

    @property
    def fake_mode(self):
        return self._fake_mode

    def find_symbolic_locals_name(self, tensor_variable):
        for key, value in self.symbolic_locals.items():
            if value is tensor_variable:
                return key
        return None

    def __init__(
        self,
        output: OutputGraph,
        instructions: List[Instruction],
        f_locals: Dict[str, Any],
        f_globals: Dict[str, Any],
        f_builtins: Dict[str, Any],
        code_options: Dict[str, Any],
        symbolic_locals: Dict[str, VariableTracker],
        symbolic_globals: Dict[str, VariableTracker],
        f_code: types.CodeType,
        export: bool,
    ):
        super().__init__()

        # Mutable state checkpointed by copy_graphstate()
        self.output = output
        self.symbolic_locals = symbolic_locals
        self.symbolic_globals = symbolic_globals
        self.stack = []
        self.instruction_pointer = 0
        self.current_instruction = create_instruction("NOP")
        self.next_instruction = None
        self.block_stack = []
        self.lineno = code_options["co_firstlineno"]
        self.kw_names = None

        # Properties of the input/output code
        self.instructions: List[Instruction] = instructions
        self.indexof: Dict[int, int] = {id(i): n for n, i in enumerate(instructions)}
        self.f_locals: Dict[
            str, Any
        ] = f_locals  # needed for recording accessed locals for replay
        self.f_globals: Dict[str, Any] = f_globals
        self.f_builtins: Dict[str, Any] = f_builtins
        self.code_options: Dict[str, Any] = code_options
        self.f_code: types.CodeType = f_code

        # Execution record for replaying errors
        self.exec_recorder = ExecutionRecorder(code=f_code, code_options=code_options)
        # Stack of module being parsed, current nn.module is at the end of ordered dict.
        # The first field of tuple is the fully qualified name of current module
        # in original hierarchy.  The second field is the type of current nn.module
        self.nn_module_stack: Dict[str, Tuple[str, Type[Any]]] = {}
        # Flag to indicate whether tracing is used for export.
        self.export = export

        self._fake_mode = output.tracing_context.fake_mode

        self.checkpoint = None
        self.random_calls = []

        if sys.version_info >= (3, 10):
            from .resume_execution import (
                CO_ASYNC_GENERATOR,
                CO_COROUTINE,
                CO_GENERATOR,
                CO_ITERABLE_COROUTINE,
            )

            if f_code.co_flags & (
                CO_GENERATOR | CO_COROUTINE | CO_ITERABLE_COROUTINE | CO_ASYNC_GENERATOR
            ):
                self.push(BuiltinVariable(None))


class InstructionTranslator(InstructionTranslatorBase):
    def __init__(
        self,
        instructions: List[Instruction],
        f_code,
        f_locals,
        f_globals,
        f_builtins,
        code_options,
        compiler_fn,
        one_graph,
        export,
        mutated_closure_cell_contents: Set[str],
    ):
        super().__init__(
            output=OutputGraph(f_globals, code_options, compiler_fn, self, export),
            instructions=instructions,
            f_locals=f_locals,
            f_globals=f_globals,
            f_builtins=f_builtins,
            code_options=code_options,
            symbolic_locals=collections.OrderedDict(),  # set below
            # A global var is inserted only after a STORE_GLOBAL happens to it
            symbolic_globals=collections.OrderedDict(),
            f_code=f_code,
            export=export,
        )
        self.one_graph: bool = one_graph
        self.export = export
        self.mutated_closure_cell_contents = mutated_closure_cell_contents
        if self.export:
            assert (
                self.one_graph
            ), "Export without one graph - something has gone wrong."

        vars = list(code_options["co_varnames"])
        vars.extend(x for x in self.cell_and_freevars() if x not in vars)

        self.symbolic_locals = collections.OrderedDict(
            (
                k,
                VariableBuilder(
                    self,
                    LocalInputSource(k, code_options["co_varnames"].index(k))
                    if k in code_options["co_varnames"]
                    else LocalSource((k)),
                )(f_locals[k]),
            )
            for k in vars
            if k in f_locals
        )

        # symbolic_locals contains the mapping from original f_locals to the
        # Variable objects. During the Variable building phase, each object also
        # has its associated guards. At the end, we will accumulate these
        # guards.
        #
        # One way of handling these guards is to just accumulate all of them
        # right now. However, many f_locals might not be used in the frame and
        # thus can unnecessarily increase guard execution overhead.  Therefore,
        # we selectively update output.guards as we run the Python Bytecode
        # instruction by instruction.
        #
        # An exception here is list/dict variables. Guards related to these
        # variables have indexed access, like Tensor_match on args[0], and if
        # args is not used in this frame, we will miss a LIST_LENGTH check like
        # len(args) == 2. Missing the LIST_LENGTH check causes problem for the
        # next invocation when args is not a list, and args[0] is a runtime
        # error. Therefore, we recursively add guards for list/dict variable here.
        for val in self.symbolic_locals.values():
            if isinstance(
                val, (ListIteratorVariable, BaseListVariable, ConstDictVariable)
            ):
                local_guards = VariableTracker.propagate(val)["guards"]
                index_guards = [
                    guard
                    for guard in local_guards
                    if guard.create_fn
                    in (
                        GuardBuilder.LIST_LENGTH,
                        GuardBuilder.DICT_KEYS,
                        GuardBuilder.ODICT_KEYS,
                        GuardBuilder.TUPLE_ITERATOR_LEN,
                    )
                ]
                self.output.guards.update(index_guards)

        self._freevars_ids = dict()
        for name in self.code_options["co_freevars"]:
            if name in f_locals:
                self._freevars_ids[name] = id(f_locals[name])

    def run(self):
        _step_logger()(logging.INFO, f"torchdynamo start tracing {self.f_code.co_name}")
        super().run()

    def match_nested_cell(self, name, cell):
        """Match a cell in this method to one in a function we are inlining"""
        value = cell.cell_contents
        # TODO(jansel): check the id of the cell rather than the contents
        if id(value) != self._freevars_ids.get(name):
            return None
        return self.symbolic_locals[name]

    def should_compile_partial_graph(self):
        return all(b.can_restore() for b in self.block_stack) and not self.one_graph

    def create_call_resume_at(self, inst):
        self.instruction_pointer = None

        if inst.opname == "RETURN_VALUE":
            return [create_instruction("RETURN_VALUE")]

        reads = livevars_analysis(self.instructions, inst)
        argnames = tuple(
            k
            for k in self.symbolic_locals.keys()
            if k in reads and k not in self.cell_and_freevars()
        )

        cg = PyCodegen(self)

        # Python does not allow null to be an arg to a function, so
        # we remove nulls from the stack and restore them in the
        # prologue of the resume function
        null_idxes: List[int] = []
        if sys.version_info >= (3, 11):
            for i, var in enumerate(reversed(self.stack)):
                if isinstance(var, NullVariable):
                    for j in range(2, i + 2 - len(null_idxes)):
                        cg.append_output(create_instruction("SWAP", j))
                    null_idxes.append(i + 1)
                    cg.extend_output(cg.pop_null())

        # we popped all nulls from the stack at runtime,
        # so we should not count NullVariables
        stack_len = len(self.stack) - len(null_idxes)
        nargs = stack_len + len(argnames)

        name = unique_id(f"__resume_at_{inst.offset}")

        new_code: types.CodeType = ContinueExecutionCache.lookup(
            self.f_code,
            self.lineno,
            inst.offset,
            stack_len,
            argnames,
            tuple(b.resume_fn() for b in self.block_stack),
            tuple(null_idxes),
        )

        if new_code.co_freevars:
            cg.make_function_with_closure(name, new_code, stack_len)
        else:
            self.output.install_global(
                name, types.FunctionType(new_code, self.f_globals, name)
            )
            cg.extend_output(cg.load_function_name(name, True, stack_len))

        cg.extend_output([cg.create_load(k) for k in argnames])
        cg.extend_output(create_call_function(nargs, False))
        cg.append_output(create_instruction("RETURN_VALUE"))
        return cg.get_instructions()

    def RETURN_VALUE(self, inst):
        if self.output.count_calls() == 0 and not self.export:
            raise exc.SkipFrame("because no content in function call")
        self.instruction_pointer = None
        _step_logger()(
            logging.INFO,
            f"torchdynamo done tracing {self.f_code.co_name} (RETURN_VALUE)",
        )
        log.debug("RETURN_VALUE triggered compile")
        self.output.compile_subgraph(
            self, reason=GraphCompileReason("return_value", [self.frame_summary()])
        )
        self.output.add_output_instructions([create_instruction("RETURN_VALUE")])


class InliningInstructionTranslator(InstructionTranslatorBase):
    """Trace and inline a called method"""

    symbolic_result: Optional[TensorVariable]

    @classmethod
    def inline_call(cls, parent, func, args, kwargs):
        with patch.dict(counters, {"unimplemented": counters["inline_call"]}):
            return cls.inline_call_(parent, func, args, kwargs)

    @staticmethod
    def check_inlineable(func):
        if func.has_self():
            unimplemented("inline with __self__")

        if func.get_name() == "patched_init":
            unimplemented("Patched init cannot be inlined.")

        try:
            if id(func.get_function()) in allowed_functions._disallowed_function_ids:
                unimplemented(f"inlining disallowed: {func.get_function()}")
        except NotImplementedError:
            pass  # closures

        if skipfiles.check(
            func.get_filename()
        ) and not skipfiles.is_torch_inline_allowed(func.get_filename()):
            unimplemented(
                f"inline in skipfiles: {func.fn.__qualname__}  | {func.get_name()} {func.get_filename()}"
            )

    @staticmethod
    def inline_call_(
        parent, func: VariableTracker, args: List[VariableTracker], kwargs
    ):
        assert isinstance(
            func,
            (UserFunctionVariable, NestedUserFunctionVariable),
        )
        InliningInstructionTranslator.check_inlineable(func)
        try:
            sub_locals, closure_cells = func.bind_args(parent, args, kwargs)
        except TypeError as e:
            log.warning(
                f"{func.get_filename()} {func.get_function()} {args} {kwargs} {e}"
            )
            unimplemented("arg mismatch inlining")

        for v in itertools.chain(sub_locals.values(), closure_cells.values()):
            if not isinstance(v, VariableTracker):
                unimplemented(f"unconverted arg {v}")

        code: types.CodeType = func.get_code()
        if code.co_name in ("__setitem__", "__setattr__"):
            unimplemented(f"inline {code.co_name}")

        log.debug(f"INLINING {code} \n {dis.Bytecode(code).dis()} \n")

        tracer: InliningInstructionTranslator
        if is_generator(code):
            tracer = InliningGeneratorInstructionTranslator(
                parent, code, sub_locals, parent.symbolic_globals, closure_cells, func
            )
        else:
            tracer = InliningInstructionTranslator(
                parent, code, sub_locals, parent.symbolic_globals, closure_cells, func
            )

        try:
            tracer.run()
        except exc.SkipFrame as e:
            msg = f"SKIPPED INLINING {code}: {e}"
            log.debug(msg)
            raise Unsupported(msg) from e
        except Exception as e:
            log.debug(f"FAILED INLINING {code}")
            raise
        assert tracer.symbolic_result is not None
        func.export_freevars(parent, tracer)

        if tracer.f_globals is parent.f_globals:
            # Merge symbolic_globals back if parent and child are in the same namespace
            parent.symbolic_globals.update(tracer.symbolic_globals)

        log.debug(f"DONE INLINING {code}")

        if is_generator(code):
            assert isinstance(tracer, InliningGeneratorInstructionTranslator)
            assert tracer.symbolic_result.as_python_constant() is None
            return ListIteratorVariable(
                tracer.generated_items,
                mutable_local=MutableLocal(),
                **VariableTracker.propagate(tracer.symbolic_result),
            )
        else:
            return tracer.symbolic_result

    def __init__(
        self,
        parent: InstructionTranslatorBase,
        code: types.CodeType,
        symbolic_locals: Dict[str, VariableTracker],
        symbolic_globals: Dict[str, VariableTracker],
        closure_cells: Dict[str, VariableTracker],
        funcvar: BaseUserFunctionVariable,
    ):
        f_globals = funcvar.get_globals()
        f_builtins = f_globals["__builtins__"]
        if not isinstance(f_builtins, dict):
            f_builtins = f_builtins.__dict__
        super().__init__(
            output=parent.output,
            f_locals={},
            f_globals=f_globals,
            f_builtins=f_builtins,
            symbolic_locals=symbolic_locals,
            symbolic_globals=symbolic_globals,
            instructions=cleaned_instructions(code),
            code_options={k: getattr(code, k) for k in dir(code)},
            f_code=code,
            export=parent.export,
        )
        self.parent = parent
        self.symbolic_result = None
        self.closure_cells = closure_cells
        self.nn_module_stack = parent.nn_module_stack.copy()

    @property
    def fake_mode(self):
        return self.parent.fake_mode

    def STORE_DEREF(self, inst):
        if inst.argval in self.closure_cells:
            cell = self.closure_cells[inst.argval]
            val = self.pop()
            if isinstance(cell, ClosureVariable):
                self.output.root_tx.symbolic_locals[cell.name] = val
            else:
                self.output.side_effects.store_cell(cell, val)
        else:
            maybe_cell = self.symbolic_locals.get(inst.argval)
            if isinstance(
                maybe_cell,
                variables.NewCellVariable,
            ):
                self.output.side_effects.store_cell(
                    self.symbolic_locals[inst.argval], self.pop()
                )
            else:
                if (
                    maybe_cell is not None
                    and maybe_cell.source.name()
                    not in self.parent.mutated_closure_cell_contents
                ):
                    # Why is the source name here unique?
                    # mutated_closure_cell_contents is a per-frame
                    # concept, and sources identify, e.g., particular
                    # locals from the frame.  If you had two locals,
                    # they'll get different source names, and therefore
                    # differ here.
                    self.parent.mutated_closure_cell_contents.add(
                        maybe_cell.source.name()
                    )
                    raise exc.RestartAnalysis()
                unimplemented("write to __closure__ while inlining")

    def LOAD_DEREF(self, inst):
        if inst.argval in self.closure_cells:
            cell = self.closure_cells[inst.argval]
            if isinstance(cell, ClosureVariable):
                self.push(self.output.root_tx.symbolic_locals[cell.name])
            else:
                self.push(self.output.side_effects.load_cell(cell))
        else:
            maybe_sym_local = self.symbolic_locals.get(inst.argval, None)
            if isinstance(maybe_sym_local, variables.NewCellVariable):
                self.push(self.output.side_effects.load_cell(maybe_sym_local))
            else:
                super().LOAD_DEREF(inst)

    def LOAD_CLOSURE(self, inst):
        assert inst.argval in self.cell_and_freevars()
        self.push(self.closure_cells[inst.argval])

    def replace_all(self, oldvar: VariableTracker, newvar: VariableTracker):
        newvar = super().replace_all(oldvar, newvar)
        # recursively check and update parent's locals and stack in case oldvar is from parent
        translator: InstructionTranslatorBase = self
        while hasattr(translator, "parent"):
            translator = translator.parent  # type: ignore[attr-defined]
            translator.update_locals_and_stack(oldvar, newvar)
        return newvar

    def should_compile_partial_graph(self):
        return False  # inlining functions is all-or-nothing

    def create_call_resume_at(self, offset):
        unimplemented("cant resume while inlining")

    def RETURN_VALUE(self, inst):
        self.symbolic_result = self.pop()
        self.instruction_pointer = None


class InliningGeneratorInstructionTranslator(InliningInstructionTranslator):
    generated_items: List[VariableTracker]

    def __init__(self, *args, **kwargs):
        super().__init__(*args, **kwargs)
        self.generated_items = []

    def YIELD_VALUE(self, inst: Instruction):
        self.generated_items.append(self.pop())
        # TODO(jansel): figure out why this is needed, it isn't in the docs for YIELD_VALUE
        self.push(ConstantVariable(None))<|MERGE_RESOLUTION|>--- conflicted
+++ resolved
@@ -76,11 +76,7 @@
     ClosureVariable,
     ContextWrappingVariable,
     GetAttrVariable,
-<<<<<<< HEAD
-=======
-    GradModeVariable,
     NullVariable,
->>>>>>> d1ec9a51
     PythonModuleVariable,
     UnknownVariable,
     WithExitFunctionVariable,
@@ -379,7 +375,6 @@
             self.restore_graphstate(state)
 
             self.output.compile_subgraph(self, reason=reason)
-<<<<<<< HEAD
             cg = PyCodegen(self)
             cleanup: List[Instruction] = []
             for b in self.block_stack:
@@ -396,57 +391,6 @@
 
             for _ in range(push):
                 self.push(UnknownVariable())
-=======
-            if sys.version_info >= (3, 11) and inst.opname == "CALL":
-                # stack effect for PRECALL + CALL is split between the two instructions
-                stack_effect = dis.stack_effect(
-                    dis.opmap["PRECALL"], inst.arg
-                ) + dis.stack_effect(dis.opmap["CALL"], inst.arg)
-            else:
-                stack_effect = dis.stack_effect(inst.opcode, inst.arg)
-            self.popn(push - stack_effect)
-
-            for _ in range(push):
-                self.push(UnknownVariable())
-
-            resume_call_insts = self.create_call_resume_at(self.next_instruction)
-            # Check if there is a block stack entry with GradModeVariable. And
-            # wrap the instruction causing the graph break inside a try..finally
-            # block. See more details at
-            # https://github.com/pytorch/torchdynamo/issues/207
-            cleanup = []
-            if len(self.block_stack) == 1 and isinstance(
-                self.block_stack[0].with_context, GradModeVariable
-            ):
-                ctx_variable = self.block_stack[0].with_context
-
-                cg = PyCodegen(self)
-                setup_finally, cleanup = ctx_variable.reconstruct(
-                    cg, resume_call_insts[0]
-                )
-                self.output.add_output_instructions(setup_finally)
-
-            if sys.version_info >= (3, 11) and inst.opname == "CALL":
-                kw_names = self.kw_names.value if self.kw_names is not None else ()
-                if len(kw_names) > 0:
-                    self.output.add_output_instructions(
-                        [
-                            create_instruction(
-                                "KW_NAMES",
-                                PyCodegen.get_const_index(self.code_options, kw_names),
-                            ),
-                        ]
-                    )
-                self.output.add_output_instructions(
-                    create_call_function(inst.arg, False)
-                )
-                # no need to reset self.kw_names since self should not continue to run
-            else:
-                self.output.add_output_instructions([inst])
-
-            # Add the cleanup instructions from try..finally block
-            self.output.add_output_instructions(cleanup)
->>>>>>> d1ec9a51
             self.output.add_output_instructions(
                 self.create_call_resume_at(self.next_instruction)
             )
@@ -1084,13 +1028,6 @@
         self.call_function(fn, args, kwargs)
 
     def LOAD_METHOD(self, inst):
-        unimplemented("LOAD_METHOD should have been converted to LOAD_ATTR")
-        obj = self.stack[-1].clone()
-        self.LOAD_ATTR(inst)
-<<<<<<< HEAD
-        self.push(obj)
-=======
-        obj = self.pop()
         if sys.version_info >= (3, 11):
             # always follow the NULL + fn convention, since if obj
             # is actually a method, self is already bound to it, so it
@@ -1100,10 +1037,8 @@
         else:
             self.push(obj)
             self.push(None)
->>>>>>> d1ec9a51
 
     def CALL_METHOD(self, inst):
-        unimplemented("CALL_METHOD should have been converted to CALL_FUNCTION")
         args = self.popn(inst.argval)
         dummy = self.pop()
         assert dummy is None
